--- conflicted
+++ resolved
@@ -191,7 +191,7 @@
                                                    particle_masses, particle_densities,
                                                    smoothing_kernel, smoothing_length,
                                                    1.0, 1.0, nothing)
-                nhs = TrixiParticles.TrivialNeighborhoodSearch(container)
+                nhs = TrixiParticles.TrivialNeighborhoodSearch(TrixiParticles.eachparticle(container))
                 TrixiParticles.initialize!(container, nhs)
 
                 # Apply the deformation matrix
@@ -209,49 +209,6 @@
         end
     end
 
-<<<<<<< HEAD
-    @testset verbose=true "Deformation Functions" begin
-        # We generate a grid of particles, apply a deformation, and verify that the computed
-        # deformation gradient matches the deformation matrix.
-        deformations = Dict("Stretch x" => x -> [2.0 0.0; 0.0 1.0] * x,
-                            "Stretch Both" => x -> [2.0 0.0; 0.0 3.0] * x,
-                            "Rotation" => x -> [cos(0.3) -sin(0.3); sin(0.3) cos(0.3)] * x,
-                            "Nonlinear Stretching" => x -> [x[1]^2, x[2]])
-
-        deformation_gradients = Dict("Stretch x" => [2.0 0.0; 0.0 1.0],
-                                     "Stretch Both" => [2.0 0.0; 0.0 3.0],
-                                     "Rotation" => [cos(0.3) -sin(0.3); sin(0.3) cos(0.3)],
-                                     "Nonlinear Stretching" => [1.0 0.0; 0.0 1.0])
-
-        @testset "$deformation_name" for deformation_name in keys(deformations)
-            deformation = deformations[deformation_name]
-
-            # 9 x 9 grid of particles with spacing 0.1
-            range = 0.1:0.1:0.9
-            particle_coordinates = hcat(collect.(Iterators.product(range, range))...)
-
-            n_particles_per_dimension = (9, 9)
-            particle_velocities = zero(particle_coordinates)
-            particle_masses = 10 * ones(Float64, prod(n_particles_per_dimension))
-            particle_densities = 1000 * ones(Float64, prod(n_particles_per_dimension))
-
-            smoothing_length = 0.12
-            smoothing_kernel = SchoenbergCubicSplineKernel{2}()
-            search_radius = TrixiParticles.compact_support(smoothing_kernel,
-                                                           smoothing_length)
-
-            container = SolidParticleContainer(particle_coordinates, particle_velocities,
-                                               particle_masses, particle_densities,
-                                               smoothing_kernel, smoothing_length,
-                                               1.0, 1.0, nothing)
-            nhs = TrixiParticles.TrivialNeighborhoodSearch(TrixiParticles.eachparticle(container))
-            TrixiParticles.initialize!(container, nhs)
-
-            # Apply the deformation matrix
-            for particle in TrixiParticles.eachparticle(container)
-                new_coords = deformation(container.initial_coordinates[:, particle])
-                container.current_coordinates[:, particle] = new_coords
-=======
     @testset verbose=true "Stress tensors" begin
         deformations = Dict("rotation" => [cos(0.3) -sin(0.3); sin(0.3) cos(0.3)],
                             "stretch both" => [2.0 0.0; 0.0 3.0],
@@ -292,7 +249,6 @@
 
                 # For all other properties, return mock objects
                 return Val(Symbol("mock_" * string(f)))
->>>>>>> 2ebb5e89
             end
 
             TrixiParticles.deformation_gradient(_, ::Val{:mock_container}) = J
