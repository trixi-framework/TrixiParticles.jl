--- conflicted
+++ resolved
@@ -142,33 +142,10 @@
 
                 TrixiParticles.eachneighbor(_, ::Val{:mock_nhs}) = neighbors
 
-<<<<<<< HEAD
-            #### Mocking
-            # Mock the container
-            container = Val(:mock_container_tensor)
-            TrixiParticles.ndims(::Val{:mock_container_tensor}) = 2
-            function TrixiParticles.current_coords(container::Val{:mock_container_tensor},
-                                                   particle)
-                return TrixiParticles.extract_svector(current_coordinates[i], container,
-                                                      particle)
-            end
-
-            # All @unpack calls should return another mock object
-            # of the type `Val{:mock_property_name}`, but we want to have some real matrices
-            # as properties as opposed to only mock objects.
-            function Base.getproperty(::Val{:mock_container_tensor}, f::Symbol)
-                if f === :initial_coordinates
-                    return initial_coordinates[i]
-                elseif f === :correction_matrix
-                    return correction_matrix
-                elseif f === :mass
-                    return mass
-=======
                 Base.getindex(::Val{:mock_material_density}, ::Int64) = density
 
                 function TrixiParticles.kernel_deriv(::Val{:mock_smoothing_kernel}, _, _)
                     kernel_derivative
->>>>>>> cddc37c8
                 end
 
                 #### Verification
