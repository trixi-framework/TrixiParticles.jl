@testset verbose=true "Constructor" begin
    coordinates_ = [
        [1.0 2.0
         1.0 2.0],
        [1.0 2.0
         1.0 2.0
         1.0 2.0],
    ]
    @testset "$(i+1)D" for i in 1:2
        NDIMS = i + 1
        coordinates = coordinates_[i]
        velocities = zero(coordinates)
        masses = [1.25, 1.5]
        material_densities = [990.0, 1000.0]
        smoothing_kernel = Val(:smoothing_kernel)
        smoothing_length = 0.362
        # Make both Lamé constants equal to 1
        nu = 0.25
        E = 2.5
        boundary_model = Val(:boundary_model)

        container = SolidParticleContainer(coordinates, velocities, masses,
                                           material_densities, smoothing_kernel,
                                           smoothing_length, E, nu, boundary_model)

        @test container isa SolidParticleContainer{NDIMS}
        @test container.initial_coordinates == coordinates
        @test container.current_coordinates == coordinates
        @test container.initial_velocity == velocities
        @test container.mass == masses
        @test container.material_density == material_densities
        @test container.n_moving_particles == 2
        @test container.young_modulus == E
        @test container.poisson_ratio == nu
        @test container.lame_lambda == 1.0
        @test container.lame_mu == 1.0
        @test container.smoothing_kernel == smoothing_kernel
        @test container.smoothing_length == smoothing_length
        @test container.acceleration == [0.0 for _ in 1:NDIMS]
        @test container.boundary_model == boundary_model
    end
end

@testset verbose=true "show" begin
    coordinates = [1.0 2.0
                   1.0 2.0]
    velocities = zero(coordinates)
    masses = [1.25, 1.5]
    material_densities = [990.0, 1000.0]
    smoothing_kernel = Val(:smoothing_kernel)
    smoothing_length = 0.362
    # Make both Lamé constants equal to 1
    nu = 0.25
    E = 2.5
    boundary_model = Val(:boundary_model)

    container = SolidParticleContainer(coordinates, velocities, masses,
                                       material_densities, smoothing_kernel,
                                       smoothing_length, E, nu, boundary_model)

    show_compact = "SolidParticleContainer{2}(2.5, 0.25, Val{:smoothing_kernel}(), " *
                   "[0.0, 0.0], Val{:boundary_model}(), nothing) with 2 particles"
    @test repr(container) == show_compact

    show_box = """
    ┌──────────────────────────────────────────────────────────────────────────────────────────────────┐
    │ SolidParticleContainer{2}                                                                        │
    │ ═════════════════════════                                                                        │
    │ total #particles: ………………………………… 2                                                                │
    │ #fixed particles: ………………………………… 0                                                                │
    │ Young's modulus: …………………………………… 2.5                                                              │
    │ Poisson ratio: ………………………………………… 0.25                                                             │
    │ smoothing kernel: ………………………………… Val                                                              │
    │ acceleration: …………………………………………… [0.0, 0.0]                                                       │
    │ boundary model: ……………………………………… Val{:boundary_model}()                                           │
    │ penalty force: ………………………………………… Nothing                                                          │
    └──────────────────────────────────────────────────────────────────────────────────────────────────┘"""
    @test repr("text/plain", container) == show_box
end

@testset verbose=true "Deformation Gradient" begin
    @testset verbose=true "Manual Calculation" begin
        # Compare against manually calculated values.
        #
        # This is a proof of concept showing that mocking in Julia unit tests works without
        # the need for any mocking packages or modifying source code.
        #
        # We construct a lowest-level unit test where we mock all function calls and don't use
        # a real container object.
        # We replace all objects that we don't need by objects of the type Val{:mock_something},
        # for which we define specific behaviour below.
        # This makes it easy to calculate the deformation gradient by hand, since we can
        # manually define the neighbors and kernel derivatives to be used in the calculation.

        current_coordinates = [[2 3; 0 0], # coords[neighbor] - coords[particle] = (1, 0)
            [6 8; -1 3]] # coords[neighbor] - coords[particle] = (2, 4)

        initial_coordinates = [[5 5; 3 4], # initial_coords[particle] - initial_coords[neighbor] = (0, -1)
            [0 -3; 0 -5]] # initial_coords[particle] - initial_coords[neighbor] = (3, 5)

        expected = [[0 -0.5; 0 0], # Tensor product of the two vectors above, multiplied by the volume of 0.5
            [3 5; 6 10] / sqrt(34)] # Same as above but divided by the length of the vector (3, 5)

        @testset "Tensor Product $i" for i in 1:2
            #### Setup
            particle = 1
            neighbors = [1, 2]
            mass = [2.0, 2.0]
            density = 4.0

            correction_matrix = [1 0; 0 1]

            # This will cause the computed gradient
            # to be equal to `initial_coords[particle] - initial_coords[neighbor]`
            kernel_derivative = 1.0

<<<<<<< HEAD
            #### Mocking
            # Mock the container
            container = Val(:mock_container_tensor)
            Pixie.ndims(::Val{:mock_container_tensor}) = 2

            # All @unpack calls should return another mock object
            # of the type `Val{:mock_property_name}`, but we want to have some real matrices
            # as properties as opposed to only mock objects.
            function Base.getproperty(::Val{:mock_container_tensor}, f::Symbol)
                if f === :initial_coordinates
                    return initial_coordinates[i]
                elseif f === :correction_matrix
                    return correction_matrix
                elseif f === :current_coordinates
                    return current_coordinates[i]
                elseif f === :mass
                    return mass
                end

                # For all other properties, return mock objects.
                return Val(Symbol("mock_" * string(f)))
=======
        #### Mocking
        # Mock the container
        container = Val(:mock_container_tensor)
        TrixiParticles.ndims(::Val{:mock_container_tensor}) = 2

        # All @unpack calls should return another mock object of the type Val{:mock_property_name},
        # but we want to have some real matrices as properties as opposed to only mock objects
        function Base.getproperty(::Val{:mock_container_tensor}, f::Symbol)
            if f === :initial_coordinates
                return initial_coordinates[i]
            elseif f === :correction_matrix
                return correction_matrix
            elseif f === :current_coordinates
                return current_coordinates[i]
            elseif f === :mass
                return mass
>>>>>>> 57a6c8a0
            end

            Pixie.eachneighbor(_, ::Val{:mock_nhs}) = neighbors

            Base.getindex(::Val{:mock_material_density}, ::Int64) = density

            Pixie.kernel_deriv(::Val{:mock_smoothing_kernel}, _, _) = kernel_derivative

            #### Verification
            @test Pixie.deformation_gradient(particle, Val(:mock_nhs), container) ==
                  expected[i]
        end
    end

<<<<<<< HEAD
    @testset verbose=true "Deformation Functions" begin
        # We generate a grid of particles, apply a deformation, and verify that the computed
        # deformation gradient matches the deformation matrix.
        deformations = Dict("Stretch x" => x -> [2.0 0.0; 0.0 1.0] * x,
                            "Stretch Both" => x -> [2.0 0.0; 0.0 3.0] * x,
                            "Rotation" => x -> [cos(0.3) -sin(0.3); sin(0.3) cos(0.3)] * x,
                            "Nonlinear Stretching" => x -> [x[1]^2, x[2]])
=======
        TrixiParticles.eachneighbor(_, ::Val{:mock_nhs}) = neighbors
>>>>>>> 57a6c8a0

        deformation_gradients = Dict("Stretch x" => [2.0 0.0; 0.0 1.0],
                                     "Stretch Both" => [2.0 0.0; 0.0 3.0],
                                     "Rotation" => [cos(0.3) -sin(0.3); sin(0.3) cos(0.3)],
                                     "Nonlinear Stretching" => [1.0 0.0; 0.0 1.0])

<<<<<<< HEAD
        @testset "$deformation_name" for deformation_name in keys(deformations)
            deformation = deformations[deformation_name]

            # 9 x 9 grid of particles with spacing 0.1
            range = 0.1:0.1:0.9
            particle_coordinates = hcat(collect.(Iterators.product(range, range))...)

            n_particles_per_dimension = (9, 9)
            particle_velocities = zero(particle_coordinates)
            particle_masses = 10 * ones(Float64, prod(n_particles_per_dimension))
            particle_densities = 1000 * ones(Float64, prod(n_particles_per_dimension))

            smoothing_length = 0.12
            smoothing_kernel = SchoenbergCubicSplineKernel{2}()
            search_radius = Pixie.compact_support(smoothing_kernel, smoothing_length)

            container = SolidParticleContainer(particle_coordinates, particle_velocities,
                                               particle_masses, particle_densities,
                                               smoothing_kernel, smoothing_length,
                                               1.0, 1.0, nothing)
            nhs = Pixie.TrivialNeighborhoodSearch(container)
            Pixie.initialize!(container, nhs)

            # Apply the deformation matrix
            for particle in Pixie.eachparticle(container)
                new_coords = deformation(container.initial_coordinates[:, particle])
                container.current_coordinates[:, particle] = new_coords
            end

            # Compute the deformation gradient for the particle in the middle
            J = Pixie.deformation_gradient(41, nhs, container)

            #### Verification
            @test J ≈ deformation_gradients[deformation_name]
        end
=======
        TrixiParticles.kernel_deriv(::Val{:mock_smoothing_kernel}, _, _) = kernel_derivative

        #### Verification
        @test TrixiParticles.deformation_gradient(particle, Val(:mock_nhs), container) ==
              expected[i]
>>>>>>> 57a6c8a0
    end
end

@testset verbose=true "Stress tensors" begin
    deformations = Dict("rotation" => [cos(0.3) -sin(0.3); sin(0.3) cos(0.3)],
                        "stretch both" => [2.0 0.0; 0.0 3.0],
                        "rotate and stretch" => [cos(0.3) -sin(0.3);
                                                 sin(0.3) cos(0.3)] * [2.0 0.0; 0.0 3.0])

    expected_pk2 = Dict("rotation" => zeros(2, 2), # No stress in rotations only
                        "stretch both" => [8.5 0.0; 0.0 13.5], # Calculated by hand
                        "rotate and stretch" => [8.5 0.0; 0.0 13.5])

    # Just deformation * expected_pk2
    expected_pk1 = Dict("rotation" => zeros(2, 2),
                        "stretch both" => [17.0 0.0; 0.0 40.5],
                        "rotate and stretch" => [cos(0.3) -sin(0.3);
                                                 sin(0.3) cos(0.3)] *
                                                [2.0 0.0; 0.0 3.0] * [8.5 0.0; 0.0 13.5])

    @testset "Deformation Function: $deformation" for deformation in keys(deformations)
        #### Setup
        J = deformations[deformation]
        lame_lambda = 1.0
        lame_mu = 1.0

        #### Mocking
        # It is easier to mock the container and specify the Lamé constants
        # and deformation gradient than to actually construct a container.
        container = Val(:mock_container)

        # All @unpack calls should return another mock object
        # of the type `Val{:mock_property_name}`, but we want to have the actual
        # Lamé constants as properties.
        function Base.getproperty(::Val{:mock_container}, f::Symbol)
            if f === :lame_lambda
                return lame_lambda
            elseif f === :lame_mu
                return lame_mu
            end

            # For all other properties, return mock objects
            return Val(Symbol("mock_" * string(f)))
        end

<<<<<<< HEAD
        Pixie.deformation_gradient(_, ::Val{:mock_container}) = J
=======
        TrixiParticles.deformation_gradient(_, ::Val{:mock_container_deform}) = J
>>>>>>> 57a6c8a0

        #### Verification
        @test TrixiParticles.pk2_stress_tensor(J, container) ≈ expected_pk2[deformation]
        @test TrixiParticles.pk1_stress_tensor(J, container) ≈ expected_pk1[deformation]
    end
end

@testset verbose=true "write_u0!" begin
    coordinates = [1.0 2.0
                   1.0 2.0]
    velocities = zero(coordinates)
    masses = [1.25, 1.5]
    material_densities = [990.0, 1000.0]
    smoothing_kernel = Val(:smoothing_kernel)
    smoothing_length = 0.362
    # Make both Lamé constants equal to 1
    nu = 0.25
    E = 2.5
    boundary_model = Val(:boundary_model)

    container = SolidParticleContainer(coordinates, velocities, masses,
                                       material_densities, smoothing_kernel,
                                       smoothing_length, E, nu, boundary_model)

    u0 = zeros(Pixie.u_nvariables(container), Pixie.n_moving_particles(container))
    Pixie.write_u0!(u0, container)

    @test u0 == coordinates
end

@testset verbose=true "write_v0!" begin
    coordinates = [1.0 2.0
                   1.0 2.0]
    velocities = zero(coordinates)
    masses = [1.25, 1.5]
    material_densities = [990.0, 1000.0]
    smoothing_kernel = Val(:smoothing_kernel)
    smoothing_length = 0.362
    # Make both Lamé constants equal to 1
    nu = 0.25
    E = 2.5
    boundary_model = Val(:boundary_model)

    container = SolidParticleContainer(coordinates, velocities, masses,
                                       material_densities, smoothing_kernel,
                                       smoothing_length, E, nu, boundary_model)

    v0 = zeros(Pixie.v_nvariables(container), Pixie.n_moving_particles(container))
    Pixie.write_v0!(v0, container)

    @test v0 == velocities
end<|MERGE_RESOLUTION|>--- conflicted
+++ resolved
@@ -114,11 +114,10 @@
             # to be equal to `initial_coords[particle] - initial_coords[neighbor]`
             kernel_derivative = 1.0
 
-<<<<<<< HEAD
             #### Mocking
             # Mock the container
             container = Val(:mock_container_tensor)
-            Pixie.ndims(::Val{:mock_container_tensor}) = 2
+            TrixiParticles.ndims(::Val{:mock_container_tensor}) = 2
 
             # All @unpack calls should return another mock object
             # of the type `Val{:mock_property_name}`, but we want to have some real matrices
@@ -136,39 +135,20 @@
 
                 # For all other properties, return mock objects.
                 return Val(Symbol("mock_" * string(f)))
-=======
-        #### Mocking
-        # Mock the container
-        container = Val(:mock_container_tensor)
-        TrixiParticles.ndims(::Val{:mock_container_tensor}) = 2
-
-        # All @unpack calls should return another mock object of the type Val{:mock_property_name},
-        # but we want to have some real matrices as properties as opposed to only mock objects
-        function Base.getproperty(::Val{:mock_container_tensor}, f::Symbol)
-            if f === :initial_coordinates
-                return initial_coordinates[i]
-            elseif f === :correction_matrix
-                return correction_matrix
-            elseif f === :current_coordinates
-                return current_coordinates[i]
-            elseif f === :mass
-                return mass
->>>>>>> 57a6c8a0
             end
 
-            Pixie.eachneighbor(_, ::Val{:mock_nhs}) = neighbors
+            TrixiParticles.eachneighbor(_, ::Val{:mock_nhs}) = neighbors
 
             Base.getindex(::Val{:mock_material_density}, ::Int64) = density
 
-            Pixie.kernel_deriv(::Val{:mock_smoothing_kernel}, _, _) = kernel_derivative
+            TrixiParticles.kernel_deriv(::Val{:mock_smoothing_kernel}, _, _) = kernel_derivative
 
             #### Verification
-            @test Pixie.deformation_gradient(particle, Val(:mock_nhs), container) ==
+            @test TrixiParticles.deformation_gradient(particle, Val(:mock_nhs), container) ==
                   expected[i]
         end
     end
 
-<<<<<<< HEAD
     @testset verbose=true "Deformation Functions" begin
         # We generate a grid of particles, apply a deformation, and verify that the computed
         # deformation gradient matches the deformation matrix.
@@ -176,16 +156,12 @@
                             "Stretch Both" => x -> [2.0 0.0; 0.0 3.0] * x,
                             "Rotation" => x -> [cos(0.3) -sin(0.3); sin(0.3) cos(0.3)] * x,
                             "Nonlinear Stretching" => x -> [x[1]^2, x[2]])
-=======
-        TrixiParticles.eachneighbor(_, ::Val{:mock_nhs}) = neighbors
->>>>>>> 57a6c8a0
 
         deformation_gradients = Dict("Stretch x" => [2.0 0.0; 0.0 1.0],
                                      "Stretch Both" => [2.0 0.0; 0.0 3.0],
                                      "Rotation" => [cos(0.3) -sin(0.3); sin(0.3) cos(0.3)],
                                      "Nonlinear Stretching" => [1.0 0.0; 0.0 1.0])
 
-<<<<<<< HEAD
         @testset "$deformation_name" for deformation_name in keys(deformations)
             deformation = deformations[deformation_name]
 
@@ -200,34 +176,27 @@
 
             smoothing_length = 0.12
             smoothing_kernel = SchoenbergCubicSplineKernel{2}()
-            search_radius = Pixie.compact_support(smoothing_kernel, smoothing_length)
+            search_radius = TrixiParticles.compact_support(smoothing_kernel, smoothing_length)
 
             container = SolidParticleContainer(particle_coordinates, particle_velocities,
                                                particle_masses, particle_densities,
                                                smoothing_kernel, smoothing_length,
                                                1.0, 1.0, nothing)
-            nhs = Pixie.TrivialNeighborhoodSearch(container)
-            Pixie.initialize!(container, nhs)
+            nhs = TrixiParticles.TrivialNeighborhoodSearch(container)
+            TrixiParticles.initialize!(container, nhs)
 
             # Apply the deformation matrix
-            for particle in Pixie.eachparticle(container)
+            for particle in TrixiParticles.eachparticle(container)
                 new_coords = deformation(container.initial_coordinates[:, particle])
                 container.current_coordinates[:, particle] = new_coords
             end
 
             # Compute the deformation gradient for the particle in the middle
-            J = Pixie.deformation_gradient(41, nhs, container)
+            J = TrixiParticles.deformation_gradient(41, nhs, container)
 
             #### Verification
             @test J ≈ deformation_gradients[deformation_name]
         end
-=======
-        TrixiParticles.kernel_deriv(::Val{:mock_smoothing_kernel}, _, _) = kernel_derivative
-
-        #### Verification
-        @test TrixiParticles.deformation_gradient(particle, Val(:mock_nhs), container) ==
-              expected[i]
->>>>>>> 57a6c8a0
     end
 end
 
@@ -273,11 +242,7 @@
             return Val(Symbol("mock_" * string(f)))
         end
 
-<<<<<<< HEAD
-        Pixie.deformation_gradient(_, ::Val{:mock_container}) = J
-=======
-        TrixiParticles.deformation_gradient(_, ::Val{:mock_container_deform}) = J
->>>>>>> 57a6c8a0
+        TrixiParticles.deformation_gradient(_, ::Val{:mock_container}) = J
 
         #### Verification
         @test TrixiParticles.pk2_stress_tensor(J, container) ≈ expected_pk2[deformation]
@@ -302,8 +267,8 @@
                                        material_densities, smoothing_kernel,
                                        smoothing_length, E, nu, boundary_model)
 
-    u0 = zeros(Pixie.u_nvariables(container), Pixie.n_moving_particles(container))
-    Pixie.write_u0!(u0, container)
+    u0 = zeros(TrixiParticles.u_nvariables(container), TrixiParticles.n_moving_particles(container))
+    TrixiParticles.write_u0!(u0, container)
 
     @test u0 == coordinates
 end
@@ -325,8 +290,8 @@
                                        material_densities, smoothing_kernel,
                                        smoothing_length, E, nu, boundary_model)
 
-    v0 = zeros(Pixie.v_nvariables(container), Pixie.n_moving_particles(container))
-    Pixie.write_v0!(v0, container)
+    v0 = zeros(TrixiParticles.v_nvariables(container), TrixiParticles.n_moving_particles(container))
+    TrixiParticles.write_v0!(v0, container)
 
     @test v0 == velocities
 end