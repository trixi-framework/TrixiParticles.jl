--- conflicted
+++ resolved
@@ -25,17 +25,9 @@
             coords2 = [NaN, 0]
             coords3 = [typemax(Int) + 1.0, -typemax(Int) - 1.0]
 
-<<<<<<< HEAD
-            @test Pixie.cell_coords(coords1, nhs) == (typemax(Int), typemin(Int))
-            @test Pixie.cell_coords(coords2, nhs) == (typemax(Int), 0)
-            @test Pixie.cell_coords(coords3, nhs) == (typemax(Int), typemin(Int))
-=======
-            @test TrixiParticles.get_cell_coords(coords1, nhs) ==
-                  (typemax(Int), typemin(Int))
-            @test TrixiParticles.get_cell_coords(coords2, nhs) == (typemax(Int), 0)
-            @test TrixiParticles.get_cell_coords(coords3, nhs) ==
-                  (typemax(Int), typemin(Int))
->>>>>>> 96a77c29
+            @test TrixiParticles.cell_coords(coords1, nhs) == (typemax(Int), typemin(Int))
+            @test TrixiParticles.cell_coords(coords2, nhs) == (typemax(Int), 0)
+            @test TrixiParticles.cell_coords(coords3, nhs) == (typemax(Int), typemin(Int))
         end
 
         @testset "Rectangular Point Cloud 2D" begin
