<<<<<<< HEAD
=======
using Test
using TrixiParticles
using LinearAlgebra
using Printf

>>>>>>> 57a6c8a0
include("test_util.jl")

const TRIXIPARTICLES_TEST = lowercase(get(ENV, "TRIXIPARTICLES_TEST", "all"))

@testset "All Tests" verbose=true begin
    if TRIXIPARTICLES_TEST in ("all", "unit", "unitandintegration")
        include("unit/unit_tests.jl")
    end

    if TRIXIPARTICLES_TEST in ("all", "integration", "unitandintegration")
        include("integration/integration_tests.jl")
    end

    if TRIXIPARTICLES_TEST in ("all", "system")
        include("system/system_tests.jl")
    end
end<|MERGE_RESOLUTION|>--- conflicted
+++ resolved
@@ -1,11 +1,3 @@
-<<<<<<< HEAD
-=======
-using Test
-using TrixiParticles
-using LinearAlgebra
-using Printf
-
->>>>>>> 57a6c8a0
 include("test_util.jl")
 
 const TRIXIPARTICLES_TEST = lowercase(get(ENV, "TRIXIPARTICLES_TEST", "all"))
