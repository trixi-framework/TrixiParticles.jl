--- conflicted
+++ resolved
@@ -3,17 +3,10 @@
 using LinearAlgebra
 using Printf
 
-<<<<<<< HEAD
-include("containers/solid_container.jl")
-include("interactions/solid.jl")
-include("system_tests.jl")
-include("sph/neighborhood_search.jl") # include last since mocked variables are not isolated yet.
-=======
 include("test_util.jl")
 
 @testset "All Tests" verbose=true begin
     include("unit/unit_tests.jl")
     include("integration/integration_tests.jl")
     include("system/system_tests.jl")
-end
->>>>>>> fb635098
+end