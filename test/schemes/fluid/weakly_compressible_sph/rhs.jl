@testset verbose=true "WCSPH RHS" begin
    @testset verbose=true "`pressure_acceleration`" begin
        # Use `@trixi_testset` to isolate the mock functions in a separate namespace
        @trixi_testset "Symmetry" begin
            density_calculators = [ContinuityDensity(), SummationDensity()]
            masses = [[0.01, 0.01], [0.73, 0.31]]
            densities = [
                [1000.0, 1000.0],
                [1000.0, 1000.0],
                [900.0, 1201.0],
                [1003.0, 353.4],
            ]
            pressures = [
                [0.0, 0.0],
                [10_000.0, 10_000.0],
                [10.0, 10_000.0],
                [1000.0, -1000.0],
            ]
            grad_kernels = [0.3, 104.0]
            particle = 2
            neighbor = 3

            # Not used for fluid-fluid interaction
            pos_diff = 0
            distance = 0

            @testset "`$(nameof(typeof(density_calculator)))`" for density_calculator in density_calculators
                for (m_a, m_b) in masses, (rho_a, rho_b) in densities,
                    (p_a, p_b) in pressures, grad_kernel in grad_kernels

                    # Partly copied from constructor test, just to create a WCSPH system
                    coordinates = zeros(2, 3)
                    velocity = zeros(2, 3)
                    mass = zeros(3)
                    density = zeros(3)
                    state_equation = Val(:state_equation)
                    smoothing_kernel = Val(:smoothing_kernel)
                    TrixiParticles.ndims(::Val{:smoothing_kernel}) = 2
                    smoothing_length = -1.0

                    initial_condition = InitialCondition(coordinates, velocity, mass,
                                                         density)
                    system = WeaklyCompressibleSPHSystem(initial_condition,
                                                         density_calculator,
                                                         state_equation, smoothing_kernel,
                                                         smoothing_length)

                    # `system` is only used for the pressure
                    system.pressure .= [0.0, p_a, p_b]

                    # Compute accelerations a -> b and b -> a
                    dv1 = TrixiParticles.pressure_acceleration(1.0, m_b, p_a, p_b,
<<<<<<< HEAD
                                                               system, system, rho_a, rho_b,
                                                               pos_diff, grad_kernel,
                                                               density_calculator)

                    dv2 = TrixiParticles.pressure_acceleration(1.0, m_a, p_b, p_a,
                                                               system, system, rho_b, rho_a,
                                                               pos_diff, -grad_kernel,
=======
                                                               rho_a, rho_b, pos_diff,
                                                               grad_kernel, system, system,
                                                               density_calculator)

                    dv2 = TrixiParticles.pressure_acceleration(1.0, m_a, p_b, p_a,
                                                               rho_b, rho_a, -pos_diff,
                                                               -grad_kernel, system, system,
>>>>>>> 36707fae
                                                               density_calculator)

                    # Test that both forces are identical but in opposite directions
                    @test isapprox(m_a * dv1, -m_b * dv2, rtol=2eps())
                end
            end
        end
    end

    @testset verbose=true "`interact!`" begin
        # The following tests for linear and angular momentum and total energy conservation
        # are based on Sections 3.3.4 and 3.4.2 of
        # Daniel J. Price. "Smoothed Particle Hydrodynamics and Magnetohydrodynamics."
        # In: Journal of Computational Physics 231.3 (2012), pages 759–94.
        # https://doi.org/10.1016/j.jcp.2010.12.011
        @testset verbose=true "Momentum and Total Energy Conservation" begin
            # We are testing the momentum conservation of SPH with random initial configurations
            density_calculators = [ContinuityDensity(), SummationDensity()]

            # Random initial configuration
            mass = [
                [3.11, 1.55, 2.22, 3.48, 0.21, 3.73, 0.21, 3.45],
                [0.82, 1.64, 1.91, 0.02, 0.08, 1.58, 4.94, 0.7],
            ]
            density = [
                [914.34, 398.36, 710.22, 252.54, 843.81, 694.73, 670.5, 539.14],
                [280.15, 172.25, 267.1, 130.42, 382.3, 477.21, 848.31, 188.62],
            ]
            pressure = [
                [91438.0, 16984.0, 58638.0, 10590.0, 92087.0, 66586.0, 64723.0, 49862.0],
                [31652.0, -21956.0, 2874.0, -12489.0, 27206.0, 32225.0, 42848.0, 3001.0],
            ]
            coordinates = [
                [0.16 0.55 0.08 0.58 0.52 0.26 0.32 0.99;
                 0.76 0.6 0.47 0.4 0.25 0.79 0.45 0.63],
                [0.4 0.84 0.47 0.02 0.64 0.85 0.02 0.15;
                 0.83 0.62 0.99 0.57 0.25 0.72 0.34 0.69],
            ]
            velocity = [
                [1.05 0.72 0.12 1.22 0.67 0.85 1.42 -0.57;
                 1.08 0.68 0.74 -0.27 -1.22 0.43 1.41 1.25],
                [-1.84 -1.4 5.21 -5.99 -5.02 9.5 -4.51 -8.28;
                 0.78 0.1 9.67 8.46 9.29 5.18 -4.83 -4.87]]

            # The state equation is only needed to unpack `sound_speed`, so we can mock
            # it by using a `NamedTuple`.
            state_equation = (; sound_speed=0.0)
            smoothing_kernel = SchoenbergCubicSplineKernel{2}()
            smoothing_length = 0.3
            search_radius = TrixiParticles.compact_support(smoothing_kernel,
                                                           smoothing_length)

            @testset "`$(nameof(typeof(density_calculator)))`" for density_calculator in density_calculators
                for i in eachindex(mass)
                    initial_condition = InitialCondition(coordinates[i], velocity[i],
                                                         mass[i], density[i])
                    system = WeaklyCompressibleSPHSystem(initial_condition,
                                                         density_calculator,
                                                         state_equation, smoothing_kernel,
                                                         smoothing_length)

                    # Overwrite `system.pressure`
                    system.pressure .= pressure[i]

                    u = coordinates[i]
                    if density_calculator isa SummationDensity
                        # Density is stored in the cache
                        v = velocity[i]
                        system.cache.density .= density[i]
                    else
                        # Density is integrated with `ContinuityDensity`
                        v = vcat(velocity[i], density[i]')
                    end

                    nhs = TrixiParticles.TrivialNeighborhoodSearch{2}(search_radius,
                                                                      TrixiParticles.eachparticle(system))

                    # Result
                    dv = zeros(3, 8)
                    TrixiParticles.interact!(dv, v, u, v, u, nhs, system, system)

                    # Linear momentum conservation
                    # ∑ m_a dv_a
                    deriv_linear_momentum = sum(mass[i]' .* view(dv, 1:2, :), dims=2)

                    @test isapprox(deriv_linear_momentum, zeros(2, 1), atol=3e-14)

                    # Angular momentum conservation
                    # m_a (r_a × dv_a)
                    function deriv_angular_momentum(particle)
                        r_a = SVector(u[1, particle], u[2, particle], 0.0)
                        dv_a = SVector(dv[1, particle], dv[2, particle], 0.0)

                        return mass[i][particle] * cross(r_a, dv_a)
                    end

                    # ∑ m_a (r_a × dv_a)
                    deriv_angular_momentum = sum(deriv_angular_momentum, 1:8)

                    @test isapprox(deriv_angular_momentum, zeros(3), atol=2e-14)

                    # Total energy conservation
                    drho(::ContinuityDensity, particle) = dv[3, particle]

                    # Derivative of the density summation. This is a slightly different
                    # formulation of the continuity equation.
                    function drho_particle(particle, neighbor)
                        m_b = mass[i][neighbor]
                        vdiff = TrixiParticles.current_velocity(v, system, particle) -
                                TrixiParticles.current_velocity(v, system, neighbor)

                        pos_diff = TrixiParticles.current_coords(u, system, particle) -
                                   TrixiParticles.current_coords(u, system, neighbor)
                        distance = norm(pos_diff)

                        # Only consider particles with a distance > 0
                        distance < sqrt(eps()) && return 0.0

                        grad_kernel = TrixiParticles.smoothing_kernel_grad(system,
                                                                           pos_diff,
                                                                           distance)

                        return m_b * dot(vdiff, grad_kernel)
                    end

                    function drho(::SummationDensity, particle)
                        return sum(neighbor -> drho_particle(particle, neighbor), 1:8)
                    end

                    # m_a (v_a ⋅ dv_a + dte_a),
                    # where `te` is the thermal energy, called `u` in the Price paper.
                    function deriv_energy(particle)
                        dte_a = pressure[i][particle] / density[i][particle]^2 *
                                drho(density_calculator, particle)
                        v_a = TrixiParticles.extract_svector(v, system, particle)
                        dv_a = TrixiParticles.extract_svector(dv, system, particle)

                        return mass[i][particle] * (dot(v_a, dv_a) + dte_a)
                    end

                    # ∑ m_a (v_a ⋅ dv_a + dte_a)
                    deriv_total_energy = sum(deriv_energy, 1:8)

                    @test isapprox(deriv_total_energy, 0.0, atol=4e-14)
                end
            end
        end
    end
end<|MERGE_RESOLUTION|>--- conflicted
+++ resolved
@@ -50,15 +50,6 @@
 
                     # Compute accelerations a -> b and b -> a
                     dv1 = TrixiParticles.pressure_acceleration(1.0, m_b, p_a, p_b,
-<<<<<<< HEAD
-                                                               system, system, rho_a, rho_b,
-                                                               pos_diff, grad_kernel,
-                                                               density_calculator)
-
-                    dv2 = TrixiParticles.pressure_acceleration(1.0, m_a, p_b, p_a,
-                                                               system, system, rho_b, rho_a,
-                                                               pos_diff, -grad_kernel,
-=======
                                                                rho_a, rho_b, pos_diff,
                                                                grad_kernel, system, system,
                                                                density_calculator)
@@ -66,7 +57,6 @@
                     dv2 = TrixiParticles.pressure_acceleration(1.0, m_a, p_b, p_a,
                                                                rho_b, rho_a, -pos_diff,
                                                                -grad_kernel, system, system,
->>>>>>> 36707fae
                                                                density_calculator)
 
                     # Test that both forces are identical but in opposite directions
