@testset verbose=true "WCSPH RHS" begin
    @testset verbose=true "`pressure_acceleration`" begin
        # Use `@trixi_testset` to isolate the mock functions in a separate namespace
        @trixi_testset "Symmetry" begin
            density_calculators = [ContinuityDensity(), SummationDensity()]
            masses = [[0.01, 0.01], [0.73, 0.31]]
            densities = [
                [1000.0, 1000.0],
                [1000.0, 1000.0],
                [900.0, 1201.0],
                [1003.0, 353.4],
            ]
            pressures = [
                [0.0, 0.0],
                [10_000.0, 10_000.0],
                [10.0, 10_000.0],
                [1000.0, -1000.0],
            ]
            grad_kernels = [0.3, 104.0]
            particle = 2
            neighbor = 3

            # Not used for fluid-fluid interaction
            pos_diff = 0
            distance = 0

            @testset "`$(nameof(typeof(density_calculator)))`" for density_calculator in density_calculators
                for (m_a, m_b) in masses, (rho_a, rho_b) in densities,
                    (p_a, p_b) in pressures, grad_kernel in grad_kernels

                    # Partly copied from constructor test, just to create a WCSPH system
                    coordinates = zeros(2, 3)
                    velocity = zeros(2, 3)
                    mass = zeros(3)
                    density = zeros(3)
                    state_equation = Val(:state_equation)
                    smoothing_kernel = Val(:smoothing_kernel)
                    TrixiParticles.ndims(::Val{:smoothing_kernel}) = 2
                    smoothing_length = -1.0

                    initial_condition = InitialCondition(coordinates, velocity, mass,
                                                         density)
                    system = WeaklyCompressibleSPHSystem(initial_condition,
                                                         density_calculator,
                                                         state_equation, smoothing_kernel,
                                                         smoothing_length)

                    # `system` is only used for the pressure
                    system.pressure .= [0.0, p_a, p_b]

                    # Compute accelerations a -> b and b -> a
<<<<<<< HEAD
                    dv1 = TrixiParticles.pressure_acceleration(1.0, m_b, particle, neighbor,
                                                               system, system, rho_a, rho_b,
                                                               pos_diff, distance,
                                                               grad_kernel,
                                                               density_calculator, nothing)

                    dv2 = TrixiParticles.pressure_acceleration(1.0, m_a, neighbor, particle,
                                                               system, system, rho_b, rho_a,
                                                               -pos_diff, distance,
                                                               -grad_kernel,
                                                               density_calculator, nothing)
=======
                    dv1 = TrixiParticles.pressure_acceleration(1.0, m_b, p_a, p_b,
                                                               rho_a, rho_b, pos_diff,
                                                               grad_kernel, system, system,
                                                               density_calculator)

                    dv2 = TrixiParticles.pressure_acceleration(1.0, m_a, p_b, p_a,
                                                               rho_b, rho_a, -pos_diff,
                                                               -grad_kernel, system, system,
                                                               density_calculator)
>>>>>>> 9efd83be

                    # Test that both forces are identical but in opposite directions
                    @test isapprox(m_a * dv1, -m_b * dv2, rtol=2eps())
                end
            end
        end
    end

    @testset verbose=true "`interact!`" begin
        # The following tests for linear and angular momentum and total energy conservation
        # are based on Sections 3.3.4 and 3.4.2 of
        # Daniel J. Price. "Smoothed Particle Hydrodynamics and Magnetohydrodynamics."
        # In: Journal of Computational Physics 231.3 (2012), pages 759–94.
        # https://doi.org/10.1016/j.jcp.2010.12.011
        @testset verbose=true "Momentum and Total Energy Conservation" begin
            # We are testing the momentum conservation of SPH with random initial configurations
            density_calculators = [ContinuityDensity(), SummationDensity()]

            # Random initial configuration
            mass = [
                [3.11, 1.55, 2.22, 3.48, 0.21, 3.73, 0.21, 3.45],
                [0.82, 1.64, 1.91, 0.02, 0.08, 1.58, 4.94, 0.7],
            ]
            density = [
                [914.34, 398.36, 710.22, 252.54, 843.81, 694.73, 670.5, 539.14],
                [280.15, 172.25, 267.1, 130.42, 382.3, 477.21, 848.31, 188.62],
            ]
            pressure = [
                [91438.0, 16984.0, 58638.0, 10590.0, 92087.0, 66586.0, 64723.0, 49862.0],
                [31652.0, -21956.0, 2874.0, -12489.0, 27206.0, 32225.0, 42848.0, 3001.0],
            ]
            coordinates = [
                [0.16 0.55 0.08 0.58 0.52 0.26 0.32 0.99;
                 0.76 0.6 0.47 0.4 0.25 0.79 0.45 0.63],
                [0.4 0.84 0.47 0.02 0.64 0.85 0.02 0.15;
                 0.83 0.62 0.99 0.57 0.25 0.72 0.34 0.69],
            ]
            velocity = [
                [1.05 0.72 0.12 1.22 0.67 0.85 1.42 -0.57;
                 1.08 0.68 0.74 -0.27 -1.22 0.43 1.41 1.25],
                [-1.84 -1.4 5.21 -5.99 -5.02 9.5 -4.51 -8.28;
                 0.78 0.1 9.67 8.46 9.29 5.18 -4.83 -4.87]]

            # The state equation is only needed to unpack `sound_speed`, so we can mock
            # it by using a `NamedTuple`.
            state_equation = (; sound_speed=0.0)
            smoothing_kernel = SchoenbergCubicSplineKernel{2}()
            smoothing_length = 0.3
            search_radius = TrixiParticles.compact_support(smoothing_kernel,
                                                           smoothing_length)

            @testset "`$(nameof(typeof(density_calculator)))`" for density_calculator in density_calculators
                for i in eachindex(mass)
                    initial_condition = InitialCondition(coordinates[i], velocity[i],
                                                         mass[i], density[i])
                    system = WeaklyCompressibleSPHSystem(initial_condition,
                                                         density_calculator,
                                                         state_equation, smoothing_kernel,
                                                         smoothing_length)

                    # Overwrite `system.pressure`
                    system.pressure .= pressure[i]

                    u = coordinates[i]
                    if density_calculator isa SummationDensity
                        # Density is stored in the cache
                        v = velocity[i]
                        system.cache.density .= density[i]
                    else
                        # Density is integrated with `ContinuityDensity`
                        v = vcat(velocity[i], density[i]')
                    end

                    nhs = TrixiParticles.TrivialNeighborhoodSearch{2}(search_radius,
                                                                      TrixiParticles.eachparticle(system))

                    # Result
                    dv = zeros(3, 8)
                    TrixiParticles.interact!(dv, v, u, v, u, nhs, system, system)

                    # Linear momentum conservation
                    # ∑ m_a dv_a
                    deriv_linear_momentum = sum(mass[i]' .* view(dv, 1:2, :), dims=2)

                    @test isapprox(deriv_linear_momentum, zeros(2, 1), atol=3e-14)

                    # Angular momentum conservation
                    # m_a (r_a × dv_a)
                    function deriv_angular_momentum(particle)
                        r_a = SVector(u[1, particle], u[2, particle], 0.0)
                        dv_a = SVector(dv[1, particle], dv[2, particle], 0.0)

                        return mass[i][particle] * cross(r_a, dv_a)
                    end

                    # ∑ m_a (r_a × dv_a)
                    deriv_angular_momentum = sum(deriv_angular_momentum, 1:8)

                    @test isapprox(deriv_angular_momentum, zeros(3), atol=2e-14)

                    # Total energy conservation
                    drho(::ContinuityDensity, particle) = dv[3, particle]

                    # Derivative of the density summation. This is a slightly different
                    # formulation of the continuity equation.
                    function drho_particle(particle, neighbor)
                        m_b = mass[i][neighbor]
                        vdiff = TrixiParticles.current_velocity(v, system, particle) -
                                TrixiParticles.current_velocity(v, system, neighbor)

                        pos_diff = TrixiParticles.current_coords(u, system, particle) -
                                   TrixiParticles.current_coords(u, system, neighbor)
                        distance = norm(pos_diff)

                        # Only consider particles with a distance > 0
                        distance < sqrt(eps()) && return 0.0

                        grad_kernel = TrixiParticles.smoothing_kernel_grad(system,
                                                                           pos_diff,
                                                                           distance)

                        return m_b * dot(vdiff, grad_kernel)
                    end

                    function drho(::SummationDensity, particle)
                        return sum(neighbor -> drho_particle(particle, neighbor), 1:8)
                    end

                    # m_a (v_a ⋅ dv_a + dte_a),
                    # where `te` is the thermal energy, called `u` in the Price paper.
                    function deriv_energy(particle)
                        dte_a = pressure[i][particle] / density[i][particle]^2 *
                                drho(density_calculator, particle)
                        v_a = TrixiParticles.extract_svector(v, system, particle)
                        dv_a = TrixiParticles.extract_svector(dv, system, particle)

                        return mass[i][particle] * (dot(v_a, dv_a) + dte_a)
                    end

                    # ∑ m_a (v_a ⋅ dv_a + dte_a)
                    deriv_total_energy = sum(deriv_energy, 1:8)

                    @test isapprox(deriv_total_energy, 0.0, atol=4e-14)
                end
            end
        end
    end
end<|MERGE_RESOLUTION|>--- conflicted
+++ resolved
@@ -49,29 +49,15 @@
                     system.pressure .= [0.0, p_a, p_b]
 
                     # Compute accelerations a -> b and b -> a
-<<<<<<< HEAD
-                    dv1 = TrixiParticles.pressure_acceleration(1.0, m_b, particle, neighbor,
-                                                               system, system, rho_a, rho_b,
-                                                               pos_diff, distance,
-                                                               grad_kernel,
-                                                               density_calculator, nothing)
-
-                    dv2 = TrixiParticles.pressure_acceleration(1.0, m_a, neighbor, particle,
-                                                               system, system, rho_b, rho_a,
-                                                               -pos_diff, distance,
-                                                               -grad_kernel,
-                                                               density_calculator, nothing)
-=======
                     dv1 = TrixiParticles.pressure_acceleration(1.0, m_b, p_a, p_b,
                                                                rho_a, rho_b, pos_diff,
                                                                grad_kernel, system, system,
-                                                               density_calculator)
+                                                               density_calculator, nothing)
 
                     dv2 = TrixiParticles.pressure_acceleration(1.0, m_a, p_b, p_a,
                                                                rho_b, rho_a, -pos_diff,
                                                                -grad_kernel, system, system,
-                                                               density_calculator)
->>>>>>> 9efd83be
+                                                               density_calculator, nothing)
 
                     # Test that both forces are identical but in opposite directions
                     @test isapprox(m_a * dv1, -m_b * dv2, rtol=2eps())
