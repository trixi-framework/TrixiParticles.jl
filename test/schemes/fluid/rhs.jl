--- conflicted
+++ resolved
@@ -52,21 +52,6 @@
 
                     for (m_a, m_b) in masses, (rho_a, rho_b) in densities,
                         (p_a, p_b) in pressures, grad_kernel in grad_kernels
-<<<<<<< HEAD
-
-                        # Partly copied from constructor test, just to create a WCSPH system
-                        coordinates = zeros(2, 3)
-                        velocity = zeros(2, 3)
-                        mass = zeros(3)
-                        density = ones(3)
-                        state_equation = Val(:state_equation)
-                        smoothing_kernel = Val(:smoothing_kernel)
-                        smoothing_length = -1.0
-
-                        fluid = InitialCondition(; coordinates, velocity, mass, density)
-
-=======
->>>>>>> eb5707bd
                         @testset verbose=true "$system_name" for system_name in [
                             "WCSPH",
                             "EDAC"
