--- conflicted
+++ resolved
@@ -1,19 +1,6 @@
-<<<<<<< HEAD
 function create_fluid_system(coordinates, velocity, mass, density, particle_spacing,
                              surface_tension;
-                             buffer_size=0, NDIMS=2, smoothing_length=1.0)
-    smoothing_kernel = SchoenbergCubicSplineKernel{NDIMS}()
-    sound_speed = 20.0
-    fluid_density = 1000.0
-    exponent = 1
-    clip_negative_pressure = false
-    density_calculator = SummationDensity()
-    surface_normal_method = ColorfieldSurfaceNormal()
-    reference_particle_spacing = particle_spacing
-=======
-function create_fluid_system(coordinates, velocity, mass, density, particle_spacing;
                              NDIMS=2, smoothing_length=1.0)
->>>>>>> 306f96de
     tspan = (0.0, 0.01)
 
     fluid = InitialCondition(coordinates=coordinates, velocity=velocity, mass=mass,
@@ -23,20 +10,12 @@
                                        reference_density=1000.0,
                                        exponent=1)
 
-<<<<<<< HEAD
-    system = WeaklyCompressibleSPHSystem(fluid, density_calculator, state_equation,
-                                         smoothing_kernel, smoothing_length;
-                                         surface_normal_method=surface_normal_method,
-                                         reference_particle_spacing=reference_particle_spacing,
-                                         buffer_size=buffer_size,
-                                         surface_tension=surface_tension)
-=======
     system = WeaklyCompressibleSPHSystem(fluid, SummationDensity(), state_equation,
                                          SchoenbergCubicSplineKernel{NDIMS}(),
                                          smoothing_length;
                                          surface_normal_method=ColorfieldSurfaceNormal(),
-                                         reference_particle_spacing=particle_spacing)
->>>>>>> 306f96de
+                                         reference_particle_spacing=particle_spacing,
+                                         surface_tension=surface_tension)
 
     semi = Semidiscretization(system)
     ode = semidiscretize(semi, tspan)
@@ -47,23 +26,13 @@
 end
 
 function compute_and_test_surface_normals(system, semi, ode; NDIMS=2)
-<<<<<<< HEAD
-=======
-    surface_tension = SurfaceTensionAkinci()
-
->>>>>>> 306f96de
     v0_ode, u0_ode = ode.u0.x
     v = TrixiParticles.wrap_v(v0_ode, system, semi)
     u = TrixiParticles.wrap_u(u0_ode, system, semi)
 
-<<<<<<< HEAD
     # Compute the surface normals
     TrixiParticles.compute_surface_normal!(system, system.surface_normal_method, v, u,
-                                           v0_ode, u0_ode,
-=======
-    TrixiParticles.compute_surface_normal!(system, surface_tension, v, u, v0_ode, u0_ode,
->>>>>>> 306f96de
-                                           semi, 0.0)
+                                           v0_ode, u0_ode, semi, 0.0)
 
     # After computation, check that surface normals have been computed and are not NaN or Inf
     @test all(isfinite.(system.cache.surface_normal))
