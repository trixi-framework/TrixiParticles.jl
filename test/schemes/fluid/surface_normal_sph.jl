# Create a platform below the fluid (at a distance `walldistance`)
function create_boundary_system(coordinates, particle_spacing, state_equation, kernel,
                                smoothing_length, NDIMS, walldistance)
    # Compute bounding box of fluid particles
    xmin = minimum(coordinates[1, :])
    xmax = maximum(coordinates[1, :])
    ymin = minimum(coordinates[2, :])
    ymax = maximum(coordinates[2, :])

    wall_thickness = 4 * particle_spacing

    if NDIMS == 2
        wall_width = xmax - xmin
        wall_size = (wall_width, wall_thickness)
        wall_coord = (xmin, ymin - walldistance)
    elseif NDIMS == 3
        zmin = minimum(coordinates[3, :])
        wall_width_x = xmax - xmin
        wall_width_y = ymax - ymin
        wall_size = (wall_width_x, wall_width_y, wall_thickness)
        wall_coord = (xmin, ymin, zmin - walldistance)
    end

    # Create the wall shape
    wall = RectangularShape(particle_spacing,
                            round.(Int, wall_size ./ particle_spacing),
                            wall_coord,
                            density=1000.0)

    boundary_model = BoundaryModelDummyParticles(wall.density,
                                                 wall.mass,
                                                 state_equation=state_equation,
                                                 AdamiPressureExtrapolation(),
                                                 kernel,
                                                 smoothing_length,
                                                 correction=nothing,
                                                 reference_particle_spacing=particle_spacing)

    boundary_system = BoundarySPHSystem(wall, boundary_model, adhesion_coefficient=0.0)
    return boundary_system
end

function create_fluid_system(coordinates, velocity, mass, density, particle_spacing,
                             surface_tension;
                             surface_normal_method=ColorfieldSurfaceNormal(),
                             NDIMS=2, smoothing_length=1.0, wall=false, walldistance=0.0,
                             smoothing_kernel=SchoenbergCubicSplineKernel{NDIMS}())
    tspan = (0.0, 0.01)

    fluid = InitialCondition(coordinates=coordinates,
                             velocity=velocity,
                             mass=mass,
                             density=density,
                             particle_spacing=particle_spacing)

    state_equation = StateEquationCole(sound_speed=10.0,
                                       reference_density=1000.0,
                                       exponent=1)

    system = WeaklyCompressibleSPHSystem(fluid, SummationDensity(), state_equation,
                                         smoothing_kernel, smoothing_length;
                                         surface_normal_method=surface_normal_method,
                                         reference_particle_spacing=particle_spacing,
                                         surface_tension=surface_tension)

    if wall
        boundary_system = create_boundary_system(coordinates, particle_spacing,
                                                 state_equation, smoothing_kernel,
                                                 smoothing_length,
                                                 NDIMS, walldistance)
        semi = Semidiscretization(system, boundary_system)
    else
        semi = Semidiscretization(system)
        boundary_system = nothing
    end

    ode = semidiscretize(semi, tspan)
    TrixiParticles.update_systems_and_nhs(ode.u0.x..., semi, 0.0)

    return system, boundary_system, semi, ode
end

function compute_and_test_surface_values(system, semi, ode; NDIMS=2)
    v0_ode, u0_ode = ode.u0.x
    v = TrixiParticles.wrap_v(v0_ode, system, semi)
    u = TrixiParticles.wrap_u(u0_ode, system, semi)

    # Compute the surface normals
    TrixiParticles.compute_surface_normal!(system, system.surface_normal_method, v, u,
                                           v0_ode, u0_ode, semi, 0.0)

    TrixiParticles.remove_invalid_normals!(system, system.surface_tension,
                                           system.surface_normal_method)

    # After computation, check that surface normals have been computed and are not NaN or Inf
    @test all(isfinite, system.cache.surface_normal)
    @test all(isfinite, system.cache.neighbor_count)
    @test size(system.cache.surface_normal, 1) == NDIMS

    nparticles = size(u, 2)

    # Check that the threshold has been applied correctly
    threshold = 2^ndims(system) + 1

    # Test the surface normals based on neighbor counts.
    # Test that surface normals are zero when there are not enough neighbors.
    # For the linear arrangement, surface normals may still be zero
    # when we have more neighbors than the threshold.
    @test all(i -> system.cache.neighbor_count[i] >= threshold ||
                   iszero(system.cache.surface_normal[:, i]), 1:nparticles)
end

function compute_curvature!(system, semi, ode)
    v0_ode, u0_ode = ode.u0.x
    v = TrixiParticles.wrap_v(v0_ode, system, semi)
    u = TrixiParticles.wrap_u(u0_ode, system, semi)

    TrixiParticles.compute_curvature!(system, system.surface_tension,
                                      v, u, v0_ode, u0_ode, semi, 0.0)
end

@testset verbose=true "CSS/CSF: Sphere Surface Normals" begin
    # Define each variation as a tuple of parameters:
    # (NDIMS, smoothing_kernel, particle_spacing, smoothing_length_multiplier, radius, center, relative_curvature_error)
    variations = [
        (2, SchoenbergCubicSplineKernel{2}(), 0.2, 3.0, 1.0, (0.0, 0.0), 0.8),
        (2, SchoenbergCubicSplineKernel{2}(), 0.1, 3.5, 1.0, (0.0, 0.0), 1.7),
        (3, SchoenbergCubicSplineKernel{3}(), 0.25, 3.0, 1.0, (0.0, 0.0, 0.0), 0.5),
        (2, WendlandC2Kernel{2}(), 0.3, 1.0, 1.0, (0.0, 0.0), 1.4),
        (3, WendlandC2Kernel{3}(), 0.3, 1.5, 1.0, (0.0, 0.0, 0.0), 0.6)
    ]

    for (NDIMS, smoothing_kernel, particle_spacing, smoothing_length_mult, radius, center,
         relative_curvature_error) in variations

        @testset "NDIMS: $(NDIMS), Kernel: $(typeof(smoothing_kernel)), spacing: $(particle_spacing)" begin
            smoothing_length = smoothing_length_mult * particle_spacing

            # Create a `SphereShape`, which is a disk in 2D
            sphere_ic = SphereShape(particle_spacing, radius, center, 1000.0)

            coordinates = sphere_ic.coordinates
            velocity = zeros(NDIMS, size(coordinates, 2))
            mass = sphere_ic.mass
            density = sphere_ic.density

            # wall is placed 2.0 away so that it doesn't have much influence on the result
            system, bnd_system, semi,
            ode = create_fluid_system(coordinates, velocity, mass,
                                      density,
                                      particle_spacing,
                                      SurfaceTensionMorris(surface_tension_coefficient=0.072);
                                      NDIMS=NDIMS,
                                      smoothing_length=smoothing_length,
                                      smoothing_kernel=smoothing_kernel,
                                      surface_normal_method=ColorfieldSurfaceNormal(interface_threshold=0.1,
                                                                                    ideal_density_threshold=0.9),
                                      wall=true, walldistance=2.0)

            compute_and_test_surface_values(system, semi, ode; NDIMS=NDIMS)

            nparticles = size(coordinates, 2)
            expected_normals = zeros(NDIMS, nparticles)
            surface_particles = Int[]

            # Compute expected normals and identify surface particles
            for i in 1:nparticles
                pos = coordinates[:, i]
                r = pos .- center
                norm_r = norm(r)

                # If particle is on the circumference of the circle
                if abs(norm_r - radius) < particle_spacing
                    expected_normals[:, i] = -r / norm_r
                    push!(surface_particles, i)
                else
                    expected_normals[:, i] .= 0.0
                end
            end

            # Normalize computed normals
            computed_normals = copy(system.cache.surface_normal)
            for i in surface_particles
                norm_computed = norm(computed_normals[:, i])
                if norm_computed > 0
                    computed_normals[:, i] /= norm_computed
                end
            end

            # Boundary system
            bnd_color = bnd_system.boundary_model.cache.initial_colorfield
            # This is only true since it assumed that the color is 1
            @test all(bnd_color .>= 0.0)

            # Test that computed normals match expected normals
            @test isapprox(computed_normals[:, surface_particles],
                           expected_normals[:, surface_particles], norm=x -> norm(x, Inf),
                           atol=0.04)

            compute_curvature!(system, semi, ode)

            # Check that curvature is finite
            @test all(isfinite, system.cache.curvature)

            # Theoretical curvature magnitude
            #  - circle (2D):  1 / radius
            #  - sphere (3D):  2 / radius
            expected_curv = (NDIMS == 2) ? (1.0 / radius) : (2.0 / radius)
            curvature = system.cache.curvature

            # Compare absolute value of computed curvature vs. expected
            for i in surface_particles
                @test isapprox(abs(curvature[i]),
                               expected_curv;
                               atol=relative_curvature_error * expected_curv)
            end

            # Optionally, test that interior particles have near-zero normals
            # for i in setdiff(1:nparticles, surface_particles)
            #     @test isapprox(norm(system.cache.surface_normal[:, i]), 0.0, atol=1e-4)
            # end
        end
    end
end

@testset verbose=true "Akinci Sphere Surface Normals" begin
    # Define each variation as a tuple of parameters:
    # (NDIMS, smoothing_kernel, particle_spacing, smoothing_length_multiplier, radius, center, relative_curvature_error)
    variations = [
        (2, SchoenbergCubicSplineKernel{2}(), 0.2, 3.0, 1.0, (0.0, 0.0), 0.8),
        (2, SchoenbergCubicSplineKernel{2}(), 0.1, 3.5, 1.0, (0.0, 0.0), 1.7),
        (3, SchoenbergCubicSplineKernel{3}(), 0.25, 3.0, 1.0, (0.0, 0.0, 0.0), 0.5),
        (2, WendlandC2Kernel{2}(), 0.3, 1.0, 1.0, (0.0, 0.0), 1.4),
        (3, WendlandC2Kernel{3}(), 0.3, 1.5, 1.0, (0.0, 0.0, 0.0), 0.6)
    ]

    for (NDIMS, smoothing_kernel, particle_spacing, smoothing_length_mult, radius, center,
         relative_curvature_error) in variations

        @testset "NDIMS: $(NDIMS), Kernel: $(typeof(smoothing_kernel)), spacing: $(particle_spacing)" begin
            smoothing_length = smoothing_length_mult * particle_spacing

            # Create a `SphereShape`, which is a disk in 2D
            sphere_ic = SphereShape(particle_spacing, radius, center, 1000.0)

            coordinates = sphere_ic.coordinates
            velocity = zeros(NDIMS, size(coordinates, 2))
            mass = sphere_ic.mass
            density = sphere_ic.density

            system, bnd_system, semi,
            ode = create_fluid_system(coordinates, velocity, mass,
                                      density,
                                      particle_spacing,
                                      SurfaceTensionAkinci(surface_tension_coefficient=0.072);
                                      NDIMS=NDIMS,
                                      smoothing_length=smoothing_length,
                                      smoothing_kernel=smoothing_kernel,
                                      surface_normal_method=ColorfieldSurfaceNormal(interface_threshold=0.1,
                                                                                    ideal_density_threshold=0.9),
                                      wall=true, walldistance=2.0)

            compute_and_test_surface_values(system, semi, ode; NDIMS=NDIMS)

            nparticles = size(coordinates, 2)
            expected_normals = zeros(NDIMS, nparticles)
            surface_particles = Int[]

            # Compute expected normals and identify surface particles
            for i in 1:nparticles
                pos = coordinates[:, i]
                r = pos .- center
                norm_r = norm(r)

                # If particle is on the circumference of the circle
                if abs(norm_r - radius) < particle_spacing
                    expected_normals[:, i] = -r / norm_r
                    push!(surface_particles, i)
                else
                    expected_normals[:, i] .= 0.0
                end
            end

            # Normalize computed normals
            computed_normals = copy(system.cache.surface_normal)
            for i in surface_particles
                norm_computed = norm(computed_normals[:, i])
                if norm_computed > 0
                    computed_normals[:, i] /= norm_computed
                end
            end

            # Boundary system
            bnd_color = bnd_system.boundary_model.cache.initial_colorfield
            # this is only true since it assumed that the color is 1
            @test all(bnd_color .>= 0.0)

            # Test that computed normals match expected normals
            @test isapprox(computed_normals[:, surface_particles],
                           expected_normals[:, surface_particles], norm=x -> norm(x, Inf),
                           atol=0.04)

            # Optionally, test that interior particles have near-zero normals
            # for i in setdiff(1:nparticles, surface_particles)
            #     @test isapprox(norm(system.cache.surface_normal[:, i]), 0.0, atol=1e-4)
            # end
        end
    end
end

@testset "Rectangular Fluid with Corner Normal Check" begin
    # Domain dimensions
    width = 2.0
    height = 1.0
    particle_spacing = 0.1
    NDIMS = 2

    # Generate a rectangular grid of coordinates from (0,0) to (width,height)
    x_vals = 0.0:particle_spacing:width
    y_vals = 0.0:particle_spacing:height

    coords_list = []
    for y in y_vals
        for x in x_vals
            push!(coords_list, [x, y])
        end
    end
    coordinates = hcat(coords_list...)   # size(coordinates) == (2, N)
    nparticles = size(coordinates, 2)

    # Initialize velocity, mass, density
    velocity = zeros(NDIMS, nparticles)
    mass = fill(1.0, nparticles)
    fluid_density = 1000.0
    density = fill(fluid_density, nparticles)

    # Create fluid system (no wall)
<<<<<<< HEAD
    system, bnd_system, semi, ode = create_fluid_system(coordinates, velocity, mass,
                                                        density,
                                                        particle_spacing,
                                                        SurfaceTensionMorris(surface_tension_coefficient=0.072);
                                                        NDIMS=NDIMS,
                                                        smoothing_length=1.5 *
                                                                         particle_spacing,
                                                        wall=false,
                                                        walldistance=0.0)
=======
    system, bnd_system, semi,
    ode = create_fluid_system(coordinates, velocity, mass,
                              density,
                              particle_spacing,
                              SurfaceTensionMorris(surface_tension_coefficient=0.072);
                              NDIMS=NDIMS,
                              smoothing_length=3.0 *
                                               particle_spacing,
                              wall=false,
                              walldistance=0.0)
>>>>>>> 876e0fce

    # Compute surface normals
    compute_and_test_surface_values(system, semi, ode; NDIMS=NDIMS)

    # Threshold to decide if a particle is "on" a boundary
    # (half the spacing is typical, adjust as needed)
    surface_threshold = 0.5 * particle_spacing

    # Function to compute the "expected" outward normal of the rectangle
    function expected_rect_normal(pos, w, h, surface_threshold)
        x, y = pos
        is_left = (x <= surface_threshold)
        is_right = (x >= w - surface_threshold)
        is_bottom = (y <= surface_threshold)
        is_top = (y >= h - surface_threshold)

        # 1) Corners
        if is_left && is_bottom
            # bottom-left corner: diagonal out is (-1, -1), normalized
            return [-sqrt(0.5), -sqrt(0.5)]
        elseif is_left && is_top
            # top-left corner
            return [-sqrt(0.5), sqrt(0.5)]
        elseif is_right && is_bottom
            # bottom-right corner
            return [sqrt(0.5), -sqrt(0.5)]
        elseif is_right && is_top
            # top-right corner
            return [sqrt(0.5), sqrt(0.5)]
        end

        # 2) Single edges
        if is_left
            return [-1.0, 0.0]
        elseif is_right
            return [1.0, 0.0]
        elseif is_bottom
            return [0.0, -1.0]
        elseif is_top
            return [0.0, 1.0]
        end

        # 3) Interior
        return [0.0, 0.0]
    end

    computed_normals = copy(system.cache.surface_normal)

    # Normalize computed normals for any particle where it's nonzero
    for i in 1:nparticles
        nc = norm(computed_normals[:, i])
        if nc > eps()
            computed_normals[:, i] /= nc
        end
    end

    # Compare computed normals vs. expected normals
    for i in 1:nparticles
        pos = coordinates[:, i]
        exp_normal = expected_rect_normal(pos, width, height, surface_threshold)
        nexp = norm(exp_normal)

        # ignore interior values since the normals are just approximation and will have nonzero values in the interior
        if nexp > 0.1
            # Expected = nonzero => direction check
            dot_val = dot(exp_normal, -computed_normals[:, i])
            # They should be close to parallel and same direction => dot ~ 1.0
            @test isapprox(dot_val, 1.0; atol=0.1)
        end
    end

    function is_corner(x, y; tol=0.5 * particle_spacing)
        isleft = (x <= tol)
        isright = (x >= width - tol)
        isbottom = (y <= tol)
        istop = (y >= height - tol)
        return (isleft || isright) && (isbottom || istop)
    end

    curvature = system.cache.curvature

    for i in 1:nparticles
        x, y = coordinates[:, i]

        # Skip corners, which are theoretically infinite curvature
        if is_corner(x, y)
            continue
        end

        # Just test the interior for now since the normal values are unreliable
        if norm(computed_normals[:, i]) < 0.5
            @test isapprox(curvature[i], 0.0; atol=1e-2)
        end
    end
end<|MERGE_RESOLUTION|>--- conflicted
+++ resolved
@@ -335,28 +335,16 @@
     density = fill(fluid_density, nparticles)
 
     # Create fluid system (no wall)
-<<<<<<< HEAD
-    system, bnd_system, semi, ode = create_fluid_system(coordinates, velocity, mass,
-                                                        density,
-                                                        particle_spacing,
-                                                        SurfaceTensionMorris(surface_tension_coefficient=0.072);
-                                                        NDIMS=NDIMS,
-                                                        smoothing_length=1.5 *
-                                                                         particle_spacing,
-                                                        wall=false,
-                                                        walldistance=0.0)
-=======
     system, bnd_system, semi,
     ode = create_fluid_system(coordinates, velocity, mass,
                               density,
                               particle_spacing,
                               SurfaceTensionMorris(surface_tension_coefficient=0.072);
                               NDIMS=NDIMS,
-                              smoothing_length=3.0 *
+                              smoothing_length=1.5 *
                                                particle_spacing,
                               wall=false,
                               walldistance=0.0)
->>>>>>> 876e0fce
 
     # Compute surface normals
     compute_and_test_surface_values(system, semi, ode; NDIMS=NDIMS)
