--- conflicted
+++ resolved
@@ -204,9 +204,8 @@
             @test all(bnd_color .>= 0.0)
 
             # Test that computed normals match expected normals
-            for i in surface_particles
-                @test isapprox(computed_normals[:, i], expected_normals[:, i], atol=0.04)
-            end
+            @test isapprox(computed_normals[:, surface_particles], expected_normals[:, surface_particles], norm=x -> norm(x, Inf), atol=0.04)
+
 
             # Optionally, test that interior particles have near-zero normals
             # for i in setdiff(1:nparticles, surface_particles)
@@ -214,20 +213,4 @@
             # end
         end
     end
-<<<<<<< HEAD
-=======
-
-    # Boundary system
-    bnd_color = bnd_system.boundary_model.cache.colorfield_bnd
-    # this is only true since it assumed that the color is 1
-    @test all(bnd_color .>= 0.0)
-
-    # Compare computed normals to expected normals for surface particles
-    @test isapprox(computed_normals[:, surface_particles], expected_normals[:, surface_particles], norm=x -> norm(x, Inf), atol=0.04)
-
-    # Optionally, check that normals for interior particles are zero
-    # for i in setdiff(1:nparticles, surface_particles)
-    #     @test isapprox(norm(system.cache.surface_normal[:, i]), 0.0, atol=1e-4)
-    # end
->>>>>>> 1ce2af5d
 end