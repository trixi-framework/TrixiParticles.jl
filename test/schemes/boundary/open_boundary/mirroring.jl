--- conflicted
+++ resolved
@@ -290,10 +290,7 @@
             # Temporary semidiscretization just to extrapolate the pressure into the outflow system
             semi = Semidiscretization(fluid_system, open_boundary_out)
             TrixiParticles.initialize_neighborhood_searches!(semi)
-<<<<<<< HEAD
             TrixiParticles.initialize!(open_boundary_out, semi)
-=======
->>>>>>> 08de2640
 
             v_open_boundary = zero(outflow.initial_condition.velocity)
             v_fluid = vcat(domain_fluid.velocity, domain_fluid.pressure')
@@ -303,12 +300,7 @@
             TrixiParticles.extrapolate_values!(open_boundary_out, mirror_method,
                                                v_open_boundary, v_fluid,
                                                outflow.initial_condition.coordinates,
-<<<<<<< HEAD
                                                domain_fluid.coordinates, semi)
-=======
-                                               domain_fluid.coordinates, semi, 0.0;
-                                               prescribed_pressure=false)
->>>>>>> 08de2640
 
             plane_in = ([0.0, 0.0], [0.0, domain_size[2]])
 
@@ -322,10 +314,7 @@
             # Temporary semidiscretization just to extrapolate the pressure into the outflow system
             semi = Semidiscretization(fluid_system, open_boundary_in)
             TrixiParticles.initialize_neighborhood_searches!(semi)
-<<<<<<< HEAD
             TrixiParticles.initialize!(open_boundary_in, semi)
-=======
->>>>>>> 08de2640
 
             v_open_boundary = zero(inflow.initial_condition.velocity)
 
@@ -334,12 +323,7 @@
             TrixiParticles.extrapolate_values!(open_boundary_in, mirror_method,
                                                v_open_boundary, v_fluid,
                                                inflow.initial_condition.coordinates,
-<<<<<<< HEAD
                                                domain_fluid.coordinates, semi)
-=======
-                                               domain_fluid.coordinates, semi, 0.0;
-                                               prescribed_pressure=false)
->>>>>>> 08de2640
 
             return fluid_system, open_boundary_in, open_boundary_out, v_fluid
         end
