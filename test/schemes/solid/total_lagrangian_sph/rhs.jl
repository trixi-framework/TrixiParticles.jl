@testset verbose=true "Solid RHS" begin
    # Use `@trixi_testset` to isolate the mock functions in a separate namespace
    @trixi_testset "interact! Mocked" begin
        # Pass specific PK1 and `pos_diff` to `interact!` and verify with
        # values calculated by hand.
        pk1_particle_corrected = [
            [2.0 0.0; 0.0 3.0],
            [0.230015 0.0526099; 0.348683 0.911251],
            [0.364281 0.763916; 0.433868 0.9755],
            [0.503965 0.125224; 0.739591 0.0323651]
        ]
        pk1_neighbor_corrected = [
            zeros(2, 2),
            [0.794769 0.113958; 0.1353 0.741521],
            [0.97936 0.302584; 0.333461 0.642575],
            [0.503965 0.125224; 0.739591 0.0323651]
        ]
        # Create initial coordinates so that
        # initial_pos_diff is [[0.1, 0.0], [0.5, 0.3], [1.0, 0.37], [0.0, 0.0]]
        initial_coordinates_particle = [
            [1.1, 2.0], [-1.5, 5.0], [-1.5, -6.43], [120.0, 32.2]
        ]
        initial_coordinates_neighbor = [
            [1.0, 2.0], [-2.0, 4.7], [-2.5, -6.8], [120.0, 32.2]
        ]
        particle = [1, 3, 10, 7]
        neighbor = [10, 4, 9, 7]
        dv_particle_expected = [
            [2.0, 0.0],
            [0.07118137645953881, 0.11640973221047637],
            [0.01870315713691948, 0.014067976038520915],
            [0.0, 0.0]
        ]

        @testset verbose=true "Test $i" for i in 1:4
            #### Setup
            each_moving_particle = [particle[i]] # Only calculate dv for this one particle
            eachparticle = [particle[i], neighbor[i]]
            eachneighbor = [neighbor[i], particle[i]]
            initial_coordinates = 1000 * ones(2, 10) # Just something that's not zero to catch errors
            initial_coordinates[:, particle[i]] = initial_coordinates_particle[i]
            initial_coordinates[:, neighbor[i]] = initial_coordinates_neighbor[i]
            current_coordinates = zeros(2, 10)
            pk1_corrected = 2000 * ones(2, 2, 10) # Just something that's not zero to catch errors
            pk1_corrected[:, :, particle[i]] = pk1_particle_corrected[i]
            pk1_corrected[:, :, neighbor[i]] = pk1_neighbor_corrected[i]

            # Density equals the ID of the particle
            material_density = 1:10

            # Use the same setup as in the unit test above for calc_dv!
            mass = ones(Float64, 10)
            kernel_deriv = 1.0

            #### Mocking
            struct MockSystem <: TrixiParticles.System{2} end
            system = MockSystem()

            function TrixiParticles.initial_coordinates(::MockSystem)
                return initial_coordinates
            end

            # Unpack calls should return predefined values or
            # another mock object of the type Val{:mock_property_name}.
            function Base.getproperty(::MockSystem, f::Symbol)
                if f === :current_coordinates
                    return current_coordinates
                elseif f === :material_density
                    return material_density
                elseif f === :pk1_corrected
                    return pk1_corrected
                elseif f === :mass
                    return mass
                elseif f === :penalty_force
                    return nothing
                elseif f === :buffer
                    return nothing
                end

                # For all other properties, return mock objects
                return Val(Symbol("mock_" * string(f)))
            end

            TrixiParticles.eachparticle(::MockSystem) = eachparticle
            TrixiParticles.each_moving_particle(::MockSystem) = each_moving_particle

            function TrixiParticles.add_acceleration!(_, _, ::MockSystem)
                return nothing
            end
            TrixiParticles.kernel_deriv(::Val{:mock_smoothing_kernel}, _, _) = kernel_deriv
            Base.eps(::Type{Val{:mock_smoothing_length}}) = eps()

            # Mock the neighborhood search
            nhs = Val(:nhs)
            TrixiParticles.PointNeighbors.eachneighbor(_, ::Val{:nhs}) = eachneighbor
            TrixiParticles.PointNeighbors.search_radius(::Val{:nhs}) = 100.0

            function Base.getproperty(::Val{:nhs}, f::Symbol)
                if f === :periodic_box
                    return nothing
                end

                # For all other properties, return mock objects
                return Val(Symbol("mock_" * string(f)))
            end
            TrixiParticles.ndims(::Val{:nhs}) = 2

            function TrixiParticles.get_neighborhood_search(system, neighbor_system,
                                                            semi::Val{:semi_solid_interact})
                return nhs
            end
<<<<<<< HEAD
=======
            TrixiParticles.kernel_deriv(::Val{:mock_smoothing_kernel}, _, _) = kernel_deriv
            Base.eps(::Type{Val{:mock_smoothing_length}}) = eps()
            function TrixiParticles.smoothing_length(::MockSystemType, _)
                Val{:mock_smoothing_length}()
            end
>>>>>>> 778e78c6

            #### Verification
            backends = [
                false, # CPU code
                TrixiParticles.KernelAbstractions.CPU() # Emulate GPU code
            ]
            names = ["CPU code", "Emulate GPU"]
            @testset "$(names[j])" for j in eachindex(names)
                dv = zeros(ndims(system), 10)
                dv_expected = copy(dv)
                dv_expected[:, particle[i]] = dv_particle_expected[i]

                function Base.getproperty(::Val{:semi_solid_interact}, f::Symbol)
                    if f === :parallelization_backend
                        return backends[j]
                    end

                    # For all other properties, return mock objects
                    return Val(Symbol("mock_" * string(f)))
                end

                TrixiParticles.interact_solid_solid!(dv, system, system,
                                                     Val(:semi_solid_interact))

                @test dv ≈ dv_expected
            end
        end
    end

    @testset verbose=true "interact! with System and Deformation Function" begin
        deformations = Dict(
            "rotation" => x -> [cos(0.3) -sin(0.3); sin(0.3) cos(0.3)] * x,
            "stretch both" => x -> [2.0 0.0; 0.0 3.0] * x,
            "rotate and stretch" => x -> [cos(0.3) -sin(0.3); sin(0.3) cos(0.3)] *
                                         [2.0 0.0; 0.0 3.0] * x,
            "nonlinear stretching" => x -> [x[1]^2, x[2]])

        # The acceleration in the first three should be zero (linear stretching)
        # The fourth one is calculated by hand
        dv_expected_41 = Dict(
            "rotation" => [0.0, 0.0],
            "stretch both" => [0.0, 0.0],
            "rotate and stretch" => [0.0, 0.0],
            "nonlinear stretching" => [
                10 / 1000^2 * 1.5400218087591082 * 324.67072684047224 * 1.224, 0.0
            ])

        @testset verbose=true "Deformation Function: $deformation" for deformation in keys(deformations)
            J = deformations[deformation]
            u = zeros(2, 81)
            v = zeros(2, 81)
            v[1, :] .= 1.0
            v[2, :] .= -2.0

            # Make both Lamé constants equal to 1
            nu = 0.25
            E = 2.5

            # 9 x 9 grid of particles
            n_particles_per_dimension = (9, 9)
            coordinates = Array{Float64, 2}(undef, 2, prod(n_particles_per_dimension))
            mass = 10.0
            density = 1000.0

            for y in 1:n_particles_per_dimension[2],
                x in 1:n_particles_per_dimension[1]

                particle = (x - 1) * n_particles_per_dimension[2] + y

                # Coordinates
                coordinates[1, particle] = x * 0.1
                coordinates[2, particle] = y * 0.1
            end

            smoothing_length = 0.07
            smoothing_kernel = SchoenbergCubicSplineKernel{2}()

            initial_condition = InitialCondition(; coordinates, mass, density)
            system = TotalLagrangianSPHSystem(initial_condition,
                                              smoothing_kernel, smoothing_length, E, nu)
            tspan = (0.0, 1.0)

            names = ["CPU code", "GPU code emulated on the CPU"]
            backends = [false, TrixiParticles.KernelAbstractions.CPU()]
            @testset "$(names[i])" for i in eachindex(names)
                semi = Semidiscretization(system, parallelization_backend=backends[i])
                ode = semidiscretize(semi, tspan)

                # Apply the deformation matrix
                for particle in axes(u, 2)
                    # Apply deformation
                    u[1:2, particle] = deformations[deformation](coordinates[:, particle])
                end

                v_ode = ode.u0.x[1]
                u_ode = vec(u)

                @test typeof(v_ode) == typeof(u_ode)
                @test length(v_ode) == length(u_ode)

                #### Verification for the particle in the middle
                particle = 41

                dv_ode = zero(v_ode)
                TrixiParticles.kick!(dv_ode, v_ode, u_ode, ode.p, 0.0)

                dv = TrixiParticles.wrap_v(dv_ode, system, semi)

                @test isapprox(dv[:, particle], dv_expected_41[deformation],
                               rtol=sqrt(eps()), atol=sqrt(eps()))
            end
        end
    end
end;<|MERGE_RESOLUTION|>--- conflicted
+++ resolved
@@ -109,14 +109,11 @@
                                                             semi::Val{:semi_solid_interact})
                 return nhs
             end
-<<<<<<< HEAD
-=======
             TrixiParticles.kernel_deriv(::Val{:mock_smoothing_kernel}, _, _) = kernel_deriv
             Base.eps(::Type{Val{:mock_smoothing_length}}) = eps()
             function TrixiParticles.smoothing_length(::MockSystemType, _)
                 Val{:mock_smoothing_length}()
             end
->>>>>>> 778e78c6
 
             #### Verification
             backends = [
