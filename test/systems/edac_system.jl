--- conflicted
+++ resolved
@@ -217,11 +217,8 @@
                                              smoothing_length, 0.0)
         semi = Semidiscretization(system)
 
-<<<<<<< HEAD
-=======
         TrixiParticles.initialize_neighborhood_searches!(semi)
 
->>>>>>> d963af05
         u_ode = vec(fluid.coordinates)
         v_ode = vec(vcat(fluid.velocity, fluid.velocity, fluid.pressure'))
 
