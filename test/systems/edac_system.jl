@testset verbose=true "EntropicallyDampedSPHSystem" begin
    # Use `@trixi_testset` to isolate the mock functions in a separate namespace
    @trixi_testset "Constructors" begin
        coordinates_ = [
            [1.0 2.0
             1.0 2.0],
            [1.0 2.0
             1.0 2.0
             1.0 2.0]
        ]

        @testset "$(i+1)D" for i in 1:2
            NDIMS = i + 1
            coordinates = coordinates_[i]
            mass = [1.25, 1.5]
            density = [990.0, 1000.0]
            smoothing_kernel = Val(:smoothing_kernel)
            TrixiParticles.ndims(::Val{:smoothing_kernel}) = i + 1
            smoothing_kernel2 = Val(:smoothing_kernel2)
            # The wrong dimension. 2 -> 3, 3 -> 2.
            TrixiParticles.ndims(::Val{:smoothing_kernel2}) = i % 2 + 2
            smoothing_length = 0.362
            sound_speed = 10.0

            initial_condition = InitialCondition(; coordinates, mass, density)

            system = EntropicallyDampedSPHSystem(initial_condition, smoothing_kernel,
                                                 smoothing_length, sound_speed)

            @test system isa EntropicallyDampedSPHSystem{NDIMS}
            @test system.initial_condition == initial_condition
            @test system.mass == mass
            @test system.smoothing_kernel == smoothing_kernel
<<<<<<< HEAD
            @test system.smoothing_length == smoothing_length
=======
            @test TrixiParticles.initial_smoothing_length(system) == smoothing_length
>>>>>>> 54fd0336
            @test system.transport_velocity isa Nothing
            @test system.viscosity === nothing
            @test system.nu_edac == (0.5 * smoothing_length * sound_speed) / 8
            @test system.acceleration == [0.0 for _ in 1:NDIMS]

            error_str1 = "`acceleration` must be of length $NDIMS for a $(NDIMS)D problem"
            @test_throws ArgumentError(error_str1) EntropicallyDampedSPHSystem(initial_condition,
                                                                               smoothing_kernel,
                                                                               smoothing_length,
                                                                               sound_speed,
                                                                               acceleration=(0.0))

            error_str2 = "smoothing kernel dimensionality must be $NDIMS for a $(NDIMS)D problem"
            @test_throws ArgumentError(error_str2) EntropicallyDampedSPHSystem(initial_condition,
                                                                               smoothing_kernel2,
                                                                               smoothing_length,
                                                                               sound_speed)
        end
    end

    # Use `@trixi_testset` to isolate the mock functions in a separate namespace
    @trixi_testset "Constructors with Setups" begin
        setups = [
            RectangularShape(0.123, (2, 3), (-1.0, 0.1), density=1.0, pressure=1.0),
            RectangularShape(0.123, (2, 3, 2), (-1.0, 0.1, 2.1), density=1.0),
            RectangularTank(0.123, (0.369, 0.246), (0.369, 0.369), 1020.0).fluid,
            RectangularTank(0.123, (0.369, 0.246, 0.246), (0.369, 0.492, 0.492),
                            1020.0).fluid,
            SphereShape(0.52, 0.1, (-0.2, 0.123), 1.0)
        ]
        setup_names = [
            "RectangularShape 2D",
            "RectangularShape 3D",
            "RectangularTank 2D",
            "RectangularTank 3D",
            "SphereShape 2D"
        ]
        NDIMS_ = [2, 3, 2, 3, 2]

        @testset "$(setup_names[i])" for i in eachindex(setups)
            setup = setups[i]
            NDIMS = NDIMS_[i]
            smoothing_kernel = Val(:smoothing_kernel)
            TrixiParticles.ndims(::Val{:smoothing_kernel}) = NDIMS
            smoothing_length = 0.362
            sound_speed = 10.0

            system = EntropicallyDampedSPHSystem(setup, smoothing_kernel, smoothing_length,
                                                 sound_speed)

            @test system isa EntropicallyDampedSPHSystem{NDIMS}
            @test system.initial_condition == setup
            @test system.mass == setup.mass
            @test system.smoothing_kernel == smoothing_kernel
<<<<<<< HEAD
            @test system.smoothing_length == smoothing_length
=======
            @test TrixiParticles.initial_smoothing_length(system) == smoothing_length
>>>>>>> 54fd0336
            @test system.transport_velocity isa Nothing
            @test system.viscosity === nothing
            @test system.nu_edac == (0.5 * smoothing_length * sound_speed) / 8
            @test system.acceleration == [0.0 for _ in 1:NDIMS]
            @test length(system.mass) == size(setup.coordinates, 2)
        end

        # wrong dimension of acceleration
        NDIMS_ = [2, 3]
        @testset "Wrong acceleration dimension" for i in eachindex(NDIMS_)
            setup = setups[i]
            NDIMS = NDIMS_[i]
            smoothing_kernel = Val(:smoothing_kernel)
            TrixiParticles.ndims(::Val{:smoothing_kernel}) = NDIMS
            smoothing_length = 0.362
            sound_speed = 10.0

            error_str = "`acceleration` must be of length $NDIMS for a $(NDIMS)D problem"
            @test_throws ArgumentError(error_str) EntropicallyDampedSPHSystem(setup,
                                                                              smoothing_kernel,
                                                                              smoothing_length,
                                                                              sound_speed,
                                                                              acceleration=(0.0))
        end
    end

    # Use `@trixi_testset` to isolate the mock functions in a separate namespace
    @trixi_testset "show" begin
        coordinates = [1.0 2.0
                       1.0 2.0]
        mass = [1.25, 1.5]
        density = [990.0, 1000.0]
        smoothing_kernel = Val(:smoothing_kernel)
        TrixiParticles.ndims(::Val{:smoothing_kernel}) = 2
        smoothing_length = 0.362
        sound_speed = 10.0

        initial_condition = InitialCondition(; coordinates, mass, density)
        system = EntropicallyDampedSPHSystem(initial_condition, smoothing_kernel,
                                             smoothing_length, sound_speed)

        show_compact = "EntropicallyDampedSPHSystem{2}(SummationDensity(), nothing, nothing, Val{:smoothing_kernel}(), [0.0, 0.0], nothing, nothing) with 2 particles"
        @test repr(system) == show_compact
        show_box = """
        ┌──────────────────────────────────────────────────────────────────────────────────────────────────┐
        │ EntropicallyDampedSPHSystem{2}                                                                   │
        │ ══════════════════════════════                                                                   │
        │ #particles: ………………………………………………… 2                                                                │
        │ density calculator: …………………………… SummationDensity                                                 │
        │ correction method: ……………………………… Nothing                                                          │
        │ viscosity: …………………………………………………… Nothing                                                          │
        │ ν₍EDAC₎: ………………………………………………………… ≈ 0.226                                                          │
        │ smoothing kernel: ………………………………… Val                                                              │
        │ tansport velocity formulation:  Nothing                                                          │
        │ acceleration: …………………………………………… [0.0, 0.0]                                                       │
        │ surface tension: …………………………………… nothing                                                          │
        │ surface normal method: …………………… nothing                                                          │
        └──────────────────────────────────────────────────────────────────────────────────────────────────┘"""
        @test repr("text/plain", system) == show_box
    end

    # Use `@trixi_testset` to isolate the mock functions in a separate namespace
    @trixi_testset "write_u0!" begin
        coordinates = [1.0 2.0
                       1.0 2.0]
        mass = [1.25, 1.5]
        density = [990.0, 1000.0]
        pressure = [5.0, 7.8]
        smoothing_kernel = Val(:smoothing_kernel)
        smoothing_length = 0.362
        sound_speed = 10.0

        initial_condition = InitialCondition(; coordinates, mass, density, pressure)
        system = EntropicallyDampedSPHSystem(initial_condition, smoothing_kernel,
                                             smoothing_length, sound_speed)

        u0 = zeros(TrixiParticles.u_nvariables(system),
                   TrixiParticles.n_moving_particles(system))
        TrixiParticles.write_u0!(u0, system)

        @test u0 == coordinates
    end

    # Use `@trixi_testset` to isolate the mock functions in a separate namespace
    @trixi_testset "write_v0!" begin
        coordinates = [0.5 2.0
                       1.0 2.0]
        velocity = 2 * coordinates
        mass = [1.25, 1.5]
        density = [990.0, 1000.0]
        pressure = [5.0, 7.8]
        pressure_function(x) = 1.0 - 0.2 * ℯ^-((first(x) - 0.5)^2 / 0.001)
        smoothing_kernel = Val(:smoothing_kernel)
        smoothing_length = 0.362
        sound_speed = 10.0

        initial_condition = InitialCondition(; coordinates, velocity, mass, density,
                                             pressure)

        system = EntropicallyDampedSPHSystem(initial_condition, smoothing_kernel,
                                             smoothing_length, sound_speed)

        v0 = zeros(TrixiParticles.v_nvariables(system),
                   TrixiParticles.n_moving_particles(system))
        TrixiParticles.write_v0!(v0, system)

        @test v0 == vcat(velocity, pressure')

        initial_condition = InitialCondition(; coordinates, velocity, mass, density,
                                             pressure=pressure_function)

        system = EntropicallyDampedSPHSystem(initial_condition, smoothing_kernel,
                                             smoothing_length, sound_speed)

        v0 = zeros(TrixiParticles.v_nvariables(system),
                   TrixiParticles.n_moving_particles(system))
        TrixiParticles.write_v0!(v0, system)

        @test v0 == vcat(velocity, [0.8, 1.0]')
    end

    @trixi_testset "Average Pressure" begin
        particle_spacing = 0.1
        smoothing_kernel = SchoenbergCubicSplineKernel{2}()
        smoothing_length = 1.6particle_spacing

        fluid = rectangular_patch(particle_spacing, (3, 3), seed=1)

        system = EntropicallyDampedSPHSystem(fluid, smoothing_kernel,
                                             transport_velocity=TransportVelocityAdami(0.0),
                                             smoothing_length, 0.0)
        semi = Semidiscretization(system)

<<<<<<< HEAD
=======
        TrixiParticles.initialize_neighborhood_searches!(semi)

>>>>>>> 54fd0336
        u_ode = vec(fluid.coordinates)
        v_ode = vec(vcat(fluid.velocity, fluid.velocity, fluid.pressure'))

        TrixiParticles.update_average_pressure!(system, system.transport_velocity, v_ode,
                                                u_ode, semi)

        @test all(i -> system.cache.neighbor_counter[i] == nparticles(system),
                  nparticles(system))
<<<<<<< HEAD
        @test all(i -> system.cache.pressure_average[i] ≈ -50.968532955185964,
=======
        @test all(i -> isapprox(system.cache.pressure_average[i], -50.968532955185964),
>>>>>>> 54fd0336
                  nparticles(system))
    end
end<|MERGE_RESOLUTION|>--- conflicted
+++ resolved
@@ -31,11 +31,7 @@
             @test system.initial_condition == initial_condition
             @test system.mass == mass
             @test system.smoothing_kernel == smoothing_kernel
-<<<<<<< HEAD
-            @test system.smoothing_length == smoothing_length
-=======
             @test TrixiParticles.initial_smoothing_length(system) == smoothing_length
->>>>>>> 54fd0336
             @test system.transport_velocity isa Nothing
             @test system.viscosity === nothing
             @test system.nu_edac == (0.5 * smoothing_length * sound_speed) / 8
@@ -90,11 +86,7 @@
             @test system.initial_condition == setup
             @test system.mass == setup.mass
             @test system.smoothing_kernel == smoothing_kernel
-<<<<<<< HEAD
-            @test system.smoothing_length == smoothing_length
-=======
             @test TrixiParticles.initial_smoothing_length(system) == smoothing_length
->>>>>>> 54fd0336
             @test system.transport_velocity isa Nothing
             @test system.viscosity === nothing
             @test system.nu_edac == (0.5 * smoothing_length * sound_speed) / 8
@@ -228,11 +220,8 @@
                                              smoothing_length, 0.0)
         semi = Semidiscretization(system)
 
-<<<<<<< HEAD
-=======
         TrixiParticles.initialize_neighborhood_searches!(semi)
 
->>>>>>> 54fd0336
         u_ode = vec(fluid.coordinates)
         v_ode = vec(vcat(fluid.velocity, fluid.velocity, fluid.pressure'))
 
@@ -241,11 +230,7 @@
 
         @test all(i -> system.cache.neighbor_counter[i] == nparticles(system),
                   nparticles(system))
-<<<<<<< HEAD
-        @test all(i -> system.cache.pressure_average[i] ≈ -50.968532955185964,
-=======
         @test all(i -> isapprox(system.cache.pressure_average[i], -50.968532955185964),
->>>>>>> 54fd0336
                   nparticles(system))
     end
 end