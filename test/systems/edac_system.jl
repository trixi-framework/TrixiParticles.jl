@testset verbose=true "EntropicallyDampedSPHSystem" begin
    # Use `@trixi_testset` to isolate the mock functions in a separate namespace
    @trixi_testset "Constructors" begin
        coordinates_ = [
            [1.0 2.0
             1.0 2.0],
            [1.0 2.0
             1.0 2.0
             1.0 2.0],
        ]

        @testset "$(i+1)D" for i in 1:2
            NDIMS = i + 1
            coordinates = coordinates_[i]
            mass = [1.25, 1.5]
            density = [990.0, 1000.0]
            smoothing_kernel = Val(:smoothing_kernel)
            TrixiParticles.ndims(::Val{:smoothing_kernel}) = i + 1
            smoothing_kernel2 = Val(:smoothing_kernel2)
            # The wrong dimension. 2 -> 3, 3 -> 2.
            TrixiParticles.ndims(::Val{:smoothing_kernel2}) = i % 2 + 2
            smoothing_length = 0.362
            sound_speed = 10.0

            initial_condition = InitialCondition(; coordinates, mass, density)

            system = EntropicallyDampedSPHSystem(initial_condition, smoothing_kernel,
                                                 smoothing_length, sound_speed)

            @test system isa EntropicallyDampedSPHSystem{NDIMS}
            @test system.initial_condition == initial_condition
            @test system.mass == mass
            @test system.smoothing_kernel == smoothing_kernel
            @test system.smoothing_length == smoothing_length
            @test system.viscosity === nothing
            @test system.nu_edac == (0.5 * smoothing_length * sound_speed) / 8
            @test system.acceleration == [0.0 for _ in 1:NDIMS]

            error_str1 = "`acceleration` must be of length $NDIMS for a $(NDIMS)D problem"
            @test_throws ArgumentError(error_str1) EntropicallyDampedSPHSystem(initial_condition,
                                                                               smoothing_kernel,
                                                                               smoothing_length,
                                                                               sound_speed,
                                                                               acceleration=(0.0))

            error_str2 = "smoothing kernel dimensionality must be $NDIMS for a $(NDIMS)D problem"
            @test_throws ArgumentError(error_str2) EntropicallyDampedSPHSystem(initial_condition,
                                                                               smoothing_kernel2,
                                                                               smoothing_length,
                                                                               sound_speed)
        end
    end

    # Use `@trixi_testset` to isolate the mock functions in a separate namespace
    @trixi_testset "Constructors with Setups" begin
        setups = [
            RectangularShape(0.123, (2, 3), (-1.0, 0.1), density=1.0, pressure=1.0),
            RectangularShape(0.123, (2, 3, 2), (-1.0, 0.1, 2.1), density=1.0),
            RectangularTank(0.123, (0.369, 0.246), (0.369, 0.369), 1020.0).fluid,
            RectangularTank(0.123, (0.369, 0.246, 0.246), (0.369, 0.492, 0.492),
                            1020.0).fluid,
            SphereShape(0.52, 0.1, (-0.2, 0.123), 1.0),
        ]
        setup_names = [
            "RectangularShape 2D",
            "RectangularShape 3D",
            "RectangularTank 2D",
            "RectangularTank 3D",
            "SphereShape 2D",
        ]
        NDIMS_ = [2, 3, 2, 3, 2]

        @testset "$(setup_names[i])" for i in eachindex(setups)
            setup = setups[i]
            NDIMS = NDIMS_[i]
            smoothing_kernel = Val(:smoothing_kernel)
            TrixiParticles.ndims(::Val{:smoothing_kernel}) = NDIMS
            smoothing_length = 0.362
            sound_speed = 10.0

            system = EntropicallyDampedSPHSystem(setup, smoothing_kernel, smoothing_length,
                                                 sound_speed)

            @test system isa EntropicallyDampedSPHSystem{NDIMS}
            @test system.initial_condition == setup
            @test system.mass == setup.mass
            @test system.smoothing_kernel == smoothing_kernel
            @test system.smoothing_length == smoothing_length
            @test system.viscosity === nothing
            @test system.nu_edac == (0.5 * smoothing_length * sound_speed) / 8
            @test system.acceleration == [0.0 for _ in 1:NDIMS]
            @test length(system.mass) == size(setup.coordinates, 2)
        end

        # wrong dimension of acceleration
        NDIMS_ = [2, 3]
        @testset "Wrong acceleration dimension" for i in eachindex(NDIMS_)
            setup = setups[i]
            NDIMS = NDIMS_[i]
            smoothing_kernel = Val(:smoothing_kernel)
            TrixiParticles.ndims(::Val{:smoothing_kernel}) = NDIMS
            smoothing_length = 0.362
            sound_speed = 10.0

            error_str = "`acceleration` must be of length $NDIMS for a $(NDIMS)D problem"
            @test_throws ArgumentError(error_str) EntropicallyDampedSPHSystem(setup,
                                                                              smoothing_kernel,
                                                                              smoothing_length,
                                                                              sound_speed,
                                                                              acceleration=(0.0))
        end
    end

    # Use `@trixi_testset` to isolate the mock functions in a separate namespace
    @trixi_testset "show" begin
        coordinates = [1.0 2.0
                       1.0 2.0]
        mass = [1.25, 1.5]
        density = [990.0, 1000.0]
        smoothing_kernel = Val(:smoothing_kernel)
        TrixiParticles.ndims(::Val{:smoothing_kernel}) = 2
        smoothing_length = 0.362
        sound_speed = 10.0

        initial_condition = InitialCondition(; coordinates, mass, density)
        system = EntropicallyDampedSPHSystem(initial_condition, smoothing_kernel,
                                             smoothing_length, sound_speed)

<<<<<<< HEAD
        show_compact = "EntropicallyDampedSPHSystem{2}(SummationDensity(), NoViscosity(), Val{:smoothing_kernel}(), [0.0, 0.0]) with 2 particles"
=======
        show_compact = "EntropicallyDampedSPHSystem{2}(nothing, Val{:smoothing_kernel}(), [0.0, 0.0]) with 2 particles"
>>>>>>> 712bd8db
        @test repr(system) == show_compact
        show_box = """
        ┌──────────────────────────────────────────────────────────────────────────────────────────────────┐
        │ EntropicallyDampedSPHSystem{2}                                                                   │
        │ ══════════════════════════════                                                                   │
        │ #particles: ………………………………………………… 2                                                                │
<<<<<<< HEAD
        │ density calculator: …………………………… SummationDensity                                                 │
        │ viscosity: …………………………………………………… NoViscosity                                                      │
=======
        │ viscosity: …………………………………………………… Nothing                                                          │
>>>>>>> 712bd8db
        │ ν₍EDAC₎: ………………………………………………………… ≈ 0.226                                                          │
        │ smoothing kernel: ………………………………… Val                                                              │
        │ acceleration: …………………………………………… [0.0, 0.0]                                                       │
        └──────────────────────────────────────────────────────────────────────────────────────────────────┘"""
        @test repr("text/plain", system) == show_box
    end

    # Use `@trixi_testset` to isolate the mock functions in a separate namespace
    @trixi_testset "write_u0!" begin
        coordinates = [1.0 2.0
                       1.0 2.0]
        mass = [1.25, 1.5]
        density = [990.0, 1000.0]
        pressure = [5.0, 7.8]
        smoothing_kernel = Val(:smoothing_kernel)
        smoothing_length = 0.362
        sound_speed = 10.0

        initial_condition = InitialCondition(; coordinates, mass, density, pressure)
        system = EntropicallyDampedSPHSystem(initial_condition, smoothing_kernel,
                                             smoothing_length, sound_speed)

        u0 = zeros(TrixiParticles.u_nvariables(system),
                   TrixiParticles.n_moving_particles(system))
        TrixiParticles.write_u0!(u0, system)

        @test u0 == coordinates
    end

    # Use `@trixi_testset` to isolate the mock functions in a separate namespace
    @trixi_testset "write_v0!" begin
        coordinates = [0.5 2.0
                       1.0 2.0]
        velocity = 2 * coordinates
        mass = [1.25, 1.5]
        density = [990.0, 1000.0]
        pressure = [5.0, 7.8]
        pressure_function(x) = 1.0 - 0.2 * ℯ^-((first(x) - 0.5)^2 / 0.001)
        smoothing_kernel = Val(:smoothing_kernel)
        smoothing_length = 0.362
        sound_speed = 10.0

        initial_condition = InitialCondition(; coordinates, velocity, mass, density,
                                             pressure)

        system = EntropicallyDampedSPHSystem(initial_condition, smoothing_kernel,
                                             smoothing_length, sound_speed)

        v0 = zeros(TrixiParticles.v_nvariables(system),
                   TrixiParticles.n_moving_particles(system))
        TrixiParticles.write_v0!(v0, system)

        @test v0 == vcat(velocity, pressure')

        initial_condition = InitialCondition(; coordinates, velocity, mass, density,
                                             pressure=pressure_function)

        system = EntropicallyDampedSPHSystem(initial_condition, smoothing_kernel,
                                             smoothing_length, sound_speed)

        v0 = zeros(TrixiParticles.v_nvariables(system),
                   TrixiParticles.n_moving_particles(system))
        TrixiParticles.write_v0!(v0, system)

        @test v0 == vcat(velocity, [0.8, 1.0]')
    end
end<|MERGE_RESOLUTION|>--- conflicted
+++ resolved
@@ -126,23 +126,15 @@
         system = EntropicallyDampedSPHSystem(initial_condition, smoothing_kernel,
                                              smoothing_length, sound_speed)
 
-<<<<<<< HEAD
-        show_compact = "EntropicallyDampedSPHSystem{2}(SummationDensity(), NoViscosity(), Val{:smoothing_kernel}(), [0.0, 0.0]) with 2 particles"
-=======
-        show_compact = "EntropicallyDampedSPHSystem{2}(nothing, Val{:smoothing_kernel}(), [0.0, 0.0]) with 2 particles"
->>>>>>> 712bd8db
+        show_compact = "EntropicallyDampedSPHSystem{2}(SummationDensity(), nothing, Val{:smoothing_kernel}(), [0.0, 0.0]) with 2 particles"
         @test repr(system) == show_compact
         show_box = """
         ┌──────────────────────────────────────────────────────────────────────────────────────────────────┐
         │ EntropicallyDampedSPHSystem{2}                                                                   │
         │ ══════════════════════════════                                                                   │
         │ #particles: ………………………………………………… 2                                                                │
-<<<<<<< HEAD
         │ density calculator: …………………………… SummationDensity                                                 │
-        │ viscosity: …………………………………………………… NoViscosity                                                      │
-=======
         │ viscosity: …………………………………………………… Nothing                                                          │
->>>>>>> 712bd8db
         │ ν₍EDAC₎: ………………………………………………………… ≈ 0.226                                                          │
         │ smoothing kernel: ………………………………… Val                                                              │
         │ acceleration: …………………………………………… [0.0, 0.0]                                                       │
