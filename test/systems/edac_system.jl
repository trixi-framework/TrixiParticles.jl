@testset verbose=true "EntropicallyDampedSPHSystem" begin
    # Use `@trixi_testset` to isolate the mock functions in a separate namespace
    @trixi_testset "Constructors" begin
        coordinates_ = [
            [1.0 2.0
             1.0 2.0],
            [1.0 2.0
             1.0 2.0
             1.0 2.0],
        ]

        @testset "$(i+1)D" for i in 1:2
            NDIMS = i + 1
            coordinates = coordinates_[i]
            mass = [1.25, 1.5]
            density = [990.0, 1000.0]
            smoothing_kernel = Val(:smoothing_kernel)
            TrixiParticles.ndims(::Val{:smoothing_kernel}) = i + 1
            smoothing_kernel2 = Val(:smoothing_kernel2)
            # The wrong dimension. 2 -> 3, 3 -> 2.
            TrixiParticles.ndims(::Val{:smoothing_kernel2}) = i % 2 + 2
            smoothing_length = 0.362
            sound_speed = 10.0

            initial_condition = InitialCondition(; coordinates, mass, density)

            system = EntropicallyDampedSPHSystem(initial_condition, smoothing_kernel,
                                                 smoothing_length, sound_speed)

            @test system isa EntropicallyDampedSPHSystem{NDIMS}
            @test system.initial_condition == initial_condition
            @test system.mass == mass
            @test system.smoothing_kernel == smoothing_kernel
            @test system.smoothing_length == smoothing_length
            @test system.transport_velocity isa Nothing
            @test system.viscosity === nothing
            @test system.nu_edac == (0.5 * smoothing_length * sound_speed) / 8
            @test system.acceleration == [0.0 for _ in 1:NDIMS]

            error_str1 = "`acceleration` must be of length $NDIMS for a $(NDIMS)D problem"
            @test_throws ArgumentError(error_str1) EntropicallyDampedSPHSystem(initial_condition,
                                                                               smoothing_kernel,
                                                                               smoothing_length,
                                                                               sound_speed,
                                                                               acceleration=(0.0))

            error_str2 = "smoothing kernel dimensionality must be $NDIMS for a $(NDIMS)D problem"
            @test_throws ArgumentError(error_str2) EntropicallyDampedSPHSystem(initial_condition,
                                                                               smoothing_kernel2,
                                                                               smoothing_length,
                                                                               sound_speed)
        end
    end

    # Use `@trixi_testset` to isolate the mock functions in a separate namespace
    @trixi_testset "Constructors with Setups" begin
        setups = [
            RectangularShape(0.123, (2, 3), (-1.0, 0.1), density=1.0, pressure=1.0),
            RectangularShape(0.123, (2, 3, 2), (-1.0, 0.1, 2.1), density=1.0),
            RectangularTank(0.123, (0.369, 0.246), (0.369, 0.369), 1020.0).fluid,
            RectangularTank(0.123, (0.369, 0.246, 0.246), (0.369, 0.492, 0.492),
                            1020.0).fluid,
            SphereShape(0.52, 0.1, (-0.2, 0.123), 1.0),
        ]
        setup_names = [
            "RectangularShape 2D",
            "RectangularShape 3D",
            "RectangularTank 2D",
            "RectangularTank 3D",
            "SphereShape 2D",
        ]
        NDIMS_ = [2, 3, 2, 3, 2]

        @testset "$(setup_names[i])" for i in eachindex(setups)
            setup = setups[i]
            NDIMS = NDIMS_[i]
            smoothing_kernel = Val(:smoothing_kernel)
            TrixiParticles.ndims(::Val{:smoothing_kernel}) = NDIMS
            smoothing_length = 0.362
            sound_speed = 10.0

            system = EntropicallyDampedSPHSystem(setup, smoothing_kernel, smoothing_length,
                                                 sound_speed)

            @test system isa EntropicallyDampedSPHSystem{NDIMS}
            @test system.initial_condition == setup
            @test system.mass == setup.mass
            @test system.smoothing_kernel == smoothing_kernel
            @test system.smoothing_length == smoothing_length
            @test system.transport_velocity isa Nothing
            @test system.viscosity === nothing
            @test system.nu_edac == (0.5 * smoothing_length * sound_speed) / 8
            @test system.acceleration == [0.0 for _ in 1:NDIMS]
            @test length(system.mass) == size(setup.coordinates, 2)
        end

        # wrong dimension of acceleration
        NDIMS_ = [2, 3]
        @testset "Wrong acceleration dimension" for i in eachindex(NDIMS_)
            setup = setups[i]
            NDIMS = NDIMS_[i]
            smoothing_kernel = Val(:smoothing_kernel)
            TrixiParticles.ndims(::Val{:smoothing_kernel}) = NDIMS
            smoothing_length = 0.362
            sound_speed = 10.0

            error_str = "`acceleration` must be of length $NDIMS for a $(NDIMS)D problem"
            @test_throws ArgumentError(error_str) EntropicallyDampedSPHSystem(setup,
                                                                              smoothing_kernel,
                                                                              smoothing_length,
                                                                              sound_speed,
                                                                              acceleration=(0.0))
        end
    end

    # Use `@trixi_testset` to isolate the mock functions in a separate namespace
    @trixi_testset "show" begin
        coordinates = [1.0 2.0
                       1.0 2.0]
        mass = [1.25, 1.5]
        density = [990.0, 1000.0]
        smoothing_kernel = Val(:smoothing_kernel)
        TrixiParticles.ndims(::Val{:smoothing_kernel}) = 2
        smoothing_length = 0.362
        sound_speed = 10.0

        initial_condition = InitialCondition(; coordinates, mass, density)
        system = EntropicallyDampedSPHSystem(initial_condition, smoothing_kernel,
                                             smoothing_length, sound_speed)

        show_compact = "EntropicallyDampedSPHSystem{2}(SummationDensity(), nothing, Val{:smoothing_kernel}(), [0.0, 0.0]) with 2 particles"
        @test repr(system) == show_compact
        show_box = """
        ┌──────────────────────────────────────────────────────────────────────────────────────────────────┐
        │ EntropicallyDampedSPHSystem{2}                                                                   │
        │ ══════════════════════════════                                                                   │
        │ #particles: ………………………………………………… 2                                                                │
        │ density calculator: …………………………… SummationDensity                                                 │
        │ viscosity: …………………………………………………… Nothing                                                          │
        │ ν₍EDAC₎: ………………………………………………………… ≈ 0.226                                                          │
        │ smoothing kernel: ………………………………… Val                                                              │
        │ tansport velocity formulation:  Nothing                                                          │
        │ acceleration: …………………………………………… [0.0, 0.0]                                                       │
        └──────────────────────────────────────────────────────────────────────────────────────────────────┘"""
        @test repr("text/plain", system) == show_box
    end

    # Use `@trixi_testset` to isolate the mock functions in a separate namespace
    @trixi_testset "write_u0!" begin
        coordinates = [1.0 2.0
                       1.0 2.0]
        mass = [1.25, 1.5]
        density = [990.0, 1000.0]
        pressure = [5.0, 7.8]
        smoothing_kernel = Val(:smoothing_kernel)
        smoothing_length = 0.362
        sound_speed = 10.0

        initial_condition = InitialCondition(; coordinates, mass, density, pressure)
        system = EntropicallyDampedSPHSystem(initial_condition, smoothing_kernel,
                                             smoothing_length, sound_speed)

        u0 = zeros(TrixiParticles.u_nvariables(system),
                   TrixiParticles.n_moving_particles(system))
        TrixiParticles.write_u0!(u0, system)

        @test u0 == coordinates
    end

    # Use `@trixi_testset` to isolate the mock functions in a separate namespace
    @trixi_testset "write_v0!" begin
        coordinates = [0.5 2.0
                       1.0 2.0]
        velocity = 2 * coordinates
        mass = [1.25, 1.5]
        density = [990.0, 1000.0]
        pressure = [5.0, 7.8]
        pressure_function(x) = 1.0 - 0.2 * ℯ^-((first(x) - 0.5)^2 / 0.001)
        smoothing_kernel = Val(:smoothing_kernel)
        smoothing_length = 0.362
        sound_speed = 10.0

        initial_condition = InitialCondition(; coordinates, velocity, mass, density,
                                             pressure)

        system = EntropicallyDampedSPHSystem(initial_condition, smoothing_kernel,
                                             smoothing_length, sound_speed)

        v0 = zeros(TrixiParticles.v_nvariables(system),
                   TrixiParticles.n_moving_particles(system))
        TrixiParticles.write_v0!(v0, system)

        @test v0 == vcat(velocity, pressure')

        initial_condition = InitialCondition(; coordinates, velocity, mass, density,
                                             pressure=pressure_function)

        system = EntropicallyDampedSPHSystem(initial_condition, smoothing_kernel,
                                             smoothing_length, sound_speed)

        v0 = zeros(TrixiParticles.v_nvariables(system),
                   TrixiParticles.n_moving_particles(system))
        TrixiParticles.write_v0!(v0, system)

        @test v0 == vcat(velocity, [0.8, 1.0]')
    end

    @trixi_testset "Average Pressure" begin
        particle_spacing = 0.1
        smoothing_kernel = SchoenbergCubicSplineKernel{2}()
        smoothing_length = 1.6particle_spacing

        fluid = rectangular_patch(particle_spacing, (3, 3), seed=1)

        system = EntropicallyDampedSPHSystem(fluid, smoothing_kernel,
                                             transport_velocity=TransportVelocityAdami(0.0),
                                             smoothing_length, 0.0)
        semi = Semidiscretization(system)

        TrixiParticles.initialize_neighborhood_searches!(semi)

        u_ode = vec(fluid.coordinates)
        v_ode = vec(vcat(fluid.velocity, fluid.velocity, fluid.pressure'))

        TrixiParticles.update_average_pressure!(system, system.transport_velocity, v_ode,
                                                u_ode, semi)

        @test all(i -> system.cache.neighbor_counter[i] == nparticles(system),
                  nparticles(system))
<<<<<<< HEAD
        @test all(i -> system.cache.pressure_average[i] ≈ -50.968532955185964,
=======
        @test all(i -> isapprox(system.cache.pressure_average[i], -50.968532955185964),
>>>>>>> d776e62e
                  nparticles(system))
    end
end<|MERGE_RESOLUTION|>--- conflicted
+++ resolved
@@ -227,11 +227,7 @@
 
         @test all(i -> system.cache.neighbor_counter[i] == nparticles(system),
                   nparticles(system))
-<<<<<<< HEAD
-        @test all(i -> system.cache.pressure_average[i] ≈ -50.968532955185964,
-=======
         @test all(i -> isapprox(system.cache.pressure_average[i], -50.968532955185964),
->>>>>>> d776e62e
                   nparticles(system))
     end
 end