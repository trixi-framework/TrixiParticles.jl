@testset verbose=true "EntropicallyDampedSPHSystem" begin
    # Use `@trixi_testset` to isolate the mock functions in a separate namespace
    @trixi_testset "Constructors" begin
        coordinates_ = [
            [1.0 2.0
             1.0 2.0],
            [1.0 2.0
             1.0 2.0
             1.0 2.0]
        ]

        @testset "$(i+1)D" for i in 1:2
            NDIMS = i + 1
            coordinates = coordinates_[i]
            mass = [1.25, 1.5]
            density = [990.0, 1000.0]
            smoothing_kernel = Val(:smoothing_kernel)
            TrixiParticles.ndims(::Val{:smoothing_kernel}) = i + 1
            smoothing_kernel2 = Val(:smoothing_kernel2)
            # The wrong dimension. 2 -> 3, 3 -> 2.
            TrixiParticles.ndims(::Val{:smoothing_kernel2}) = i % 2 + 2
            smoothing_length = 0.362
            sound_speed = 10.0

            initial_condition = InitialCondition(; coordinates, mass, density)

            system = EntropicallyDampedSPHSystem(initial_condition, smoothing_kernel,
                                                 smoothing_length, sound_speed)

            @test system isa EntropicallyDampedSPHSystem{NDIMS}
            @test system.initial_condition == initial_condition
            @test system.mass == mass
            @test system.smoothing_kernel == smoothing_kernel
<<<<<<< HEAD
            @test TrixiParticles.maximum_smoothing_length(system) == smoothing_length
=======
            @test TrixiParticles.initial_smoothing_length(system) == smoothing_length
>>>>>>> fb70620e
            @test system.transport_velocity isa Nothing
            @test system.viscosity === nothing
            @test system.nu_edac == (0.5 * smoothing_length * sound_speed) / 8
            @test system.acceleration == [0.0 for _ in 1:NDIMS]

            error_str1 = "`acceleration` must be of length $NDIMS for a $(NDIMS)D problem"
            @test_throws ArgumentError(error_str1) EntropicallyDampedSPHSystem(initial_condition,
                                                                               smoothing_kernel,
                                                                               smoothing_length,
                                                                               sound_speed,
                                                                               acceleration=(0.0))

            error_str2 = "smoothing kernel dimensionality must be $NDIMS for a $(NDIMS)D problem"
            @test_throws ArgumentError(error_str2) EntropicallyDampedSPHSystem(initial_condition,
                                                                               smoothing_kernel2,
                                                                               smoothing_length,
                                                                               sound_speed)
        end
    end

    # Use `@trixi_testset` to isolate the mock functions in a separate namespace
    @trixi_testset "Constructors with Setups" begin
        setups = [
            RectangularShape(0.123, (2, 3), (-1.0, 0.1), density=1.0, pressure=1.0),
            RectangularShape(0.123, (2, 3, 2), (-1.0, 0.1, 2.1), density=1.0),
            RectangularTank(0.123, (0.369, 0.246), (0.369, 0.369), 1020.0).fluid,
            RectangularTank(0.123, (0.369, 0.246, 0.246), (0.369, 0.492, 0.492),
                            1020.0).fluid,
            SphereShape(0.52, 0.1, (-0.2, 0.123), 1.0)
        ]
        setup_names = [
            "RectangularShape 2D",
            "RectangularShape 3D",
            "RectangularTank 2D",
            "RectangularTank 3D",
            "SphereShape 2D"
        ]
        NDIMS_ = [2, 3, 2, 3, 2]

        @testset "$(setup_names[i])" for i in eachindex(setups)
            setup = setups[i]
            NDIMS = NDIMS_[i]
            smoothing_kernel = Val(:smoothing_kernel)
            TrixiParticles.ndims(::Val{:smoothing_kernel}) = NDIMS
            smoothing_length = 0.362
            sound_speed = 10.0

            system = EntropicallyDampedSPHSystem(setup, smoothing_kernel, smoothing_length,
                                                 sound_speed)

            @test system isa EntropicallyDampedSPHSystem{NDIMS}
            @test system.initial_condition == setup
            @test system.mass == setup.mass
            @test system.smoothing_kernel == smoothing_kernel
<<<<<<< HEAD
            @test TrixiParticles.maximum_smoothing_length(system) == smoothing_length
=======
            @test TrixiParticles.initial_smoothing_length(system) == smoothing_length
>>>>>>> fb70620e
            @test system.transport_velocity isa Nothing
            @test system.viscosity === nothing
            @test system.nu_edac == (0.5 * smoothing_length * sound_speed) / 8
            @test system.acceleration == [0.0 for _ in 1:NDIMS]
            @test length(system.mass) == size(setup.coordinates, 2)
        end

        # wrong dimension of acceleration
        NDIMS_ = [2, 3]
        @testset "Wrong acceleration dimension" for i in eachindex(NDIMS_)
            setup = setups[i]
            NDIMS = NDIMS_[i]
            smoothing_kernel = Val(:smoothing_kernel)
            TrixiParticles.ndims(::Val{:smoothing_kernel}) = NDIMS
            smoothing_length = 0.362
            sound_speed = 10.0

            error_str = "`acceleration` must be of length $NDIMS for a $(NDIMS)D problem"
            @test_throws ArgumentError(error_str) EntropicallyDampedSPHSystem(setup,
                                                                              smoothing_kernel,
                                                                              smoothing_length,
                                                                              sound_speed,
                                                                              acceleration=(0.0))
        end
    end

    # Use `@trixi_testset` to isolate the mock functions in a separate namespace
    @trixi_testset "show" begin
        coordinates = [1.0 2.0
                       1.0 2.0]
        mass = [1.25, 1.5]
        density = [990.0, 1000.0]
        smoothing_kernel = Val(:smoothing_kernel)
        TrixiParticles.ndims(::Val{:smoothing_kernel}) = 2
        smoothing_length = 0.362
        sound_speed = 10.0

        initial_condition = InitialCondition(; coordinates, mass, density)
        system = EntropicallyDampedSPHSystem(initial_condition, smoothing_kernel,
                                             smoothing_length, sound_speed)

        show_compact = "EntropicallyDampedSPHSystem{2}(SummationDensity(), nothing, nothing, Val{:smoothing_kernel}(), [0.0, 0.0], nothing, nothing) with 2 particles"
        @test repr(system) == show_compact
        show_box = """
        ┌──────────────────────────────────────────────────────────────────────────────────────────────────┐
        │ EntropicallyDampedSPHSystem{2}                                                                   │
        │ ══════════════════════════════                                                                   │
        │ #particles: ………………………………………………… 2                                                                │
        │ density calculator: …………………………… SummationDensity                                                 │
        │ correction method: ……………………………… Nothing                                                          │
        │ viscosity: …………………………………………………… Nothing                                                          │
        │ ν₍EDAC₎: ………………………………………………………… ≈ 0.226                                                          │
        │ smoothing kernel: ………………………………… Val                                                              │
        │ tansport velocity formulation:  Nothing                                                          │
        │ acceleration: …………………………………………… [0.0, 0.0]                                                       │
        │ surface tension: …………………………………… nothing                                                          │
        │ surface normal method: …………………… nothing                                                          │
        └──────────────────────────────────────────────────────────────────────────────────────────────────┘"""
        @test repr("text/plain", system) == show_box
    end

    # Use `@trixi_testset` to isolate the mock functions in a separate namespace
    @trixi_testset "write_u0!" begin
        coordinates = [1.0 2.0
                       1.0 2.0]
        mass = [1.25, 1.5]
        density = [990.0, 1000.0]
        pressure = [5.0, 7.8]
        smoothing_kernel = Val(:smoothing_kernel)
        smoothing_length = 0.362
        sound_speed = 10.0

        initial_condition = InitialCondition(; coordinates, mass, density, pressure)
        system = EntropicallyDampedSPHSystem(initial_condition, smoothing_kernel,
                                             smoothing_length, sound_speed)

        u0 = zeros(TrixiParticles.u_nvariables(system),
                   TrixiParticles.n_moving_particles(system))
        TrixiParticles.write_u0!(u0, system)

        @test u0 == coordinates
    end

    # Use `@trixi_testset` to isolate the mock functions in a separate namespace
    @trixi_testset "write_v0!" begin
        coordinates = [0.5 2.0
                       1.0 2.0]
        velocity = 2 * coordinates
        mass = [1.25, 1.5]
        density = [990.0, 1000.0]
        pressure = [5.0, 7.8]
        pressure_function(x) = 1.0 - 0.2 * ℯ^-((first(x) - 0.5)^2 / 0.001)
        smoothing_kernel = Val(:smoothing_kernel)
        smoothing_length = 0.362
        sound_speed = 10.0

        initial_condition = InitialCondition(; coordinates, velocity, mass, density,
                                             pressure)

        system = EntropicallyDampedSPHSystem(initial_condition, smoothing_kernel,
                                             smoothing_length, sound_speed)

        v0 = zeros(TrixiParticles.v_nvariables(system),
                   TrixiParticles.n_moving_particles(system))
        TrixiParticles.write_v0!(v0, system)

        system.cache.density .= density

        @test v0 == vcat(velocity, pressure')
        @test TrixiParticles.current_velocity(v0, system) == velocity
        @test TrixiParticles.current_density(v0, system) == system.cache.density
        @test TrixiParticles.current_pressure(v0, system) == pressure

        initial_condition = InitialCondition(; coordinates, velocity, mass, density,
                                             pressure=pressure_function)

        system = EntropicallyDampedSPHSystem(initial_condition, smoothing_kernel,
                                             smoothing_length, sound_speed)

        v0 = zeros(TrixiParticles.v_nvariables(system),
                   TrixiParticles.n_moving_particles(system))
        TrixiParticles.write_v0!(v0, system)

        @test v0 == vcat(velocity, [0.8, 1.0]')
    end

    @trixi_testset "Average Pressure" begin
        particle_spacing = 0.1
        smoothing_kernel = SchoenbergCubicSplineKernel{2}()
        smoothing_length = 1.6particle_spacing

        fluid = rectangular_patch(particle_spacing, (3, 3), seed=1)

        system = EntropicallyDampedSPHSystem(fluid, smoothing_kernel,
                                             transport_velocity=TransportVelocityAdami(0.0),
                                             smoothing_length, 0.0)
        semi = Semidiscretization(system)

        TrixiParticles.initialize_neighborhood_searches!(semi)

        u_ode = vec(fluid.coordinates)
        v_ode = vec(vcat(fluid.velocity, fluid.velocity, fluid.pressure'))

        TrixiParticles.update_average_pressure!(system, system.transport_velocity, v_ode,
                                                u_ode, semi)

        @test all(i -> system.cache.neighbor_counter[i] == nparticles(system),
                  nparticles(system))
        @test all(i -> isapprox(system.cache.pressure_average[i], -50.968532955185964),
                  nparticles(system))
    end
end<|MERGE_RESOLUTION|>--- conflicted
+++ resolved
@@ -31,11 +31,7 @@
             @test system.initial_condition == initial_condition
             @test system.mass == mass
             @test system.smoothing_kernel == smoothing_kernel
-<<<<<<< HEAD
-            @test TrixiParticles.maximum_smoothing_length(system) == smoothing_length
-=======
             @test TrixiParticles.initial_smoothing_length(system) == smoothing_length
->>>>>>> fb70620e
             @test system.transport_velocity isa Nothing
             @test system.viscosity === nothing
             @test system.nu_edac == (0.5 * smoothing_length * sound_speed) / 8
@@ -90,11 +86,7 @@
             @test system.initial_condition == setup
             @test system.mass == setup.mass
             @test system.smoothing_kernel == smoothing_kernel
-<<<<<<< HEAD
-            @test TrixiParticles.maximum_smoothing_length(system) == smoothing_length
-=======
             @test TrixiParticles.initial_smoothing_length(system) == smoothing_length
->>>>>>> fb70620e
             @test system.transport_velocity isa Nothing
             @test system.viscosity === nothing
             @test system.nu_edac == (0.5 * smoothing_length * sound_speed) / 8
