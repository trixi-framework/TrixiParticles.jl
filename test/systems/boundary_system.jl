@testset verbose=true "BoundarySystem" begin
    coordinates_ = [
        [1.0 2.0
         1.0 2.0],
        [1.0 2.0
         1.0 2.0
         1.0 2.0],
    ]
    mass = [1.0, 1.0]
    density = [1000.0, 1000.0]

    @testset verbose=true "Constructor" begin
        @testset "$(i+1)D" for i in 1:2
            NDIMS = i + 1
            coordinates = coordinates_[i]
            initial_condition = InitialCondition(; coordinates, mass, density)
            model = Val(:boundary_model)

            system = BoundarySPHSystem(initial_condition, model)
            TrixiParticles.update_positions!(system, 0, 0, 0, 0, 0, 0.0)

            @test system isa BoundarySPHSystem
            @test ndims(system) == NDIMS
            @test system.coordinates == coordinates
            @test system.boundary_model == model
            @test system.movement === nothing
            @test system.ismoving[] == false
        end
    end

    @testset verbose=true "Moving Boundaries" begin
        @testset "$(i+1)D" for i in 1:2
            NDIMS = i + 1
            coordinates = coordinates_[i]

            initial_condition = InitialCondition(; coordinates, mass, density)
            model = (; hydrodynamic_mass=3)

            function movement_function(t)
                if NDIMS == 2
                    return SVector(0.5 * t, 0.3 * t^2)
                end

                return SVector(0.5 * t, 0.3 * t^2, 0.1 * t^3)
            end

            is_moving(t) = t < 1.0
            bm = BoundaryMovement(movement_function, is_moving)
            system = BoundarySPHSystem(initial_condition, model, movement=bm)

            # Moving
            t = 0.6
            system.movement(system, t)
            if NDIMS == 2
                new_coordinates = coordinates .+ [0.5 * t, 0.3 * t^2]
                new_velocity = [0.5, 0.6 * t] .* ones(size(new_coordinates))
                new_acceleration = [0.0, 0.6] .* ones(size(new_coordinates))
            else
                new_coordinates = coordinates .+ [0.5 * t, 0.3 * t^2, 0.1 * t^3]
                new_velocity = [0.5, 0.6 * t, 0.3 * t^2] .* ones(size(new_coordinates))
                new_acceleration = [0.0, 0.6, 0.6 * t] .* ones(size(new_coordinates))
            end

            @test isapprox(new_coordinates, system.coordinates)
            @test isapprox(new_velocity, system.cache.velocity)
            @test isapprox(new_acceleration, system.cache.acceleration)

            # Stop moving
            t = 1.0
            system.movement(system, t)

            @test isapprox(new_coordinates, system.coordinates)

            # Move only a single particle
            new_coordinates = copy(coordinates_[i])
            new_velocity = zero(new_coordinates)
            new_acceleration = zero(new_coordinates)

            initial_condition = InitialCondition(; coordinates, mass, density)

            bm = BoundaryMovement(movement_function, is_moving, moving_particles=[2])
            system = BoundarySPHSystem(initial_condition, model, movement=bm)

            t = 0.1
            system.movement(system, t)

            if NDIMS == 2
                new_coordinates[:, 2] .+= [0.5 * t, 0.3 * t^2]
                new_velocity[:, 2] .= [0.5, 0.6 * t]
                new_acceleration[:, 2] .= [0.0, 0.6]
            else
                new_coordinates[:, 2] .+= [0.5 * t, 0.3 * t^2, 0.1 * t^3]
                new_velocity[:, 2] .= [0.5, 0.6 * t, 0.3 * t^2]
                new_acceleration[:, 2] = [0.0, 0.6, 0.6 * t]
            end

            @test isapprox(new_coordinates, system.coordinates)
            @test isapprox(new_velocity, system.cache.velocity)
            @test isapprox(new_acceleration, system.cache.acceleration)
        end
    end

    # Use `@trixi_testset` to isolate the mock functions in a separate namespace
    @trixi_testset "show" begin
        coordinates = [1.0 2.0
                       1.0 2.0]
        mass = [1.0, 1.0]
        density = [1000.0, 1000.0]
        initial_condition = InitialCondition(; coordinates, mass, density)
        model = (; hydrodynamic_mass=3)

        system = BoundarySPHSystem(initial_condition, model)

<<<<<<< HEAD
        show_compact = "BoundarySPHSystem{2}((hydrodynamic_mass = 3,), nothing, 0.0) with 1 particles"
=======
        show_compact = "BoundarySPHSystem{2}((hydrodynamic_mass = 3,), nothing) with 2 particles"
>>>>>>> 84138a57
        @test repr(system) == show_compact

        show_box = """
        ┌──────────────────────────────────────────────────────────────────────────────────────────────────┐
        │ BoundarySPHSystem{2}                                                                             │
        │ ════════════════════                                                                             │
        │ #particles: ………………………………………………… 2                                                                │
        │ boundary model: ……………………………………… (hydrodynamic_mass = 3,)                                         │
        │ movement function: ……………………………… nothing                                                          │
        │ adhesion coefficient: ……………………… 0.0                                                              │
        └──────────────────────────────────────────────────────────────────────────────────────────────────┘"""
        @test repr("text/plain", system) == show_box
    end
end<|MERGE_RESOLUTION|>--- conflicted
+++ resolved
@@ -111,11 +111,7 @@
 
         system = BoundarySPHSystem(initial_condition, model)
 
-<<<<<<< HEAD
-        show_compact = "BoundarySPHSystem{2}((hydrodynamic_mass = 3,), nothing, 0.0) with 1 particles"
-=======
-        show_compact = "BoundarySPHSystem{2}((hydrodynamic_mass = 3,), nothing) with 2 particles"
->>>>>>> 84138a57
+        show_compact = "BoundarySPHSystem{2}((hydrodynamic_mass = 3,), nothing, 0.0) with 2 particles"
         @test repr(system) == show_compact
 
         show_box = """
