--- conflicted
+++ resolved
@@ -354,22 +354,11 @@
                                           smoothing_length, E, nu, boundary_model)
 
         # Initialize deformation_grad and pk1_corrected with arbitrary values
-<<<<<<< HEAD
-        n_particles = nparticles(system)
-        for particle in 1:n_particles
-=======
         for particle in TrixiParticles.eachparticle(system)
->>>>>>> d7cd92c5
             system.deformation_grad[:, :, particle] = [1.0 0.2; 0.2 1.0]
             system.pk1_corrected[:, :, particle] = [1.0 0.5; 0.5 1.0]
         end
 
-<<<<<<< HEAD
-        von_mises_stress = TrixiParticles.compute_von_mises_stress(system)
-
-        # manual calculation
-        @test isapprox(von_mises_stress[1], 1.4257267477533202, atol=1e-14)
-=======
         von_mises_stress = TrixiParticles.von_mises_stress(system)
         cauchy_stress = TrixiParticles.cauchy_stress(system)
 
@@ -379,6 +368,5 @@
         # Verify against calculation by hand
         @test isapprox(von_mises_stress[1], 1.4257267477533202, atol=1e-14)
         @test isapprox(reference_stress_tensor, cauchy_stress, atol=1e-6)
->>>>>>> d7cd92c5
     end
 end