--- conflicted
+++ resolved
@@ -154,10 +154,7 @@
                 end
 
                 TrixiParticles.PointNeighbors.eachneighbor(_, ::Val{:nhs}) = neighbors
-<<<<<<< HEAD
-=======
                 TrixiParticles.PointNeighbors.search_radius(::Val{:nhs}) = Inf
->>>>>>> 37b695ea
 
                 function Base.getproperty(::Val{:nhs}, f::Symbol)
                     if f === :periodic_box
