@testset verbose=true "TotalLagrangianSPHSystem" begin
    # Use `@trixi_testset` to isolate the mock functions in a separate namespace
    @trixi_testset "Constructor" begin
        coordinates_ = [
            [1.0 2.0
             1.0 2.0],
            [1.0 2.0
             1.0 2.0
             1.0 2.0]
        ]
        @testset "$(i+1)D" for i in 1:2
            NDIMS = i + 1
            coordinates = coordinates_[i]
            mass = [1.25, 1.5]
            material_densities = [990.0, 1000.0]
            smoothing_kernel = Val(:smoothing_kernel)
            TrixiParticles.ndims(::Val{:smoothing_kernel}) = i + 1
            smoothing_length = 0.362
            # Make both Lamé constants equal to 1
            nu = 0.25
            E = 2.5
            boundary_model = Val(:boundary_model)

            initial_condition = InitialCondition(; coordinates, mass,
                                                 density=material_densities)
            system = TotalLagrangianSPHSystem(initial_condition, smoothing_kernel,
                                              smoothing_length, E, nu,
                                              boundary_model=boundary_model)

            @test system isa TotalLagrangianSPHSystem
            @test ndims(system) == NDIMS
            @test system.initial_condition == initial_condition
            @test system.initial_coordinates == coordinates
            @test system.current_coordinates == coordinates
            @test system.mass == mass
            @test system.material_density == material_densities
            @test system.n_moving_particles == 2
            @test system.young_modulus == E
            @test system.poisson_ratio == nu
            @test system.lame_lambda == 1.0
            @test system.lame_mu == 1.0
            @test system.smoothing_kernel == smoothing_kernel
<<<<<<< HEAD
            @test TrixiParticles.maximum_smoothing_length(system) == smoothing_length
=======
            @test TrixiParticles.initial_smoothing_length(system) == smoothing_length
>>>>>>> fb70620e
            @test system.acceleration == [0.0 for _ in 1:NDIMS]
            @test system.boundary_model == boundary_model
        end
    end

    # Use `@trixi_testset` to isolate the mock functions in a separate namespace
    @trixi_testset "show" begin
        coordinates = [1.0 2.0
                       1.0 2.0]
        mass = [1.25, 1.5]
        material_densities = [990.0, 1000.0]
        smoothing_kernel = Val(:smoothing_kernel)
        TrixiParticles.ndims(::Val{:smoothing_kernel}) = 2
        smoothing_length = 0.362
        # Make both Lamé constants equal to 1
        nu = 0.25
        E = 2.5
        boundary_model = Val(:boundary_model)

        initial_condition = InitialCondition(; coordinates, mass,
                                             density=material_densities)
        system = TotalLagrangianSPHSystem(initial_condition, smoothing_kernel,
                                          smoothing_length, E, nu,
                                          boundary_model=boundary_model)

        show_compact = "TotalLagrangianSPHSystem{2}(Val{:smoothing_kernel}(), " *
                       "[0.0, 0.0], Val{:boundary_model}(), nothing) with 2 particles"
        @test repr(system) == show_compact

        show_box = """
        ┌──────────────────────────────────────────────────────────────────────────────────────────────────┐
        │ TotalLagrangianSPHSystem{2}                                                                      │
        │ ═══════════════════════════                                                                      │
        │ total #particles: ………………………………… 2                                                                │
        │ #fixed particles: ………………………………… 0                                                                │
        │ Young's modulus: …………………………………… 2.5                                                              │
        │ Poisson ratio: ………………………………………… 0.25                                                             │
        │ smoothing kernel: ………………………………… Val                                                              │
        │ acceleration: …………………………………………… [0.0, 0.0]                                                       │
        │ boundary model: ……………………………………… Val{:boundary_model}()                                           │
        │ penalty force: ………………………………………… Nothing                                                          │
        └──────────────────────────────────────────────────────────────────────────────────────────────────┘"""
        @test repr("text/plain", system) == show_box

        E = [1.2, 3.4]
        nu = [0.2, 0.4]
        system = TotalLagrangianSPHSystem(initial_condition, smoothing_kernel,
                                          smoothing_length, E, nu,
                                          boundary_model=boundary_model)

        show_box = """
        ┌──────────────────────────────────────────────────────────────────────────────────────────────────┐
        │ TotalLagrangianSPHSystem{2}                                                                      │
        │ ═══════════════════════════                                                                      │
        │ total #particles: ………………………………… 2                                                                │
        │ #fixed particles: ………………………………… 0                                                                │
        │ Young's modulus: …………………………………… min = 1.2, max = 3.4                                             │
        │ Poisson ratio: ………………………………………… min = 0.2, max = 0.4                                             │
        │ smoothing kernel: ………………………………… Val                                                              │
        │ acceleration: …………………………………………… [0.0, 0.0]                                                       │
        │ boundary model: ……………………………………… Val{:boundary_model}()                                           │
        │ penalty force: ………………………………………… Nothing                                                          │
        └──────────────────────────────────────────────────────────────────────────────────────────────────┘"""
        @test repr("text/plain", system) == show_box
    end

    @testset verbose=true "Deformation Gradient" begin
        # Use `@trixi_testset` to isolate the mock functions in a separate namespace
        @trixi_testset "Manual Calculation" begin
            # Compare against manually calculated values.
            #
            # This is a proof of concept showing that mocking in Julia unit tests works without
            # the need for any mocking packages or modifying source code.
            #
            # We construct a lowest-level unit test where we mock all function calls and don't use
            # a real system object.
            # We replace all objects that we don't need by objects of the type Val{:mock_something},
            # for which we define specific behaviour below.
            # This makes it easy to calculate the deformation gradient by hand, since we can
            # manually define the neighbors and kernel derivatives to be used in the calculation.

            current_coordinates = [[2 3; 0 0], # coords[neighbor] - coords[particle] = (1, 0)
                [6 8; -1 3]] # coords[neighbor] - coords[particle] = (2, 4)

            initial_coordinates = [[5 5; 3 4], # initial_coords[particle] - initial_coords[neighbor] = (0, -1)
                [0 -3; 0 -5]] # initial_coords[particle] - initial_coords[neighbor] = (3, 5)

            expected = [[0 -0.5; 0 0], # Tensor product of the two vectors above, multiplied by the volume of 0.5
                [3 5; 6 10] / sqrt(34)] # Same as above but divided by the length of the vector (3, 5)

            @testset "Tensor Product $i" for i in 1:2
                #### Setup
                particle = 1
                neighbors = [1, 2]
                mass = [2.0, 2.0]
                density = 4.0

                correction_matrix = [1 0; 0 1;;;
                                     1 0; 0 1]

                # This will cause the computed gradient
                # to be equal to `initial_coords[particle] - initial_coords[neighbor]`
                kernel_derivative = 1.0

                #### Mocking
                # Mock the system
                system = Val(:mock_system_tensor)
                TrixiParticles.ndims(::Val{:mock_system_tensor}) = 2
                Base.ntuple(f, ::Symbol) = ntuple(f, 2) # Make `extract_svector` work
                function TrixiParticles.current_coords(system::Val{:mock_system_tensor},
                                                       particle)
                    return TrixiParticles.extract_svector(current_coordinates[i], Val(2),
                                                          particle)
                end

                function TrixiParticles.initial_coordinates(::Val{:mock_system_tensor})
                    return initial_coordinates[i]
                end

                TrixiParticles.smoothing_length(::Val{:mock_system_tensor}, _) = 0.12

                # All unpack calls should return another mock object
                # of the type `Val{:mock_property_name}`, but we want to have some real matrices
                # as properties as opposed to only mock objects.
                function Base.getproperty(::Val{:mock_system_tensor}, f::Symbol)
                    if f === :correction_matrix
                        return correction_matrix
                    elseif f === :mass
                        return mass
                    end

                    # For all other properties, return mock objects.
                    return Val(Symbol("mock_" * string(f)))
                end
                function TrixiParticles.compact_support(::Val{:mock_system_tensor},
                                                        ::Val{:mock_system_tensor})
                    return Inf
                end

                Base.getindex(::Val{:mock_material_density}, ::Int64) = density

                function TrixiParticles.kernel_deriv(::Val{:mock_smoothing_kernel}, _, _)
                    return kernel_derivative
                end
                Base.eps(::Type{Val{:mock_smoothing_length}}) = eps()
                semi = DummySemidiscretization()

                # Compute deformation gradient
                deformation_grad = ones(2, 2, 2)
                TrixiParticles.calc_deformation_grad!(deformation_grad, system, semi)

                #### Verification
                @test deformation_grad[:, :, particle] == expected[i]
            end
        end

        @testset verbose=true "Deformation Functions" begin
            # We generate a grid of particles, apply a deformation, and verify that the computed
            # deformation gradient matches the deformation matrix.
            deformations = Dict(
                "Stretch x" => x -> [2.0 0.0; 0.0 1.0] * x,
                "Stretch Both" => x -> [2.0 0.0; 0.0 3.0] * x,
                "Rotation" => x -> [cos(0.3) -sin(0.3); sin(0.3) cos(0.3)] * x,
                "Nonlinear Stretching" => x -> [x[1]^2, x[2]])

            deformation_gradients = Dict(
                "Stretch x" => [2.0 0.0; 0.0 1.0],
                "Stretch Both" => [2.0 0.0; 0.0 3.0],
                "Rotation" => [cos(0.3) -sin(0.3); sin(0.3) cos(0.3)],
                "Nonlinear Stretching" => [1.0 0.0; 0.0 1.0])

            @testset "$deformation_name" for deformation_name in keys(deformations)
                deformation = deformations[deformation_name]

                # 9 x 9 grid of particles with spacing 0.1
                range = 0.1:0.1:0.9
                coordinates = hcat(collect.(Iterators.product(range, range))...)

                n_particles_per_dimension = (9, 9)
                mass = 10 * ones(Float64, prod(n_particles_per_dimension))
                density = 1000 * ones(Float64, prod(n_particles_per_dimension))

                smoothing_length = 0.12
                smoothing_kernel = SchoenbergCubicSplineKernel{2}()
                search_radius = TrixiParticles.compact_support(smoothing_kernel,
                                                               smoothing_length)

                initial_condition = InitialCondition(; coordinates, mass, density)
                system = TotalLagrangianSPHSystem(initial_condition, smoothing_kernel,
                                                  smoothing_length, 1.0, 1.0)
                semi = DummySemidiscretization()

                TrixiParticles.initialize!(system, semi)

                # Apply the deformation matrix
                for particle in TrixiParticles.eachparticle(system)
                    new_coords = deformation(system.initial_coordinates[:, particle])
                    system.current_coordinates[:, particle] = new_coords
                end

                # Compute the deformation gradient for the particle in the middle
                TrixiParticles.calc_deformation_grad!(system.deformation_grad,
                                                      system, semi)
                J = TrixiParticles.deformation_gradient(system, 41)

                #### Verification
                @test J ≈ deformation_gradients[deformation_name]
            end
        end
    end

    # Use `@trixi_testset` to isolate the mock functions in a separate namespace
    @trixi_testset "Stress tensors" begin
        deformations = Dict("rotation" => [cos(0.3) -sin(0.3); sin(0.3) cos(0.3)],
                            "stretch both" => [2.0 0.0; 0.0 3.0],
                            "rotate and stretch" => [cos(0.3) -sin(0.3);
                                                     sin(0.3) cos(0.3)] *
                                                    [2.0 0.0; 0.0 3.0]
                            )

        expected_pk2 = Dict("rotation" => zeros(2, 2), # No stress in rotations only
                            "stretch both" => [8.5 0.0; 0.0 13.5], # Calculated by hand
                            "rotate and stretch" => [8.5 0.0; 0.0 13.5])

        # Just deformation * expected_pk2
        expected_pk1 = Dict("rotation" => zeros(2, 2),
                            "stretch both" => [17.0 0.0; 0.0 40.5],
                            "rotate and stretch" => [cos(0.3) -sin(0.3);
                                                     sin(0.3) cos(0.3)] *
                                                    [2.0 0.0; 0.0 3.0] *
                                                    [8.5 0.0; 0.0 13.5]
                            )

        @testset "Deformation Function: $deformation" for deformation in keys(deformations)
            #### Setup
            J = deformations[deformation]
            lame_lambda = 1.0
            lame_mu = 1.0

            #### Mocking
            # It is easier to mock the system and specify the Lamé constants
            # and deformation gradient than to actually construct a system.
            system = Val(:mock_system)
            TrixiParticles.smoothing_length(::Val{:mock_system}, _) = 0.12
<<<<<<< HEAD
=======
            TrixiParticles.deformation_gradient(::Val{:mock_system}, _) = J
>>>>>>> fb70620e

            # All unpack calls should return another mock object
            # of the type `Val{:mock_property_name}`, but we want to have the actual
            # Lamé constants as properties.
            function Base.getproperty(::Val{:mock_system}, f::Symbol)
                if f === :lame_lambda
                    return lame_lambda
                elseif f === :lame_mu
                    return lame_mu
                end

                # For all other properties, return mock objects
                return Val(Symbol("mock_" * string(f)))
            end

            #### Verification
            @test TrixiParticles.pk2_stress_tensor(J, lame_lambda, lame_mu, 1) ≈
                  expected_pk2[deformation]
            @test TrixiParticles.pk1_stress_tensor(system, 1) ≈ expected_pk1[deformation]
        end
    end

    @testset verbose=true "write_u0!" begin
        coordinates = [1.0 2.0
                       1.0 2.0]
        mass = [1.25, 1.5]
        material_densities = [990.0, 1000.0]
        smoothing_kernel = Val(:smoothing_kernel)
        smoothing_length = 0.362
        # Make both Lamé constants equal to 1
        nu = 0.25
        E = 2.5
        boundary_model = Val(:boundary_model)
        TrixiParticles.smoothing_length(::Val{:boundary_model}, _) = smoothing_length

        initial_condition = InitialCondition(; coordinates, mass,
                                             density=material_densities)
        system = TotalLagrangianSPHSystem(initial_condition, smoothing_kernel,
                                          smoothing_length, E, nu,
                                          boundary_model=boundary_model)

        u0 = zeros(TrixiParticles.u_nvariables(system),
                   TrixiParticles.n_moving_particles(system))
        TrixiParticles.write_u0!(u0, system)

        @test u0 == coordinates
    end

    @testset verbose=true "write_v0!" begin
        coordinates = [1.0 2.0
                       1.0 2.0]
        velocity = zero(coordinates)
        mass = [1.25, 1.5]
        material_densities = [990.0, 1000.0]
        smoothing_kernel = Val(:smoothing_kernel)
        smoothing_length = 0.362
        # Make both Lamé constants equal to 1
        nu = 0.25
        E = 2.5
        boundary_model = Val(:boundary_model)
        TrixiParticles.smoothing_length(::Val{:boundary_model}, _) = smoothing_length

        initial_condition = InitialCondition(; coordinates, velocity, mass,
                                             density=material_densities)
        system = TotalLagrangianSPHSystem(initial_condition, smoothing_kernel,
                                          smoothing_length, E, nu,
                                          boundary_model=boundary_model)

        v0 = zeros(TrixiParticles.v_nvariables(system),
                   TrixiParticles.n_moving_particles(system))
        TrixiParticles.write_v0!(v0, system)

        @test v0 == velocity
    end

    @testset verbose=true "compute_von_mises_stress" begin
        # System setup
        coordinates = [1.0 2.0; 1.0 2.0]
        velocity = zero(coordinates)
        mass = [1.25, 1.5]
        material_densities = [990.0, 1000.0]
        smoothing_kernel = Val(:smoothing_kernel)
        smoothing_length = 0.362
        nu = 0.25  # Poisson's ratio
        E = 2.5    # Young's modulus

        initial_condition = InitialCondition(; coordinates, velocity, mass,
                                             density=material_densities)
        system = TotalLagrangianSPHSystem(initial_condition, smoothing_kernel,
                                          smoothing_length, E, nu)

        # Initialize deformation_grad and pk1_corrected with arbitrary values
        for particle in TrixiParticles.eachparticle(system)
            system.deformation_grad[:, :, particle] = [1.0 0.2; 0.2 1.0]
            system.pk1_corrected[:, :, particle] = [1.0 0.5; 0.5 1.0]
        end

        von_mises_stress = TrixiParticles.von_mises_stress(system)
        cauchy_stress = TrixiParticles.cauchy_stress(system)

        reference_stress_tensor = [1.145833 0.729167; 0.729167 1.145833;;;
                                   1.145833 0.729167; 0.729167 1.145833]

        # Verify against calculation by hand
        @test isapprox(von_mises_stress[1], 1.4257267477533202, atol=1e-14)
        @test isapprox(reference_stress_tensor, cauchy_stress, atol=1e-6)
    end
end;<|MERGE_RESOLUTION|>--- conflicted
+++ resolved
@@ -40,11 +40,7 @@
             @test system.lame_lambda == 1.0
             @test system.lame_mu == 1.0
             @test system.smoothing_kernel == smoothing_kernel
-<<<<<<< HEAD
-            @test TrixiParticles.maximum_smoothing_length(system) == smoothing_length
-=======
             @test TrixiParticles.initial_smoothing_length(system) == smoothing_length
->>>>>>> fb70620e
             @test system.acceleration == [0.0 for _ in 1:NDIMS]
             @test system.boundary_model == boundary_model
         end
@@ -289,10 +285,7 @@
             # and deformation gradient than to actually construct a system.
             system = Val(:mock_system)
             TrixiParticles.smoothing_length(::Val{:mock_system}, _) = 0.12
-<<<<<<< HEAD
-=======
             TrixiParticles.deformation_gradient(::Val{:mock_system}, _) = J
->>>>>>> fb70620e
 
             # All unpack calls should return another mock object
             # of the type `Val{:mock_property_name}`, but we want to have the actual
