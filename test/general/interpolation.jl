--- conflicted
+++ resolved
@@ -121,17 +121,10 @@
 
         v_bnd = vcat(v_bnd_velocity, v_bnd_density')
 
-<<<<<<< HEAD
-        semi_no_boundary = Semidiscretization(fluid_system,
-                                              neighborhood_search=GridNeighborhoodSearch)
-        semi_boundary = Semidiscretization(fluid_system, boundary_system,
-                                           neighborhood_search=GridNeighborhoodSearch)
-=======
         semi_no_boundary = Semidiscretization(fluid_system)
         TrixiParticles.initialize_neighborhood_searches!(semi_no_boundary)
         semi_boundary = Semidiscretization(fluid_system, boundary_system)
         TrixiParticles.initialize_neighborhood_searches!(semi_boundary)
->>>>>>> 37b695ea
 
         # some simple results
         expected_zero(y) = (density=NaN, neighbor_count=0, coord=[0.0, y],
@@ -834,17 +827,10 @@
 
         v_bnd = vcat(v_bnd_velocity, v_bnd_density')
 
-<<<<<<< HEAD
-        semi_no_boundary = Semidiscretization(fluid_system,
-                                              neighborhood_search=GridNeighborhoodSearch)
-        semi_boundary = Semidiscretization(fluid_system, boundary_system,
-                                           neighborhood_search=GridNeighborhoodSearch)
-=======
         semi_no_boundary = Semidiscretization(fluid_system)
         TrixiParticles.initialize_neighborhood_searches!(semi_no_boundary)
         semi_boundary = Semidiscretization(fluid_system, boundary_system)
         TrixiParticles.initialize_neighborhood_searches!(semi_boundary)
->>>>>>> 37b695ea
 
         # some simple results
         expected_zero(y) = (density=NaN, neighbor_count=0, coord=[0.0, y, 0.0],
