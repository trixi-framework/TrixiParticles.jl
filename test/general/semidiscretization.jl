--- conflicted
+++ resolved
@@ -43,14 +43,10 @@
             struct BoundaryModelMock end
 
             # Mock fluid system
-<<<<<<< HEAD
-            struct FluidSystemMock <: TrixiParticles.FluidSystem{2} end
-=======
-            struct FluidSystemMock <: TrixiParticles.FluidSystem{2, Nothing}
+            struct FluidSystemMock <: TrixiParticles.FluidSystem{2}
                 surface_tension::Nothing
                 FluidSystemMock() = new(nothing)
             end
->>>>>>> aa110a6f
 
             kernel = Val(:smoothing_kernel)
             Base.ndims(::Val{:smoothing_kernel}) = 2
