--- conflicted
+++ resolved
@@ -307,7 +307,6 @@
 
         @test TrixiParticles.unique_sorted(copy(x)) == sort(unique(x))
     end
-<<<<<<< HEAD
 
     @testset verbose=true "OrientedBoundingBox" begin
         @testset verbose=true "2D" begin
@@ -554,7 +553,4 @@
             @test repr("text/plain", box_3d) == show_box
         end
     end
-end
-=======
-end;
->>>>>>> 2bd49c78
+end