--- conflicted
+++ resolved
@@ -215,21 +215,6 @@
             @test count_rhs_allocations(sol, semi) == 0
         end
 
-<<<<<<< HEAD
-        @trixi_testset "fluid/dam_break_2phase_2d.jl" begin
-            @test_nowarn_mod trixi_include(@__MODULE__,
-                                           joinpath(examples_dir(), "fluid",
-                                                    "dam_break_2phase_2d.jl"),
-                                           tspan=(0.0, 0.05)) [
-                r"┌ Info: The desired tank length in y-direction .*\n",
-                r"└ New tank length in y-direction.*\n"
-            ]
-            @test sol.retcode == ReturnCode.Success
-            @test count_rhs_allocations(sol, semi) == 0
-        end
-
-=======
->>>>>>> 33a704a2
         @trixi_testset "fluid/dam_break_3d.jl" begin
             @test_nowarn_mod trixi_include(@__MODULE__,
                                            joinpath(examples_dir(), "fluid",
