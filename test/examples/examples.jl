--- conflicted
+++ resolved
@@ -104,7 +104,6 @@
             @test count_rhs_allocations(sol, semi) == 0
         end
 
-<<<<<<< HEAD
         @trixi_testset "fluid/lid_driven_cavity_2d.jl" begin
             @test_nowarn trixi_include(@__MODULE__,
                                        joinpath(examples_dir(), "fluid",
@@ -128,9 +127,8 @@
                                        tspan=(0.0, 0.1))
             @test sol.retcode == ReturnCode.Success
         end
-=======
+
         include("dam_break_2d_corrections.jl")
->>>>>>> d5b62072
     end
 
     @testset verbose=true "Solid" begin
