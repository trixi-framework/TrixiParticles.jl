--- conflicted
+++ resolved
@@ -226,12 +226,14 @@
             @test count_rhs_allocations(sol, semi) == 0
         end
 
-<<<<<<< HEAD
         @trixi_testset "fluid/pipe_flow_3d.jl" begin
             @test_nowarn_mod trixi_include(@__MODULE__, tspan=(0.0, 0.5),
                                            joinpath(examples_dir(), "fluid",
                                                     "pipe_flow_3d.jl"))
-=======
+            @test sol.retcode == ReturnCode.Success
+            @test count_rhs_allocations(sol, semi) == 0
+        end
+
         @trixi_testset "fluid/lid_driven_cavity_2d.jl" begin
             @test_nowarn_mod trixi_include(@__MODULE__,
                                            joinpath(examples_dir(), "fluid",
@@ -246,7 +248,6 @@
                                            joinpath(examples_dir(), "fluid",
                                                     "taylor_green_vortex_2d.jl"),
                                            tspan=(0.0, 0.1))
->>>>>>> 4b7f5151
             @test sol.retcode == ReturnCode.Success
             @test count_rhs_allocations(sol, semi) == 0
         end
