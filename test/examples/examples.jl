--- conflicted
+++ resolved
@@ -123,33 +123,18 @@
             @test count_rhs_allocations(sol, semi) == 0
         end
 
-<<<<<<< HEAD
-        @trixi_testset "fluid/deformation_sphere_2d.jl" begin
-            @test_nowarn_mod trixi_include(@__MODULE__,
-                                           joinpath(examples_dir(), "fluid",
-                                                    "deformation_sphere_2d.jl"))
-=======
         @trixi_testset "fluid/sphere_surface_tension_2d.jl" begin
             @test_nowarn_mod trixi_include(@__MODULE__,
                                            joinpath(examples_dir(), "fluid",
                                                     "sphere_surface_tension_2d.jl"))
->>>>>>> 7a2d704f
-            @test sol.retcode == ReturnCode.Success
-            @test count_rhs_allocations(sol, semi) == 0
-        end
-
-<<<<<<< HEAD
-        @trixi_testset "fluid/deformation_sphere_3d.jl" begin
-            @test_nowarn_mod trixi_include(@__MODULE__,
-                                           joinpath(examples_dir(), "fluid",
-                                                    "deformation_sphere_3d.jl"),
-                                           tspan=(0.0, 1.0))
-=======
+            @test sol.retcode == ReturnCode.Success
+            @test count_rhs_allocations(sol, semi) == 0
+        end
+
         @trixi_testset "fluid/sphere_surface_tension_3d.jl" begin
             @test_nowarn_mod trixi_include(@__MODULE__,
                                            joinpath(examples_dir(), "fluid",
                                                     "sphere_surface_tension_3d.jl"))
->>>>>>> 7a2d704f
             @test sol.retcode == ReturnCode.Success
             @test count_rhs_allocations(sol, semi) == 0
         end
@@ -157,13 +142,7 @@
         @trixi_testset "fluid/falling_water_spheres_2d.jl" begin
             @test_nowarn_mod trixi_include(@__MODULE__,
                                            joinpath(examples_dir(), "fluid",
-<<<<<<< HEAD
-                                                    "falling_water_spheres_2d.jl"),
-                                           tspan=(0.0, 0.2), sphere1_center=(0.5, 0.2),
-                                           sphere2_center=(1.5, 0.2))
-=======
                                                     "falling_water_spheres_2d.jl"))
->>>>>>> 7a2d704f
             @test sol.retcode == ReturnCode.Success
             @test count_rhs_allocations(sol, semi) == 0
         end
@@ -171,38 +150,22 @@
         @trixi_testset "fluid/falling_water_spheres_3d.jl" begin
             @test_nowarn_mod trixi_include(@__MODULE__,
                                            joinpath(examples_dir(), "fluid",
-<<<<<<< HEAD
-                                                    "falling_water_spheres_3d.jl"),
-                                           tspan=(0.0, 0.1), fluid_particle_spacing=0.01) [
-=======
                                                     "falling_water_spheres_3d.jl")) [
->>>>>>> 7a2d704f
                 r"┌ Info: The desired tank length in x-direction .*\n",
                 r"└ New tank length in x-direction.*\n",
                 r"┌ Info: The desired tank length in y-direction .*\n",
                 r"└ New tank length in y-direction.*\n",
-<<<<<<< HEAD
-=======
                 r"┌ Info: The desired tank length in z-direction .*\n",
                 r"└ New tank length in z-direction.*\n",
->>>>>>> 7a2d704f
             ]
             @test sol.retcode == ReturnCode.Success
             @test count_rhs_allocations(sol, semi) == 0
         end
 
-<<<<<<< HEAD
-        @trixi_testset "fluid/wetting_water_spheres_2d.jl" begin
-            @test_nowarn_mod trixi_include(@__MODULE__,
-                                           joinpath(examples_dir(), "fluid",
-                                                    "wetting_water_spheres_2d.jl"),
-                                           tspan=(0.0, 0.1))
-=======
         @trixi_testset "fluid/sphere_surface_tension_wall_2d.jl" begin
             @test_nowarn_mod trixi_include(@__MODULE__,
                                            joinpath(examples_dir(), "fluid",
                                                     "sphere_surface_tension_wall_2d.jl"))
->>>>>>> 7a2d704f
         end
 
         @trixi_testset "fluid/moving_wall_2d.jl" begin
