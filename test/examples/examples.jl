--- conflicted
+++ resolved
@@ -1,418 +1,7 @@
 # Smoke tests, i.e., tests to verify that examples are running without crashing,
 # but without checking the correctness of the solution.
 @testset verbose=true "Examples" begin
-<<<<<<< HEAD
-    @testset verbose=true "Fluid" begin
-        @trixi_testset "fluid/hydrostatic_water_column_2d.jl" begin
-            # Import variables into scope
-            trixi_include(@__MODULE__,
-                          joinpath(examples_dir(), "fluid",
-                                   "hydrostatic_water_column_2d.jl"),
-                          sol=nothing, ode=nothing)
-
-            # Neighborhood search for `FullGridCellList` test below
-            min_corner = minimum(tank.boundary.coordinates, dims=2)
-            max_corner = maximum(tank.boundary.coordinates, dims=2)
-            cell_list = FullGridCellList(; min_corner, max_corner)
-            semi_fullgrid = Semidiscretization(fluid_system, boundary_system,
-                                               neighborhood_search=GridNeighborhoodSearch{2}(;
-                                                                                             cell_list))
-
-            hydrostatic_water_column_tests = Dict(
-                "WCSPH default" => (),
-                "WCSPH with FullGridCellList" => (semi=semi_fullgrid,),
-                "WCSPH with source term damping" => (source_terms=SourceTermDamping(damping_coefficient=1e-4),),
-                "WCSPH with SummationDensity" => (fluid_density_calculator=SummationDensity(),
-                                                  clip_negative_pressure=true),
-                "WCSPH with ViscosityAdami" => (
-                                                # from 0.02*10.0*1.2*0.05/8
-                                                viscosity=ViscosityAdami(nu=0.0015),),
-                "WCSPH with ViscosityMorris" => (
-                                                 # from 0.02*10.0*1.2*0.05/8
-                                                 viscosity=ViscosityMorris(nu=0.0015),),
-                "WCSPH with ViscosityAdami and SummationDensity" => (
-                                                                     # from 0.02*10.0*1.2*0.05/8
-                                                                     viscosity=ViscosityAdami(nu=0.0015),
-                                                                     fluid_density_calculator=SummationDensity(),
-                                                                     clip_negative_pressure=true),
-                "WCSPH with ViscosityMorris and SummationDensity" => (
-                                                                      # from 0.02*10.0*1.2*0.05/8
-                                                                      viscosity=ViscosityMorris(nu=0.0015),
-                                                                      fluid_density_calculator=SummationDensity(),
-                                                                      clip_negative_pressure=true),
-                "WCSPH with smoothing_length=1.3" => (smoothing_length=1.3,),
-                "WCSPH with SchoenbergQuarticSplineKernel" => (smoothing_length=1.1,
-                                                               smoothing_kernel=SchoenbergQuarticSplineKernel{2}()),
-                "WCSPH with SchoenbergQuinticSplineKernel" => (smoothing_length=1.1,
-                                                               smoothing_kernel=SchoenbergQuinticSplineKernel{2}()),
-                "WCSPH with WendlandC2Kernel" => (smoothing_length=3.0,
-                                                  smoothing_kernel=WendlandC2Kernel{2}()),
-                "WCSPH with WendlandC4Kernel" => (smoothing_length=3.5,
-                                                  smoothing_kernel=WendlandC4Kernel{2}()),
-                "WCSPH with WendlandC6Kernel" => (smoothing_length=4.0,
-                                                  smoothing_kernel=WendlandC6Kernel{2}()),
-                "EDAC with source term damping" => (source_terms=SourceTermDamping(damping_coefficient=1e-4),
-                                                    fluid_system=EntropicallyDampedSPHSystem(tank.fluid,
-                                                                                             smoothing_kernel,
-                                                                                             smoothing_length,
-                                                                                             sound_speed,
-                                                                                             viscosity=viscosity,
-                                                                                             density_calculator=ContinuityDensity(),
-                                                                                             acceleration=(0.0,
-                                                                                                           -gravity))),
-                "EDAC with SummationDensity" => (fluid_system=EntropicallyDampedSPHSystem(tank.fluid,
-                                                                                          smoothing_kernel,
-                                                                                          smoothing_length,
-                                                                                          sound_speed,
-                                                                                          viscosity=viscosity,
-                                                                                          density_calculator=SummationDensity(),
-                                                                                          acceleration=(0.0,
-                                                                                                        -gravity)),),
-                "EDAC with ViscosityAdami" => (fluid_system=EntropicallyDampedSPHSystem(tank.fluid,
-                                                                                        smoothing_kernel,
-                                                                                        smoothing_length,
-                                                                                        sound_speed,
-                                                                                        viscosity=ViscosityAdami(nu=0.0015),
-                                                                                        density_calculator=ContinuityDensity(),
-                                                                                        acceleration=(0.0,
-                                                                                                      -gravity)),),
-                "EDAC with ViscosityMorris" => (fluid_system=EntropicallyDampedSPHSystem(tank.fluid,
-                                                                                         smoothing_kernel,
-                                                                                         smoothing_length,
-                                                                                         sound_speed,
-                                                                                         viscosity=ViscosityMorris(nu=0.0015),
-                                                                                         density_calculator=ContinuityDensity(),
-                                                                                         acceleration=(0.0,
-                                                                                                       -gravity)),)
-            )
-
-            for (test_description, kwargs) in hydrostatic_water_column_tests
-                @testset "$test_description" begin
-                    println("═"^100)
-                    println("$test_description")
-
-                    @test_nowarn_mod trixi_include(@__MODULE__,
-                                                   joinpath(examples_dir(), "fluid",
-                                                            "hydrostatic_water_column_2d.jl");
-                                                   kwargs...)
-
-                    @test sol.retcode == ReturnCode.Success
-                    @test count_rhs_allocations(sol, semi) == 0
-                end
-            end
-        end
-
-        @trixi_testset "fluid/oscillating_drop_2d.jl" begin
-            @test_nowarn_mod trixi_include(@__MODULE__,
-                                           joinpath(examples_dir(), "fluid",
-                                                    "oscillating_drop_2d.jl"))
-            @test sol.retcode == ReturnCode.Success
-            # This error varies between serial and multithreaded runs
-            @test isapprox(error_A, 0.0, atol=1.73e-4)
-            @test count_rhs_allocations(sol, semi) == 0
-        end
-
-        @trixi_testset "fluid/hydrostatic_water_column_3d.jl" begin
-            @test_nowarn_mod trixi_include(@__MODULE__,
-                                           joinpath(examples_dir(), "fluid",
-                                                    "hydrostatic_water_column_3d.jl"),
-                                           tspan=(0.0, 0.1))
-            @test sol.retcode == ReturnCode.Success
-            @test count_rhs_allocations(sol, semi) == 0
-        end
-
-        @trixi_testset "fluid/hydrostatic_water_column_3d.jl with SummationDensity" begin
-            @test_nowarn_mod trixi_include(@__MODULE__,
-                                           joinpath(examples_dir(), "fluid",
-                                                    "hydrostatic_water_column_3d.jl"),
-                                           tspan=(0.0, 0.1),
-                                           fluid_density_calculator=SummationDensity(),
-                                           clip_negative_pressure=true)
-            @test sol.retcode == ReturnCode.Success
-            @test count_rhs_allocations(sol, semi) == 0
-        end
-
-        @trixi_testset "fluid/accelerated_tank_2d.jl" begin
-            @test_nowarn_mod trixi_include(@__MODULE__, tspan=(0.0, 0.5),
-                                           joinpath(examples_dir(), "fluid",
-                                                    "accelerated_tank_2d.jl"))
-            @test sol.retcode == ReturnCode.Success
-            @test count_rhs_allocations(sol, semi) == 0
-        end
-
-        @trixi_testset "fluid/dam_break_2d.jl" begin
-            # Import variables into scope
-            trixi_include(@__MODULE__, joinpath(examples_dir(), "fluid", "dam_break_2d.jl"),
-                          boundary_layers=1, spacing_ratio=3, sol=nothing, semi=nothing,
-                          ode=nothing)
-
-            dam_break_tests = Dict(
-                "default" => (),
-                "with SummationDensity" => (fluid_density_calculator=SummationDensity(),
-                                            clip_negative_pressure=true),
-                "with DensityDiffusionMolteniColagrossi" => (density_diffusion=DensityDiffusionMolteniColagrossi(delta=0.1),),
-                "no density diffusion" => (density_diffusion=nothing,),
-                "with KernelAbstractions" => (data_type=Array,),
-                "with BoundaryModelMonaghanKajtar" => (boundary_model=BoundaryModelMonaghanKajtar(gravity,
-                                                                                                  spacing_ratio,
-                                                                                                  boundary_particle_spacing,
-                                                                                                  tank.boundary.mass),
-                                                       boundary_layers=1, spacing_ratio=3),
-                "with SurfaceTensionAkinci" => (surface_tension=SurfaceTensionAkinci(surface_tension_coefficient=0.025),
-                                                fluid_particle_spacing=0.5 *
-                                                                       fluid_particle_spacing,
-                                                smoothing_kernel=SchoenbergCubicSplineKernel{2}(),
-                                                smoothing_length=0.5 *
-                                                                 fluid_particle_spacing,
-                                                correction=AkinciFreeSurfaceCorrection(fluid_density),
-                                                density_diffusion=nothing,
-                                                adhesion_coefficient=0.05,
-                                                sound_speed=100.0)
-            )
-
-            for (test_description, kwargs) in dam_break_tests
-                @testset "$test_description" begin
-                    println("═"^100)
-                    println("$test_description")
-
-                    @test_nowarn_mod trixi_include(@__MODULE__,
-                                                   joinpath(examples_dir(), "fluid",
-                                                            "dam_break_2d.jl");
-                                                   tspan=(0, 0.1), kwargs...) [
-                        r"┌ Info: The desired tank length in y-direction .*\n",
-                        r"└ New tank length in y-direction.*\n"
-                    ]
-
-                    @test sol.retcode == ReturnCode.Success
-                    @test count_rhs_allocations(sol, semi) == 0
-                end
-            end
-
-            @testset "Float32" begin
-                @test_nowarn_mod trixi_include_changeprecision(Float32,
-                                                               @__MODULE__,
-                                                               joinpath(examples_dir(),
-                                                                        "fluid",
-                                                                        "dam_break_2d.jl"),
-                                                               tspan=(0, 0.1)) [
-                    r"┌ Info: The desired tank length in y-direction .*\n",
-                    r"└ New tank length in y-direction.*\n"
-                ]
-                @test sol.retcode == ReturnCode.Success
-                @test count_rhs_allocations(sol, semi) == 0
-                @test eltype(sol) == Float32
-            end
-        end
-
-        @trixi_testset "fluid/dam_break_2d_gpu.jl" begin
-            @test_nowarn_mod trixi_include(@__MODULE__,
-                                           joinpath(examples_dir(), "fluid",
-                                                    "dam_break_2d_gpu.jl"),
-                                           tspan=(0.0, 0.1)) [
-                r"┌ Info: The desired tank length in y-direction .*\n",
-                r"└ New tank length in y-direction.*\n"
-            ]
-            @test semi.neighborhood_searches[1][1].cell_list isa FullGridCellList
-            @test sol.retcode == ReturnCode.Success
-            @test count_rhs_allocations(sol, semi) == 0
-        end
-
-        @trixi_testset "fluid/dam_break_oil_film_2d.jl" begin
-            @test_nowarn_mod trixi_include(@__MODULE__,
-                                           joinpath(examples_dir(), "fluid",
-                                                    "dam_break_oil_film_2d.jl"),
-                                           tspan=(0.0, 0.05)) [
-                r"┌ Info: The desired tank length in y-direction .*\n",
-                r"└ New tank length in y-direction.*\n"
-            ]
-            @test sol.retcode == ReturnCode.Success
-            @test count_rhs_allocations(sol, semi) == 0
-        end
-
-        @trixi_testset "fluid/dam_break_2phase_2d.jl" begin
-            @test_nowarn_mod trixi_include(@__MODULE__,
-                                           joinpath(examples_dir(), "fluid",
-                                                    "dam_break_2phase_2d.jl"),
-                                           tspan=(0.0, 0.05)) [
-                r"┌ Info: The desired tank length in y-direction .*\n",
-                r"└ New tank length in y-direction.*\n"
-            ]
-            @test sol.retcode == ReturnCode.Success
-            @test count_rhs_allocations(sol, semi) == 0
-        end
-
-        @trixi_testset "fluid/dam_break_3d.jl" begin
-            @test_nowarn_mod trixi_include(@__MODULE__,
-                                           joinpath(examples_dir(), "fluid",
-                                                    "dam_break_3d.jl"),
-                                           tspan=(0.0, 0.1), fluid_particle_spacing=0.1)
-            @test sol.retcode == ReturnCode.Success
-            @test count_rhs_allocations(sol, semi) == 0
-        end
-
-        @trixi_testset "fluid/falling_water_column_2d.jl" begin
-            @test_nowarn_mod trixi_include(@__MODULE__,
-                                           joinpath(examples_dir(), "fluid",
-                                                    "falling_water_column_2d.jl"),
-                                           tspan=(0.0, 0.4))
-            @test sol.retcode == ReturnCode.Success
-            @test count_rhs_allocations(sol, semi) == 0
-        end
-
-        @trixi_testset "fluid/periodic_channel_2d.jl" begin
-            @test_nowarn_mod trixi_include(@__MODULE__,
-                                           joinpath(examples_dir(), "fluid",
-                                                    "periodic_channel_2d.jl"),
-                                           tspan=(0.0, 0.4))
-            @test sol.retcode == ReturnCode.Success
-            @test count_rhs_allocations(sol, semi) == 0
-        end
-
-        @trixi_testset "fluid/pipe_flow_2d.jl - BoundaryModelLastiwka" begin
-            @test_nowarn_mod trixi_include(@__MODULE__, tspan=(0.0, 0.5),
-                                           joinpath(examples_dir(), "fluid",
-                                                    "pipe_flow_2d.jl"))
-            @test sol.retcode == ReturnCode.Success
-            @test count_rhs_allocations(sol, semi) == 0
-        end
-
-        @trixi_testset "fluid/pipe_flow_2d.jl - BoundaryModelTafuni" begin
-            @test_nowarn_mod trixi_include(@__MODULE__, tspan=(0.0, 0.5),
-                                           joinpath(examples_dir(), "fluid",
-                                                    "pipe_flow_2d.jl"),
-                                           open_boundary_model=BoundaryModelTafuni(),
-                                           boundary_type_in=BidirectionalFlow(),
-                                           boundary_type_out=BidirectionalFlow(),
-                                           reference_density_in=nothing,
-                                           reference_pressure_in=nothing,
-                                           reference_density_out=nothing,
-                                           reference_velocity_out=nothing)
-            @test sol.retcode == ReturnCode.Success
-            @test count_rhs_allocations(sol, semi) == 0
-        end
-
-        @trixi_testset "fluid/pipe_flow_2d.jl - steady state reached (`dt`)" begin
-            steady_state_reached = SteadyStateReachedCallback(; dt=0.002, interval_size=10)
-
-            @test_nowarn_mod trixi_include(@__MODULE__,
-                                           joinpath(examples_dir(), "fluid",
-                                                    "pipe_flow_2d.jl"),
-                                           extra_callback=steady_state_reached,
-                                           tspan=(0.0, 1.5), viscosity_boundary=nothing)
-
-            # Make sure that the simulation is terminated after a reasonable amount of time
-            @test 0.1 < sol.t[end] < 1.0
-            @test sol.retcode == ReturnCode.Terminated
-        end
-
-        @trixi_testset "fluid/pipe_flow_2d.jl - steady state reached (`interval`)" begin
-            steady_state_reached = SteadyStateReachedCallback(; interval=1,
-                                                              interval_size=10,
-                                                              abstol=1.0e-5, reltol=1.0e-4)
-            @test_nowarn_mod trixi_include(@__MODULE__,
-                                           joinpath(examples_dir(), "fluid",
-                                                    "pipe_flow_2d.jl"),
-                                           extra_callback=steady_state_reached,
-                                           tspan=(0.0, 1.5), viscosity_boundary=nothing)
-
-            # Make sure that the simulation is terminated after a reasonable amount of time
-            @test 0.1 < sol.t[end] < 1.0
-            @test sol.retcode == ReturnCode.Terminated
-        end
-
-        @trixi_testset "fluid/pipe_flow_3d.jl" begin
-            @test_nowarn_mod trixi_include(@__MODULE__, tspan=(0.0, 0.5),
-                                           joinpath(examples_dir(), "fluid",
-                                                    "pipe_flow_3d.jl"))
-            @test sol.retcode == ReturnCode.Success
-            @test count_rhs_allocations(sol, semi) == 0
-        end
-
-        @trixi_testset "fluid/lid_driven_cavity_2d.jl" begin
-            @test_nowarn_mod trixi_include(@__MODULE__,
-                                           joinpath(examples_dir(), "fluid",
-                                                    "lid_driven_cavity_2d.jl"),
-                                           tspan=(0.0, 0.1))
-            @test sol.retcode == ReturnCode.Success
-            @test count_rhs_allocations(sol, semi) == 0
-        end
-
-        @trixi_testset "fluid/taylor_green_vortex_2d.jl" begin
-            @test_nowarn_mod trixi_include(@__MODULE__,
-                                           joinpath(examples_dir(), "fluid",
-                                                    "taylor_green_vortex_2d.jl"),
-                                           tspan=(0.0, 0.1))
-            @test sol.retcode == ReturnCode.Success
-            @test count_rhs_allocations(sol, semi) == 0
-        end
-
-        @trixi_testset "fluid/sphere_surface_tension_2d.jl" begin
-            @test_nowarn_mod trixi_include(@__MODULE__,
-                                           joinpath(examples_dir(), "fluid",
-                                                    "sphere_surface_tension_2d.jl"))
-            @test sol.retcode == ReturnCode.Success
-            @test count_rhs_allocations(sol, semi) == 0
-        end
-
-        @trixi_testset "fluid/periodic_array_of_cylinders_2d.jl" begin
-            @test_nowarn_mod trixi_include(@__MODULE__,
-                                           joinpath(examples_dir(), "fluid",
-                                                    "periodic_array_of_cylinders_2d.jl"),
-                                           tspan=(0.0, 0.1))
-            @test sol.retcode == ReturnCode.Success
-            @test count_rhs_allocations(sol, semi) == 0
-        end
-
-        @trixi_testset "fluid/sphere_surface_tension_3d.jl" begin
-            @test_nowarn_mod trixi_include(@__MODULE__,
-                                           joinpath(examples_dir(), "fluid",
-                                                    "sphere_surface_tension_3d.jl"))
-            @test sol.retcode == ReturnCode.Success
-            @test count_rhs_allocations(sol, semi) == 0
-        end
-
-        @trixi_testset "fluid/falling_water_spheres_2d.jl" begin
-            @test_nowarn_mod trixi_include(@__MODULE__,
-                                           joinpath(examples_dir(), "fluid",
-                                                    "falling_water_spheres_2d.jl"))
-            @test sol.retcode == ReturnCode.Success
-            @test count_rhs_allocations(sol, semi) == 0
-        end
-
-        @trixi_testset "fluid/falling_water_spheres_3d.jl" begin
-            @test_nowarn_mod trixi_include(@__MODULE__,
-                                           joinpath(examples_dir(), "fluid",
-                                                    "falling_water_spheres_3d.jl")) [
-                r"┌ Info: The desired tank length in x-direction .*\n",
-                r"└ New tank length in x-direction.*\n",
-                r"┌ Info: The desired tank length in y-direction .*\n",
-                r"└ New tank length in y-direction.*\n",
-                r"┌ Info: The desired tank length in z-direction .*\n",
-                r"└ New tank length in z-direction.*\n"
-            ]
-            @test sol.retcode == ReturnCode.Success
-            @test count_rhs_allocations(sol, semi) == 0
-        end
-
-        @trixi_testset "fluid/sphere_surface_tension_wall_2d.jl" begin
-            @test_nowarn_mod trixi_include(@__MODULE__,
-                                           joinpath(examples_dir(), "fluid",
-                                                    "sphere_surface_tension_wall_2d.jl"))
-        end
-
-        @trixi_testset "fluid/moving_wall_2d.jl" begin
-            @test_nowarn_mod trixi_include(@__MODULE__, tspan=(0.0, 0.5),
-                                           joinpath(examples_dir(), "fluid",
-                                                    "moving_wall_2d.jl"))
-            @test sol.retcode == ReturnCode.Success
-            @test count_rhs_allocations(sol, semi) == 0
-        end
-
-        include("dam_break_2d_corrections.jl")
-    end
-=======
     include("examples_fluid.jl")
->>>>>>> f8ea678e
 
     @testset verbose=true "Solid" begin
         @trixi_testset "solid/oscillating_beam_2d.jl" begin
