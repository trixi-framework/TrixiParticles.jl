# Smoke tests, i.e., tests to verify that examples are running without crashing,
# but without checking the correctness of the solution.
@testset verbose=true "Examples" begin
    include("examples_fluid.jl")

    @testset verbose=true "Solid" begin
        @trixi_testset "solid/oscillating_beam_2d.jl" begin
            @trixi_test_nowarn trixi_include(@__MODULE__,
                                             joinpath(examples_dir(), "solid",
                                                      "oscillating_beam_2d.jl"),
                                             tspan=(0.0, 0.1))
            @test sol.retcode == ReturnCode.Success
            @test count_rhs_allocations(sol, semi) == 0
        end
    end

    @testset verbose=true "FSI" begin
        @trixi_testset "fsi/falling_water_column_2d.jl" begin
            @trixi_test_nowarn trixi_include(@__MODULE__,
                                             joinpath(examples_dir(), "fsi",
                                                      "falling_water_column_2d.jl"),
                                             tspan=(0.0, 0.4))
            @test sol.retcode == ReturnCode.Success
            @test count_rhs_allocations(sol, semi) == 0
        end

        @trixi_testset "fsi/dam_break_plate_2d.jl" begin
            # Use rounded dimensions to avoid warnings
            @trixi_test_nowarn trixi_include(@__MODULE__,
                                             joinpath(examples_dir(), "fsi",
                                                      "dam_break_plate_2d.jl"),
                                             initial_fluid_size=(0.15, 0.29),
                                             tspan=(0.0, 0.4),
                                             dtmax=1e-3)
            @test sol.retcode == ReturnCode.Success
            @test count_rhs_allocations(sol, semi) == 0
        end

        @trixi_testset "fsi/dam_break_gate_2d.jl" begin
            @trixi_test_nowarn trixi_include(@__MODULE__,
                                             joinpath(examples_dir(), "fsi",
                                                      "dam_break_gate_2d.jl"),
                                             tspan=(0.0, 0.4),
                                             dtmax=1e-3)
            @test sol.retcode == ReturnCode.Success
            @test count_rhs_allocations(sol, semi) == 0
        end

        @trixi_testset "fsi/falling_spheres_2d.jl" begin
            @trixi_test_nowarn trixi_include(@__MODULE__,
                                             joinpath(examples_dir(), "fsi",
                                                      "falling_spheres_2d.jl"),
                                             tspan=(0.0, 1.0))
            @test sol.retcode == ReturnCode.Success
            @test count_rhs_allocations(sol, semi) == 0
        end
    end

    @testset verbose=true "N-Body" begin
        @trixi_testset "n_body/n_body_solar_system.jl" begin
            @trixi_test_nowarn trixi_include(@__MODULE__,
                                             joinpath(examples_dir(), "n_body",
                                                      "n_body_solar_system.jl"))
            @test sol.retcode == ReturnCode.Success
            @test count_rhs_allocations(sol, semi) == 0
        end

        @trixi_testset "n_body/n_body_benchmark_trixi.jl" begin
            @trixi_test_nowarn trixi_include(@__MODULE__,
                                             joinpath(examples_dir(), "n_body",
                                                      "n_body_benchmark_trixi.jl")) [
                r"WARNING: Method definition interact!.*\n"
            ]
        end

        @trixi_testset "n_body/n_body_benchmark_reference.jl" begin
            @trixi_test_nowarn trixi_include(@__MODULE__,
                                             joinpath(examples_dir(), "n_body",
                                                      "n_body_benchmark_reference.jl"))
        end

        @trixi_testset "n_body/n_body_benchmark_reference_faster.jl" begin
            @trixi_test_nowarn trixi_include(joinpath(examples_dir(), "n_body",
                                                      "n_body_benchmark_reference_faster.jl"))
        end
    end

    @testset verbose=true "Postprocessing" begin
        @trixi_testset "postprocessing/interpolation_plane.jl" begin
            @trixi_test_nowarn trixi_include(@__MODULE__,
                                             joinpath(examples_dir(), "postprocessing",
                                                      "interpolation_plane.jl"),
                                             tspan=(0.0, 0.01)) [
                r"WARNING: importing deprecated binding Makie.*\n",
                r"WARNING: using deprecated binding Colors.*\n",
                r"WARNING: using deprecated binding PlotUtils.*\n",
                r"WARNING: Makie.* is deprecated.*\n",
                r"  likely near none:1\n",
                r", use .* instead.\n"
            ]
            @test sol.retcode == ReturnCode.Success
        end
        @trixi_testset "postprocessing/interpolation_point_line.jl" begin
            @trixi_test_nowarn trixi_include(@__MODULE__,
                                             joinpath(examples_dir(), "postprocessing",
                                                      "interpolation_point_line.jl"))
            @test sol.retcode == ReturnCode.Success
        end
        @trixi_testset "postprocessing/postprocessing.jl" begin
            @trixi_test_nowarn trixi_include(@__MODULE__,
                                             joinpath(examples_dir(),
                                                      "postprocessing",
                                                      "postprocessing.jl"))
            @test sol.retcode == ReturnCode.Success
        end
    end

    @testset verbose=true "Preprocessing" begin
        @trixi_testset "preprocessing/packing_2d.jl" begin
            @trixi_test_nowarn trixi_include(@__MODULE__,
                                             joinpath(examples_dir(), "preprocessing",
                                                      "packing_2d.jl"))
            @test sol.retcode == ReturnCode.Terminated
        end
        @trixi_testset "preprocessing/packing_2d.jl validation" begin
            @trixi_test_nowarn trixi_include(@__MODULE__,
                                             joinpath(examples_dir(), "preprocessing",
                                                      "packing_2d.jl"),
                                             particle_spacing=0.4)
            expected_coordinates = [-0.540548 -0.189943 0.191664 0.542741 -0.629391 -0.196159 0.197725 0.63081 -0.629447 -0.196158 0.19779 0.631121 -0.540483 -0.190015 0.191345 0.540433;
                                    -0.541127 -0.630201 -0.630119 -0.539294 -0.190697 -0.196942 -0.196916 -0.190324 0.190875 0.197074 0.196955 0.190973 0.541206 0.630323 0.630178 0.541314]

            @test isapprox(packed_ic.coordinates, expected_coordinates, atol=1e-5)
        end
        @trixi_testset "preprocessing/packing_3d.jl" begin
            @trixi_test_nowarn trixi_include(@__MODULE__,
                                             joinpath(examples_dir(), "preprocessing",
                                                      "packing_3d.jl"))
        end
    end

<<<<<<< HEAD
    @testset verbose=true "DEM" begin
        @trixi_testset "dem/rectangular_tank_2d.jl" begin
            @test_nowarn_mod trixi_include(@__MODULE__,
                                           joinpath(examples_dir(), "dem",
                                                    "rectangular_tank_2d.jl"),
                                           tspan=(0.0, 0.1))
            @test sol.retcode == ReturnCode.Success
            @test count_rhs_allocations(sol, semi) == 0
        end
=======
@testset verbose=true "DEM" begin
    @trixi_testset "dem/rectangular_tank_2d.jl" begin
        @trixi_test_nowarn trixi_include(@__MODULE__,
                                         joinpath(examples_dir(), "dem",
                                                  "rectangular_tank_2d.jl"),
                                         tspan=(0.0, 0.1))
        @test sol.retcode == ReturnCode.Success
        @test count_rhs_allocations(sol, semi) == 0
>>>>>>> 74ac3725
    end
end<|MERGE_RESOLUTION|>--- conflicted
+++ resolved
@@ -139,7 +139,6 @@
         end
     end
 
-<<<<<<< HEAD
     @testset verbose=true "DEM" begin
         @trixi_testset "dem/rectangular_tank_2d.jl" begin
             @test_nowarn_mod trixi_include(@__MODULE__,
@@ -149,15 +148,5 @@
             @test sol.retcode == ReturnCode.Success
             @test count_rhs_allocations(sol, semi) == 0
         end
-=======
-@testset verbose=true "DEM" begin
-    @trixi_testset "dem/rectangular_tank_2d.jl" begin
-        @trixi_test_nowarn trixi_include(@__MODULE__,
-                                         joinpath(examples_dir(), "dem",
-                                                  "rectangular_tank_2d.jl"),
-                                         tspan=(0.0, 0.1))
-        @test sol.retcode == ReturnCode.Success
-        @test count_rhs_allocations(sol, semi) == 0
->>>>>>> 74ac3725
     end
 end