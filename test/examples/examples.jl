--- conflicted
+++ resolved
@@ -226,7 +226,6 @@
             @test count_rhs_allocations(sol, semi) == 0
         end
 
-<<<<<<< HEAD
         @trixi_testset "fluid/lid_driven_cavity_2d.jl" begin
             @test_nowarn_mod trixi_include(@__MODULE__,
                                            joinpath(examples_dir(), "fluid",
@@ -254,8 +253,6 @@
             @test count_rhs_allocations(sol, semi) == 0
         end
 
-=======
->>>>>>> c565f67a
         @trixi_testset "fluid/sphere_surface_tension_2d.jl" begin
             @test_nowarn_mod trixi_include(@__MODULE__,
                                            joinpath(examples_dir(), "fluid",
