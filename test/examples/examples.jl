# Smoke tests, i.e., tests to verify that examples are running without crashing,
# but without checking the correctness of the solution.
@testset verbose=true "Examples" begin
    @testset verbose=true "Fluid" begin
        @trixi_testset "fluid/oscillating_drop_2d.jl" begin
            @test_nowarn_mod trixi_include(@__MODULE__,
                                           joinpath(examples_dir(), "fluid",
                                                    "oscillating_drop_2d.jl"))
            @test sol.retcode == ReturnCode.Success
            # This error varies between serial and multithreaded runs
            @test isapprox(error_A, 0.0001717690010767381, atol=5e-7)
            @test count_rhs_allocations(sol, semi) == 0
        end

        @trixi_testset "fluid/hydrostatic_water_column_2d.jl" begin
            @test_nowarn_mod trixi_include(@__MODULE__,
                                           joinpath(examples_dir(), "fluid",
                                                    "hydrostatic_water_column_2d.jl"))
            @test sol.retcode == ReturnCode.Success
            @test count_rhs_allocations(sol, semi) == 0
        end

        @trixi_testset "fluid/hydrostatic_water_column_2d.jl with source term damping" begin
            @test_nowarn_mod trixi_include(@__MODULE__,
                                           joinpath(examples_dir(), "fluid",
                                                    "hydrostatic_water_column_2d.jl"),
                                           source_terms=SourceTermDamping(;
                                                                          damping_coefficient=1e-4))
            @test sol.retcode == ReturnCode.Success
            @test count_rhs_allocations(sol, semi) == 0
        end

        @trixi_testset "fluid/hydrostatic_water_column_2d.jl with SummationDensity" begin
            @test_nowarn_mod trixi_include(@__MODULE__,
                                           joinpath(examples_dir(), "fluid",
                                                    "hydrostatic_water_column_2d.jl"),
                                           fluid_density_calculator=SummationDensity(),
                                           clip_negative_pressure=true)
            @test sol.retcode == ReturnCode.Success
            @test count_rhs_allocations(sol, semi) == 0
        end

        @trixi_testset "fluid/hydrostatic_water_column_3d.jl" begin
            @test_nowarn_mod trixi_include(@__MODULE__,
                                           joinpath(examples_dir(), "fluid",
                                                    "hydrostatic_water_column_3d.jl"),
                                           tspan=(0.0, 0.1))
            @test sol.retcode == ReturnCode.Success
            @test count_rhs_allocations(sol, semi) == 0
        end

        @trixi_testset "fluid/hydrostatic_water_column_3d.jl with SummationDensity" begin
            @test_nowarn_mod trixi_include(@__MODULE__,
                                           joinpath(examples_dir(), "fluid",
                                                    "hydrostatic_water_column_3d.jl"),
                                           tspan=(0.0, 0.1),
                                           fluid_density_calculator=SummationDensity(),
                                           clip_negative_pressure=true)
            @test sol.retcode == ReturnCode.Success
            @test count_rhs_allocations(sol, semi) == 0
        end

        @trixi_testset "fluid/hydrostatic_water_column_edac_2d.jl" begin
            @test_nowarn_mod trixi_include(@__MODULE__,
                                           joinpath(examples_dir(), "fluid",
                                                    "hydrostatic_water_column_edac_2d.jl"))
            @test sol.retcode == ReturnCode.Success
            @test count_rhs_allocations(sol, semi) == 0
        end

        @trixi_testset "fluid/accelerated_tank_2d.jl" begin
            @test_nowarn_mod trixi_include(@__MODULE__, tspan=(0.0, 0.5),
                                           joinpath(examples_dir(), "fluid",
                                                    "accelerated_tank_2d.jl"))
            @test sol.retcode == ReturnCode.Success
            @test count_rhs_allocations(sol, semi) == 0
        end

        @trixi_testset "fluid/dam_break_2d.jl" begin
            @test_nowarn_mod trixi_include(@__MODULE__,
                                           joinpath(examples_dir(), "fluid",
                                                    "dam_break_2d.jl"), tspan=(0.0, 0.1)) [
                r"┌ Info: The desired tank length in y-direction .*\n",
                r"└ New tank length in y-direction.*\n",
            ]
            @test sol.retcode == ReturnCode.Success
            @test count_rhs_allocations(sol, semi) == 0
        end

        @trixi_testset "fluid/dam_break_3d.jl" begin
            @test_nowarn_mod trixi_include(@__MODULE__,
                                           joinpath(examples_dir(), "fluid",
                                                    "dam_break_3d.jl"),
                                           tspan=(0.0, 0.1), fluid_particle_spacing=0.1)
            @test sol.retcode == ReturnCode.Success
            @test count_rhs_allocations(sol, semi) == 0
        end

        @trixi_testset "fluid/falling_water_column_2d.jl" begin
            @test_nowarn_mod trixi_include(@__MODULE__,
                                           joinpath(examples_dir(), "fluid",
                                                    "falling_water_column_2d.jl"),
                                           tspan=(0.0, 0.4))
            @test sol.retcode == ReturnCode.Success
            @test count_rhs_allocations(sol, semi) == 0
        end

        @trixi_testset "fluid/periodic_channel_2d.jl" begin
            @test_nowarn_mod trixi_include(@__MODULE__,
                                           joinpath(examples_dir(), "fluid",
                                                    "periodic_channel_2d.jl"),
                                           tspan=(0.0, 0.4))
            @test sol.retcode == ReturnCode.Success
            @test count_rhs_allocations(sol, semi) == 0
        end

        @trixi_testset "fluid/dam_break_2d_surface_tension.jl" begin
            @test_nowarn_mod trixi_include(@__MODULE__,
                                           joinpath(examples_dir(), "fluid",
                                                    "dam_break_2d_surface_tension.jl"),
                                           tspan=(0.0, 0.1))
            @test sol.retcode == ReturnCode.Success
            @test count_rhs_allocations(sol, semi) == 0
        end

        @trixi_testset "fluid/sphere_surface_tension_2d.jl" begin
            @test_nowarn_mod trixi_include(@__MODULE__,
                                           joinpath(examples_dir(), "fluid",
                                                    "sphere_surface_tension_2d.jl"))
            @test sol.retcode == ReturnCode.Success
            @test count_rhs_allocations(sol, semi) == 0
        end

        @trixi_testset "fluid/sphere_surface_tension_3d.jl" begin
            @test_nowarn_mod trixi_include(@__MODULE__,
                                           joinpath(examples_dir(), "fluid",
                                                    "sphere_surface_tension_3d.jl"))
            @test sol.retcode == ReturnCode.Success
            @test count_rhs_allocations(sol, semi) == 0
        end

        @trixi_testset "fluid/falling_water_spheres_2d.jl" begin
            @test_nowarn_mod trixi_include(@__MODULE__,
                                           joinpath(examples_dir(), "fluid",
                                                    "falling_water_spheres_2d.jl"))
            @test sol.retcode == ReturnCode.Success
            @test count_rhs_allocations(sol, semi) == 0
        end

        @trixi_testset "fluid/falling_water_spheres_3d.jl" begin
            @test_nowarn_mod trixi_include(@__MODULE__,
                                           joinpath(examples_dir(), "fluid",
                                                    "falling_water_spheres_3d.jl")) [
                r"┌ Info: The desired tank length in x-direction .*\n",
                r"└ New tank length in x-direction.*\n",
                r"┌ Info: The desired tank length in y-direction .*\n",
                r"└ New tank length in y-direction.*\n",
                r"┌ Info: The desired tank length in z-direction .*\n",
                r"└ New tank length in z-direction.*\n",
            ]
            @test sol.retcode == ReturnCode.Success
            @test count_rhs_allocations(sol, semi) == 0
        end

<<<<<<< HEAD
        @trixi_testset "fluid/static_sphere_shape.jl" begin
            @test_nowarn_mod trixi_include(@__MODULE__,
                                           joinpath(examples_dir(), "fluid",
                                                    "static_sphere_shape.jl"))
=======
        @trixi_testset "fluid/sphere_surface_tension_wall_2d.jl" begin
            @test_nowarn_mod trixi_include(@__MODULE__,
                                           joinpath(examples_dir(), "fluid",
                                                    "sphere_surface_tension_wall_2d.jl"))
>>>>>>> 7a2d704f
        end

        @trixi_testset "fluid/moving_wall_2d.jl" begin
            @test_nowarn_mod trixi_include(@__MODULE__, tspan=(0.0, 0.5),
                                           joinpath(examples_dir(), "fluid",
                                                    "moving_wall_2d.jl"))
            @test sol.retcode == ReturnCode.Success
            @test count_rhs_allocations(sol, semi) == 0
        end

        include("dam_break_2d_corrections.jl")
    end

    @testset verbose=true "Solid" begin
        @trixi_testset "solid/oscillating_beam_2d.jl" begin
            @test_nowarn_mod trixi_include(@__MODULE__,
                                           joinpath(examples_dir(), "solid",
                                                    "oscillating_beam_2d.jl"),
                                           tspan=(0.0, 0.1))
            @test sol.retcode == ReturnCode.Success
            @test count_rhs_allocations(sol, semi) == 0
        end
    end

    @testset verbose=true "FSI" begin
        @trixi_testset "fsi/falling_water_column_2d.jl" begin
            @test_nowarn_mod trixi_include(@__MODULE__,
                                           joinpath(examples_dir(), "fsi",
                                                    "falling_water_column_2d.jl"),
                                           tspan=(0.0, 0.4))
            @test sol.retcode == ReturnCode.Success
            @test count_rhs_allocations(sol, semi) == 0
        end

        @trixi_testset "fsi/dam_break_plate_2d.jl" begin
            # Use rounded dimensions to avoid warnings
            @test_nowarn_mod trixi_include(@__MODULE__,
                                           joinpath(examples_dir(), "fsi",
                                                    "dam_break_plate_2d.jl"),
                                           initial_fluid_size=(0.15, 0.29),
                                           tspan=(0.0, 0.4),
                                           dtmax=1e-3)
            @test sol.retcode == ReturnCode.Success
            @test count_rhs_allocations(sol, semi) == 0
        end

        @trixi_testset "fsi/dam_break_gate_2d.jl" begin
            @test_nowarn_mod trixi_include(@__MODULE__,
                                           joinpath(examples_dir(), "fsi",
                                                    "dam_break_gate_2d.jl"),
                                           tspan=(0.0, 0.4),
                                           dtmax=1e-3)
            @test sol.retcode == ReturnCode.Success
            @test count_rhs_allocations(sol, semi) == 0
        end

        @trixi_testset "fsi/falling_spheres_2d.jl" begin
            @test_nowarn_mod trixi_include(@__MODULE__,
                                           joinpath(examples_dir(), "fsi",
                                                    "falling_spheres_2d.jl"),
                                           tspan=(0.0, 1.0))
            @test sol.retcode == ReturnCode.Success
            @test count_rhs_allocations(sol, semi) == 0
        end
    end

    @testset verbose=true "N-Body" begin
        @trixi_testset "n_body/n_body_solar_system.jl" begin
            @test_nowarn_mod trixi_include(@__MODULE__,
                                           joinpath(examples_dir(), "n_body",
                                                    "n_body_solar_system.jl"))
            @test sol.retcode == ReturnCode.Success
            @test count_rhs_allocations(sol, semi) == 0
        end

        @trixi_testset "n_body/n_body_benchmark_trixi.jl" begin
            @test_nowarn_mod trixi_include(@__MODULE__,
                                           joinpath(examples_dir(), "n_body",
                                                    "n_body_benchmark_trixi.jl")) [
                r"WARNING: Method definition interact!.*\n",
            ]
        end

        @trixi_testset "n_body/n_body_benchmark_reference.jl" begin
            @test_nowarn_mod trixi_include(@__MODULE__,
                                           joinpath(examples_dir(), "n_body",
                                                    "n_body_benchmark_reference.jl"))
        end

        @trixi_testset "n_body/n_body_benchmark_reference_faster.jl" begin
            @test_nowarn_mod trixi_include(joinpath(examples_dir(), "n_body",
                                                    "n_body_benchmark_reference_faster.jl"))
        end
    end

    @testset verbose=true "Postprocessing" begin
        @trixi_testset "postprocessing/interpolation_plane.jl" begin
            @test_nowarn_mod trixi_include(@__MODULE__,
                                           joinpath(examples_dir(), "postprocessing",
                                                    "interpolation_plane.jl"),
                                           tspan=(0.0, 0.01)) [
                r"WARNING: importing deprecated binding Makie.*\n",
                r"WARNING: using deprecated binding Colors.*\n",
                r"WARNING: using deprecated binding PlotUtils.*\n",
                r"WARNING: Makie.* is deprecated.*\n",
                r"  likely near none:1\n",
                r", use .* instead.\n",
            ]
            @test sol.retcode == ReturnCode.Success
        end
        @trixi_testset "postprocessing/interpolation_point_line.jl" begin
            @test_nowarn_mod trixi_include(@__MODULE__,
                                           joinpath(examples_dir(), "postprocessing",
                                                    "interpolation_point_line.jl"))
            @test sol.retcode == ReturnCode.Success
        end
        @trixi_testset "postprocessing/postprocessing.jl" begin
            @test_nowarn_mod trixi_include(@__MODULE__,
                                           joinpath(examples_dir(),
                                                    "postprocessing",
                                                    "postprocessing.jl"))
            @test sol.retcode == ReturnCode.Success
        end
    end
end

@testset verbose=true "DEM" begin
    @trixi_testset "dem/rectangular_tank_2d.jl" begin
        @test_nowarn_mod trixi_include(@__MODULE__,
                                       joinpath(examples_dir(), "dem",
                                                "rectangular_tank_2d.jl"),
                                       tspan=(0.0, 0.1))
        @test sol.retcode == ReturnCode.Success
        @test count_rhs_allocations(sol, semi) == 0
    end
end<|MERGE_RESOLUTION|>--- conflicted
+++ resolved
@@ -162,17 +162,10 @@
             @test count_rhs_allocations(sol, semi) == 0
         end
 
-<<<<<<< HEAD
-        @trixi_testset "fluid/static_sphere_shape.jl" begin
-            @test_nowarn_mod trixi_include(@__MODULE__,
-                                           joinpath(examples_dir(), "fluid",
-                                                    "static_sphere_shape.jl"))
-=======
         @trixi_testset "fluid/sphere_surface_tension_wall_2d.jl" begin
             @test_nowarn_mod trixi_include(@__MODULE__,
                                            joinpath(examples_dir(), "fluid",
                                                     "sphere_surface_tension_wall_2d.jl"))
->>>>>>> 7a2d704f
         end
 
         @trixi_testset "fluid/moving_wall_2d.jl" begin
