# Smoke tests, i.e., tests to verify that examples are running without crashing,
# but without checking the correctness of the solution.
@testset verbose=true "Examples" begin
    @testset verbose=true "Fluid" begin
        @trixi_testset "fluid/oscillating_drop_2d.jl" begin
            @test_nowarn_mod trixi_include(@__MODULE__,
                                           joinpath(examples_dir(), "fluid",
                                                    "oscillating_drop_2d.jl"))
            @test sol.retcode == ReturnCode.Success
            # This error varies between serial and multithreaded runs
            @test isapprox(error_A, 0.0001717690010767381, atol=5e-7)
        end

        @trixi_testset "fluid/rectangular_tank_2d.jl" begin
            @test_nowarn_mod trixi_include(@__MODULE__,
                                           joinpath(examples_dir(), "fluid",
                                                    "rectangular_tank_2d.jl"),
                                           tspan=(0.0, 0.1))
            @test sol.retcode == ReturnCode.Success
            @test count_rhs_allocations(sol, semi) == 0
        end

        @trixi_testset "fluid/rectangular_tank_2d.jl with SummationDensity" begin
            @test_nowarn_mod trixi_include(@__MODULE__,
                                           joinpath(examples_dir(), "fluid",
                                                    "rectangular_tank_2d.jl"),
                                           tspan=(0.0, 0.1),
                                           fluid_density_calculator=SummationDensity(),
                                           clip_negative_pressure=true)
            @test sol.retcode == ReturnCode.Success
            @test count_rhs_allocations(sol, semi) == 0
        end

        @trixi_testset "fluid/rectangular_tank_3d.jl" begin
            @test_nowarn_mod trixi_include(@__MODULE__,
                                           joinpath(examples_dir(), "fluid",
                                                    "rectangular_tank_3d.jl"),
                                           tspan=(0.0, 0.1))
            @test sol.retcode == ReturnCode.Success
            @test count_rhs_allocations(sol, semi) == 0
        end

        @trixi_testset "fluid/rectangular_tank_3d.jl with SummationDensity" begin
            @test_nowarn_mod trixi_include(@__MODULE__,
                                           joinpath(examples_dir(), "fluid",
                                                    "rectangular_tank_3d.jl"),
                                           tspan=(0.0, 0.1),
                                           fluid_density_calculator=SummationDensity(),
                                           clip_negative_pressure=true)
            @test sol.retcode == ReturnCode.Success
            @test count_rhs_allocations(sol, semi) == 0
        end

        @trixi_testset "fluid/rectangular_tank_edac_2d.jl" begin
            @test_nowarn_mod trixi_include(@__MODULE__,
                                           joinpath(examples_dir(), "fluid",
                                                    "rectangular_tank_edac_2d.jl"),
                                           tspan=(0.0, 0.1))
            @test sol.retcode == ReturnCode.Success
            @test count_rhs_allocations(sol, semi) == 0
        end

        @trixi_testset "fluid/dam_break_2d.jl" begin
            @test_nowarn_mod trixi_include(@__MODULE__,
                                           joinpath(examples_dir(), "fluid",
                                                    "dam_break_2d.jl"),
                                           tspan=(0.0, 0.1))
            @test sol.retcode == ReturnCode.Success
            @test count_rhs_allocations(sol, semi) == 0
        end

<<<<<<< HEAD
        @trixi_testset "fluid/dam_break_2d_corrections.jl" begin
            @test_nowarn_mod trixi_include(@__MODULE__,
                                           joinpath(examples_dir(), "fluid",
                                                    "dam_break_2d_corrections.jl"),
                                           tspan=(0.0, 0.1))
            @test sol.retcode == ReturnCode.Success
            @test count_rhs_allocations(sol, semi) == 0
        end

=======
>>>>>>> a5698247
        @trixi_testset "fluid/dam_break_3d.jl" begin
            @test_nowarn_mod trixi_include(@__MODULE__,
                                           joinpath(examples_dir(), "fluid",
                                                    "dam_break_3d.jl"),
                                           tspan=(0.0, 0.1), fluid_particle_spacing=0.1)
            @test sol.retcode == ReturnCode.Success
            @test count_rhs_allocations(sol, semi) == 0
        end

        @trixi_testset "fluid/falling_water_column_2d.jl" begin
            @test_nowarn_mod trixi_include(@__MODULE__,
                                           joinpath(examples_dir(), "fluid",
                                                    "falling_water_column_2d.jl"),
                                           tspan=(0.0, 0.4))
            @test sol.retcode == ReturnCode.Success
            @test count_rhs_allocations(sol, semi) == 0
        end

        @trixi_testset "fluid/periodic_channel_2d.jl" begin
            @test_nowarn_mod trixi_include(@__MODULE__,
                                           joinpath(examples_dir(), "fluid",
                                                    "periodic_channel_2d.jl"),
                                           tspan=(0.0, 0.4))
            @test sol.retcode == ReturnCode.Success
            @test count_rhs_allocations(sol, semi) == 0
        end

        include("dam_break_2d_corrections.jl")
    end

    @testset verbose=true "Solid" begin
        @trixi_testset "solid/oscillating_beam_2d.jl" begin
            @test_nowarn_mod trixi_include(@__MODULE__,
                                           joinpath(examples_dir(), "solid",
                                                    "oscillating_beam_2d.jl"),
                                           tspan=(0.0, 0.1))
            @test sol.retcode == ReturnCode.Success
            @test count_rhs_allocations(sol, semi) == 0
        end
    end

    @testset verbose=true "FSI" begin
        @trixi_testset "fsi/falling_water_column_2d.jl" begin
            @test_nowarn_mod trixi_include(@__MODULE__,
                                           joinpath(examples_dir(), "fsi",
                                                    "falling_water_column_2d.jl"),
                                           tspan=(0.0, 0.4))
            @test sol.retcode == ReturnCode.Success
            @test count_rhs_allocations(sol, semi) == 0
        end

        @trixi_testset "fsi/dam_break_2d.jl" begin
            # Use rounded dimensions to avoid warnings
            @test_nowarn_mod trixi_include(@__MODULE__,
                                           joinpath(examples_dir(), "fsi",
                                                    "dam_break_2d.jl"),
                                           initial_fluid_size=(0.15, 0.29),
                                           tspan=(0.0, 0.4),
                                           dtmax=1e-3)
            @test sol.retcode == ReturnCode.Success
            @test count_rhs_allocations(sol, semi) == 0
        end

        @trixi_testset "fsi/dam_break_gate_2d.jl" begin
            @test_nowarn_mod trixi_include(@__MODULE__,
                                           joinpath(examples_dir(), "fsi",
                                                    "dam_break_gate_2d.jl"),
                                           tspan=(0.0, 0.4),
                                           dtmax=1e-3)
            @test sol.retcode == ReturnCode.Success
            @test count_rhs_allocations(sol, semi) == 0
        end

        @trixi_testset "fsi/falling_spheres_2d.jl" begin
            @test_nowarn_mod trixi_include(@__MODULE__,
                                           joinpath(examples_dir(), "fsi",
                                                    "falling_spheres_2d.jl"),
                                           tspan=(0.0, 1.0))
            @test sol.retcode == ReturnCode.Success
            @test count_rhs_allocations(sol, semi) == 0
        end
    end

    @testset verbose=true "N-Body" begin
        @trixi_testset "n_body/n_body_solar_system.jl" begin
            @test_nowarn_mod trixi_include(@__MODULE__,
                                           joinpath(examples_dir(), "n_body",
                                                    "n_body_solar_system.jl"))
            @test sol.retcode == ReturnCode.Success
            @test count_rhs_allocations(sol, semi) == 0
        end

        @trixi_testset "n_body/n_body_benchmark_trixi.jl" begin
            @test_nowarn_mod trixi_include(@__MODULE__,
                                           joinpath(examples_dir(), "n_body",
                                                    "n_body_benchmark_trixi.jl"))
        end

        @trixi_testset "n_body/n_body_benchmark_reference.jl" begin
            @test_nowarn_mod trixi_include(@__MODULE__,
                                           joinpath(examples_dir(), "n_body",
                                                    "n_body_benchmark_reference.jl"))
        end

        @trixi_testset "n_body/n_body_benchmark_reference_faster.jl" begin
            @test_nowarn_mod trixi_include(joinpath(examples_dir(), "n_body",
                                                    "n_body_benchmark_reference_faster.jl"))
        end
    end

    @testset verbose=true "Postprocessing" begin
        @trixi_testset "postprocessing/interpolation_plane.jl" begin
            @test_nowarn_mod trixi_include(@__MODULE__,
                                           joinpath(examples_dir(), "postprocessing",
                                                    "interpolation_plane.jl"),
                                           tspan=(0.0, 0.01))
            @test sol.retcode == ReturnCode.Success
        end
        @trixi_testset "postprocessing/interpolation_point_line.jl" begin
            @test_nowarn_mod trixi_include(@__MODULE__,
                                           joinpath(examples_dir(), "postprocessing",
                                                    "interpolation_point_line.jl"))
            @test sol.retcode == ReturnCode.Success
        end
    end
end<|MERGE_RESOLUTION|>--- conflicted
+++ resolved
@@ -69,18 +69,6 @@
             @test count_rhs_allocations(sol, semi) == 0
         end
 
-<<<<<<< HEAD
-        @trixi_testset "fluid/dam_break_2d_corrections.jl" begin
-            @test_nowarn_mod trixi_include(@__MODULE__,
-                                           joinpath(examples_dir(), "fluid",
-                                                    "dam_break_2d_corrections.jl"),
-                                           tspan=(0.0, 0.1))
-            @test sol.retcode == ReturnCode.Success
-            @test count_rhs_allocations(sol, semi) == 0
-        end
-
-=======
->>>>>>> a5698247
         @trixi_testset "fluid/dam_break_3d.jl" begin
             @test_nowarn_mod trixi_include(@__MODULE__,
                                            joinpath(examples_dir(), "fluid",
