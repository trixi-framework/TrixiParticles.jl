# Smoke tests, i.e., tests to verify that examples are running without crashing,
# but without checking the correctness of the solution.
@testset verbose=true "Examples" begin
    @testset verbose=true "Fluid" begin
        @trixi_testset "fluid/hydrostatic_water_column_2d.jl" begin
            # Import variables into scope
            trixi_include(@__MODULE__,
                          joinpath(examples_dir(), "fluid",
                                   "hydrostatic_water_column_2d.jl"),
                          fluid_system=nothing, sol=nothing, semi=nothing, ode=nothing)

            hydrostatic_water_column_tests = Dict(
                "WCSPH default" => (),
                "WCSPH with source term damping" => (source_terms=SourceTermDamping(damping_coefficient=1e-4),),
                "WCSPH with SummationDensity" => (fluid_density_calculator=SummationDensity(),
                                                  clip_negative_pressure=true),
                "WCSPH with ViscosityAdami" => (
                                                # from 0.02*10.0*1.2*0.05/8
                                                viscosity=ViscosityAdami(nu=0.0015),),
                "WCSPH with ViscosityMorris" => (
                                                 # from 0.02*10.0*1.2*0.05/8
                                                 viscosity=ViscosityMorris(nu=0.0015),),
                "WCSPH with ViscosityAdami and SummationDensity" => (
                                                                     # from 0.02*10.0*1.2*0.05/8
                                                                     viscosity=ViscosityAdami(nu=0.0015),
                                                                     fluid_density_calculator=SummationDensity(),
                                                                     clip_negative_pressure=true),
                "WCSPH with ViscosityMorris and SummationDensity" => (
                                                                      # from 0.02*10.0*1.2*0.05/8
                                                                      viscosity=ViscosityMorris(nu=0.0015),
                                                                      fluid_density_calculator=SummationDensity(),
                                                                      clip_negative_pressure=true),
                "WCSPH with smoothing_length=1.3" => (smoothing_length=1.3,),
                "WCSPH with SchoenbergQuarticSplineKernel" => (smoothing_length=1.1,
                                                               smoothing_kernel=SchoenbergQuarticSplineKernel{2}()),
                "WCSPH with SchoenbergQuinticSplineKernel" => (smoothing_length=1.1,
                                                               smoothing_kernel=SchoenbergQuinticSplineKernel{2}()),
                "WCSPH with WendlandC2Kernel" => (smoothing_length=3.0,
                                                  smoothing_kernel=WendlandC2Kernel{2}()),
                "WCSPH with WendlandC4Kernel" => (smoothing_length=3.5,
                                                  smoothing_kernel=WendlandC4Kernel{2}()),
                "WCSPH with WendlandC6Kernel" => (smoothing_length=4.0,
                                                  smoothing_kernel=WendlandC6Kernel{2}()),
                "EDAC with source term damping" => (source_terms=SourceTermDamping(damping_coefficient=1e-4),
                                                    fluid_system=EntropicallyDampedSPHSystem(tank.fluid,
                                                                                             smoothing_kernel,
                                                                                             smoothing_length,
                                                                                             sound_speed,
                                                                                             viscosity=viscosity,
                                                                                             density_calculator=ContinuityDensity(),
                                                                                             acceleration=(0.0,
                                                                                                           -gravity))),
                "EDAC with SummationDensity" => (fluid_system=EntropicallyDampedSPHSystem(tank.fluid,
                                                                                          smoothing_kernel,
                                                                                          smoothing_length,
                                                                                          sound_speed,
                                                                                          viscosity=viscosity,
                                                                                          density_calculator=SummationDensity(),
                                                                                          acceleration=(0.0,
                                                                                                        -gravity)),),
                "EDAC with ViscosityAdami" => (fluid_system=EntropicallyDampedSPHSystem(tank.fluid,
                                                                                        smoothing_kernel,
                                                                                        smoothing_length,
                                                                                        sound_speed,
                                                                                        viscosity=ViscosityAdami(nu=0.0015),
                                                                                        density_calculator=ContinuityDensity(),
                                                                                        acceleration=(0.0,
                                                                                                      -gravity)),),
                "EDAC with ViscosityMorris" => (fluid_system=EntropicallyDampedSPHSystem(tank.fluid,
                                                                                         smoothing_kernel,
                                                                                         smoothing_length,
                                                                                         sound_speed,
                                                                                         viscosity=ViscosityMorris(nu=0.0015),
                                                                                         density_calculator=ContinuityDensity(),
                                                                                         acceleration=(0.0,
                                                                                                       -gravity)),),
            )

            for (test_description, kwargs) in hydrostatic_water_column_tests
                @testset "$test_description" begin
                    println("═"^100)
                    println("$test_description")

                    @test_nowarn_mod trixi_include(@__MODULE__,
                                                   joinpath(examples_dir(), "fluid",
                                                            "hydrostatic_water_column_2d.jl");
                                                   kwargs...)

                    @test sol.retcode == ReturnCode.Success
                    @test count_rhs_allocations(sol, semi) == 0
                end
            end
        end

        @trixi_testset "fluid/oscillating_drop_2d.jl" begin
            @test_nowarn_mod trixi_include(@__MODULE__,
                                           joinpath(examples_dir(), "fluid",
                                                    "oscillating_drop_2d.jl"))
            @test sol.retcode == ReturnCode.Success
            # This error varies between serial and multithreaded runs
            @test isapprox(error_A, 0.0, atol=1.73e-4)
            @test count_rhs_allocations(sol, semi) == 0
        end

        @trixi_testset "fluid/hydrostatic_water_column_3d.jl" begin
            @test_nowarn_mod trixi_include(@__MODULE__,
                                           joinpath(examples_dir(), "fluid",
                                                    "hydrostatic_water_column_3d.jl"),
                                           tspan=(0.0, 0.1))
            @test sol.retcode == ReturnCode.Success
            @test count_rhs_allocations(sol, semi) == 0
        end

        @trixi_testset "fluid/hydrostatic_water_column_3d.jl with SummationDensity" begin
            @test_nowarn_mod trixi_include(@__MODULE__,
                                           joinpath(examples_dir(), "fluid",
                                                    "hydrostatic_water_column_3d.jl"),
                                           tspan=(0.0, 0.1),
                                           fluid_density_calculator=SummationDensity(),
                                           clip_negative_pressure=true)
            @test sol.retcode == ReturnCode.Success
            @test count_rhs_allocations(sol, semi) == 0
        end

        @trixi_testset "fluid/accelerated_tank_2d.jl" begin
            @test_nowarn_mod trixi_include(@__MODULE__, tspan=(0.0, 0.5),
                                           joinpath(examples_dir(), "fluid",
                                                    "accelerated_tank_2d.jl"))
            @test sol.retcode == ReturnCode.Success
            @test count_rhs_allocations(sol, semi) == 0
        end

        @trixi_testset "fluid/dam_break_2d.jl" begin
            # Import variables into scope
            trixi_include(@__MODULE__, joinpath(examples_dir(), "fluid", "dam_break_2d.jl"),
                          boundary_layers=1, spacing_ratio=3, sol=nothing, semi=nothing,
                          ode=nothing)

            dam_break_tests = Dict(
                "default" => (),
                "with SummationDensity" => (fluid_density_calculator=SummationDensity(),
                                            clip_negative_pressure=true),
                "with DensityDiffusionMolteniColagrossi" => (density_diffusion=DensityDiffusionMolteniColagrossi(delta=0.1),),
                "no density diffusion" => (density_diffusion=nothing,),
                "with KernelAbstractions" => (data_type=Array,),
                "with BoundaryModelMonaghanKajtar" => (boundary_model=BoundaryModelMonaghanKajtar(gravity,
                                                                                                  spacing_ratio,
                                                                                                  boundary_particle_spacing,
                                                                                                  tank.boundary.mass),
                                                       boundary_layers=1, spacing_ratio=3),
                "with SurfaceTensionAkinci" => (surface_tension=SurfaceTensionAkinci(surface_tension_coefficient=0.025),
                                                fluid_particle_spacing=0.5 *
                                                                       fluid_particle_spacing,
                                                smoothing_kernel=SchoenbergCubicSplineKernel{2}(),
                                                smoothing_length=0.5 *
                                                                 fluid_particle_spacing,
                                                correction=AkinciFreeSurfaceCorrection(fluid_density),
                                                density_diffusion=nothing,
                                                adhesion_coefficient=0.05,
                                                sound_speed=100.0),
            )

            for (test_description, kwargs) in dam_break_tests
                @testset "$test_description" begin
                    println("═"^100)
                    println("$test_description")

                    @test_nowarn_mod trixi_include(@__MODULE__,
                                                   joinpath(examples_dir(), "fluid",
                                                            "dam_break_2d.jl");
                                                   tspan=(0, 0.1), kwargs...) [
                        r"┌ Info: The desired tank length in y-direction .*\n",
                        r"└ New tank length in y-direction.*\n",
                    ]

                    @test sol.retcode == ReturnCode.Success
                    @test count_rhs_allocations(sol, semi) == 0
                end
            end
        end

        @trixi_testset "fluid/dam_break_oil_film_2d.jl" begin
            @test_nowarn_mod trixi_include(@__MODULE__,
                                           joinpath(examples_dir(), "fluid",
                                                    "dam_break_oil_film_2d.jl"),
                                           tspan=(0.0, 0.05)) [
                r"┌ Info: The desired tank length in y-direction .*\n",
                r"└ New tank length in y-direction.*\n",
            ]
            @test sol.retcode == ReturnCode.Success
            @test count_rhs_allocations(sol, semi) == 0
        end

        @trixi_testset "fluid/dam_break_3d.jl" begin
            @test_nowarn_mod trixi_include(@__MODULE__,
                                           joinpath(examples_dir(), "fluid",
                                                    "dam_break_3d.jl"),
                                           tspan=(0.0, 0.1), fluid_particle_spacing=0.1)
            @test sol.retcode == ReturnCode.Success
            @test count_rhs_allocations(sol, semi) == 0
        end

        @trixi_testset "fluid/falling_water_column_2d.jl" begin
            @test_nowarn_mod trixi_include(@__MODULE__,
                                           joinpath(examples_dir(), "fluid",
                                                    "falling_water_column_2d.jl"),
                                           tspan=(0.0, 0.4))
            @test sol.retcode == ReturnCode.Success
            @test count_rhs_allocations(sol, semi) == 0
        end

        @trixi_testset "fluid/periodic_channel_2d.jl" begin
            @test_nowarn_mod trixi_include(@__MODULE__,
                                           joinpath(examples_dir(), "fluid",
                                                    "periodic_channel_2d.jl"),
                                           tspan=(0.0, 0.4))
            @test sol.retcode == ReturnCode.Success
            @test count_rhs_allocations(sol, semi) == 0
        end

        @trixi_testset "fluid/pipe_flow_2d.jl" begin
            @test_nowarn_mod trixi_include(@__MODULE__, tspan=(0.0, 0.5),
                                           joinpath(examples_dir(), "fluid",
                                                    "pipe_flow_2d.jl"))
            @test sol.retcode == ReturnCode.Success
            @test count_rhs_allocations(sol, semi) == 0
        end

        @trixi_testset "fluid/lid_driven_cavity_2d.jl" begin
            @test_nowarn_mod trixi_include(@__MODULE__,
                                           joinpath(examples_dir(), "fluid",
                                                    "lid_driven_cavity_2d.jl"),
                                           tspan=(0.0, 0.1))
            @test sol.retcode == ReturnCode.Success
            @test count_rhs_allocations(sol, semi) == 0
        end

<<<<<<< HEAD
        @trixi_testset "fluid/dam_break_2d_surface_tension.jl" begin
            @test_nowarn_mod trixi_include(@__MODULE__,
                                           joinpath(examples_dir(), "fluid",
                                                    "dam_break_2d_surface_tension.jl"),
                                           tspan=(0.0, 0.1))
            @test sol.retcode == ReturnCode.Success
            @test count_rhs_allocations(sol, semi) == 0
        end

=======
>>>>>>> d963af05
        @trixi_testset "fluid/taylor_green_vortex_2d.jl" begin
            @test_nowarn_mod trixi_include(@__MODULE__,
                                           joinpath(examples_dir(), "fluid",
                                                    "taylor_green_vortex_2d.jl"),
                                           tspan=(0.0, 0.1))
            @test sol.retcode == ReturnCode.Success
            @test count_rhs_allocations(sol, semi) == 0
        end

        @trixi_testset "fluid/sphere_surface_tension_2d.jl" begin
            @test_nowarn_mod trixi_include(@__MODULE__,
                                           joinpath(examples_dir(), "fluid",
                                                    "sphere_surface_tension_2d.jl"))
            @test sol.retcode == ReturnCode.Success
            @test count_rhs_allocations(sol, semi) == 0
        end

        @trixi_testset "fluid/periodic_array_of_cylinders_2d.jl" begin
            @test_nowarn_mod trixi_include(@__MODULE__,
                                           joinpath(examples_dir(), "fluid",
                                                    "periodic_array_of_cylinders_2d.jl"),
                                           tspan=(0.0, 0.1))
            @test sol.retcode == ReturnCode.Success
            @test count_rhs_allocations(sol, semi) == 0
        end

        @trixi_testset "fluid/sphere_surface_tension_3d.jl" begin
            @test_nowarn_mod trixi_include(@__MODULE__,
                                           joinpath(examples_dir(), "fluid",
                                                    "sphere_surface_tension_3d.jl"))
            @test sol.retcode == ReturnCode.Success
            @test count_rhs_allocations(sol, semi) == 0
        end

        @trixi_testset "fluid/falling_water_spheres_2d.jl" begin
            @test_nowarn_mod trixi_include(@__MODULE__,
                                           joinpath(examples_dir(), "fluid",
                                                    "falling_water_spheres_2d.jl"))
            @test sol.retcode == ReturnCode.Success
            @test count_rhs_allocations(sol, semi) == 0
        end

        @trixi_testset "fluid/falling_water_spheres_3d.jl" begin
            @test_nowarn_mod trixi_include(@__MODULE__,
                                           joinpath(examples_dir(), "fluid",
                                                    "falling_water_spheres_3d.jl")) [
                r"┌ Info: The desired tank length in x-direction .*\n",
                r"└ New tank length in x-direction.*\n",
                r"┌ Info: The desired tank length in y-direction .*\n",
                r"└ New tank length in y-direction.*\n",
                r"┌ Info: The desired tank length in z-direction .*\n",
                r"└ New tank length in z-direction.*\n",
            ]
            @test sol.retcode == ReturnCode.Success
            @test count_rhs_allocations(sol, semi) == 0
        end

        @trixi_testset "fluid/sphere_surface_tension_wall_2d.jl" begin
            @test_nowarn_mod trixi_include(@__MODULE__,
                                           joinpath(examples_dir(), "fluid",
                                                    "sphere_surface_tension_wall_2d.jl"))
        end

        @trixi_testset "fluid/moving_wall_2d.jl" begin
            @test_nowarn_mod trixi_include(@__MODULE__, tspan=(0.0, 0.5),
                                           joinpath(examples_dir(), "fluid",
                                                    "moving_wall_2d.jl"))
            @test sol.retcode == ReturnCode.Success
            @test count_rhs_allocations(sol, semi) == 0
        end

        include("dam_break_2d_corrections.jl")
    end

    @testset verbose=true "Solid" begin
        @trixi_testset "solid/oscillating_beam_2d.jl" begin
            @test_nowarn_mod trixi_include(@__MODULE__,
                                           joinpath(examples_dir(), "solid",
                                                    "oscillating_beam_2d.jl"),
                                           tspan=(0.0, 0.1))
            @test sol.retcode == ReturnCode.Success
            @test count_rhs_allocations(sol, semi) == 0
        end
    end

    @testset verbose=true "FSI" begin
        @trixi_testset "fsi/falling_water_column_2d.jl" begin
            @test_nowarn_mod trixi_include(@__MODULE__,
                                           joinpath(examples_dir(), "fsi",
                                                    "falling_water_column_2d.jl"),
                                           tspan=(0.0, 0.4))
            @test sol.retcode == ReturnCode.Success
            @test count_rhs_allocations(sol, semi) == 0
        end

        @trixi_testset "fsi/dam_break_plate_2d.jl" begin
            # Use rounded dimensions to avoid warnings
            @test_nowarn_mod trixi_include(@__MODULE__,
                                           joinpath(examples_dir(), "fsi",
                                                    "dam_break_plate_2d.jl"),
                                           initial_fluid_size=(0.15, 0.29),
                                           tspan=(0.0, 0.4),
                                           dtmax=1e-3)
            @test sol.retcode == ReturnCode.Success
            @test count_rhs_allocations(sol, semi) == 0
        end

        @trixi_testset "fsi/dam_break_gate_2d.jl" begin
            @test_nowarn_mod trixi_include(@__MODULE__,
                                           joinpath(examples_dir(), "fsi",
                                                    "dam_break_gate_2d.jl"),
                                           tspan=(0.0, 0.4),
                                           dtmax=1e-3)
            @test sol.retcode == ReturnCode.Success
            @test count_rhs_allocations(sol, semi) == 0
        end

        @trixi_testset "fsi/falling_spheres_2d.jl" begin
            @test_nowarn_mod trixi_include(@__MODULE__,
                                           joinpath(examples_dir(), "fsi",
                                                    "falling_spheres_2d.jl"),
                                           tspan=(0.0, 1.0))
            @test sol.retcode == ReturnCode.Success
            @test count_rhs_allocations(sol, semi) == 0
        end
    end

    @testset verbose=true "N-Body" begin
        @trixi_testset "n_body/n_body_solar_system.jl" begin
            @test_nowarn_mod trixi_include(@__MODULE__,
                                           joinpath(examples_dir(), "n_body",
                                                    "n_body_solar_system.jl"))
            @test sol.retcode == ReturnCode.Success
            @test count_rhs_allocations(sol, semi) == 0
        end

        @trixi_testset "n_body/n_body_benchmark_trixi.jl" begin
            @test_nowarn_mod trixi_include(@__MODULE__,
                                           joinpath(examples_dir(), "n_body",
                                                    "n_body_benchmark_trixi.jl")) [
                r"WARNING: Method definition interact!.*\n",
            ]
        end

        @trixi_testset "n_body/n_body_benchmark_reference.jl" begin
            @test_nowarn_mod trixi_include(@__MODULE__,
                                           joinpath(examples_dir(), "n_body",
                                                    "n_body_benchmark_reference.jl"))
        end

        @trixi_testset "n_body/n_body_benchmark_reference_faster.jl" begin
            @test_nowarn_mod trixi_include(joinpath(examples_dir(), "n_body",
                                                    "n_body_benchmark_reference_faster.jl"))
        end
    end

    @testset verbose=true "Postprocessing" begin
        @trixi_testset "postprocessing/interpolation_plane.jl" begin
            @test_nowarn_mod trixi_include(@__MODULE__,
                                           joinpath(examples_dir(), "postprocessing",
                                                    "interpolation_plane.jl"),
                                           tspan=(0.0, 0.01)) [
                r"WARNING: importing deprecated binding Makie.*\n",
                r"WARNING: using deprecated binding Colors.*\n",
                r"WARNING: using deprecated binding PlotUtils.*\n",
                r"WARNING: Makie.* is deprecated.*\n",
                r"  likely near none:1\n",
                r", use .* instead.\n",
            ]
            @test sol.retcode == ReturnCode.Success
        end
        @trixi_testset "postprocessing/interpolation_point_line.jl" begin
            @test_nowarn_mod trixi_include(@__MODULE__,
                                           joinpath(examples_dir(), "postprocessing",
                                                    "interpolation_point_line.jl"))
            @test sol.retcode == ReturnCode.Success
        end
        @trixi_testset "postprocessing/postprocessing.jl" begin
            @test_nowarn_mod trixi_include(@__MODULE__,
                                           joinpath(examples_dir(),
                                                    "postprocessing",
                                                    "postprocessing.jl"))
            @test sol.retcode == ReturnCode.Success
        end
    end
end

@testset verbose=true "DEM" begin
    @trixi_testset "dem/rectangular_tank_2d.jl" begin
        @test_nowarn_mod trixi_include(@__MODULE__,
                                       joinpath(examples_dir(), "dem",
                                                "rectangular_tank_2d.jl"),
                                       tspan=(0.0, 0.1))
        @test sol.retcode == ReturnCode.Success
        @test count_rhs_allocations(sol, semi) == 0
    end
end<|MERGE_RESOLUTION|>--- conflicted
+++ resolved
@@ -235,18 +235,6 @@
             @test count_rhs_allocations(sol, semi) == 0
         end
 
-<<<<<<< HEAD
-        @trixi_testset "fluid/dam_break_2d_surface_tension.jl" begin
-            @test_nowarn_mod trixi_include(@__MODULE__,
-                                           joinpath(examples_dir(), "fluid",
-                                                    "dam_break_2d_surface_tension.jl"),
-                                           tspan=(0.0, 0.1))
-            @test sol.retcode == ReturnCode.Success
-            @test count_rhs_allocations(sol, semi) == 0
-        end
-
-=======
->>>>>>> d963af05
         @trixi_testset "fluid/taylor_green_vortex_2d.jl" begin
             @test_nowarn_mod trixi_include(@__MODULE__,
                                            joinpath(examples_dir(), "fluid",
