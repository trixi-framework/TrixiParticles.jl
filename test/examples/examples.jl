# Smoke tests, i.e., tests to verify that examples are running without crashing,
# but without checking the correctness of the solution.
@testset verbose=true "Examples" begin
<<<<<<< HEAD
    @testset verbose=true "Fluid" begin
        @trixi_testset "fluid/oscillating_drop_2d.jl" begin
            @test_nowarn_mod trixi_include(@__MODULE__,
                                           joinpath(examples_dir(), "fluid",
                                                    "oscillating_drop_2d.jl"))
            @test sol.retcode == ReturnCode.Success
            # This error varies between serial and multithreaded runs
            @test isapprox(error_A, 0.0, atol=1.73e-4)
            @test count_rhs_allocations(sol, semi) == 0
        end

        @trixi_testset "fluid/hydrostatic_water_column_2d.jl" begin
            @test_nowarn_mod trixi_include(@__MODULE__,
                                           joinpath(examples_dir(), "fluid",
                                                    "hydrostatic_water_column_2d.jl"))
            @test sol.retcode == ReturnCode.Success
            @test count_rhs_allocations(sol, semi) == 0
        end

        @trixi_testset "fluid/hydrostatic_water_column_2d.jl with source term damping" begin
            @test_nowarn_mod trixi_include(@__MODULE__,
                                           joinpath(examples_dir(), "fluid",
                                                    "hydrostatic_water_column_2d.jl"),
                                           source_terms=SourceTermDamping(;
                                                                          damping_coefficient=1e-4))
            @test sol.retcode == ReturnCode.Success
            @test count_rhs_allocations(sol, semi) == 0
        end

        @trixi_testset "fluid/hydrostatic_water_column_2d.jl with SummationDensity" begin
            @test_nowarn_mod trixi_include(@__MODULE__,
                                           joinpath(examples_dir(), "fluid",
                                                    "hydrostatic_water_column_2d.jl"),
                                           fluid_density_calculator=SummationDensity(),
                                           clip_negative_pressure=true)
            @test sol.retcode == ReturnCode.Success
            @test count_rhs_allocations(sol, semi) == 0
        end

        @trixi_testset "fluid/hydrostatic_water_column_3d.jl" begin
            @test_nowarn_mod trixi_include(@__MODULE__,
                                           joinpath(examples_dir(), "fluid",
                                                    "hydrostatic_water_column_3d.jl"),
                                           tspan=(0.0, 0.1))
            @test sol.retcode == ReturnCode.Success
            @test count_rhs_allocations(sol, semi) == 0
        end

        @trixi_testset "fluid/hydrostatic_water_column_3d.jl with SummationDensity" begin
            @test_nowarn_mod trixi_include(@__MODULE__,
                                           joinpath(examples_dir(), "fluid",
                                                    "hydrostatic_water_column_3d.jl"),
                                           tspan=(0.0, 0.1),
                                           fluid_density_calculator=SummationDensity(),
                                           clip_negative_pressure=true)
            @test sol.retcode == ReturnCode.Success
            @test count_rhs_allocations(sol, semi) == 0
        end

        @trixi_testset "fluid/hydrostatic_water_column_edac_2d.jl" begin
            @test_nowarn_mod trixi_include(@__MODULE__,
                                           joinpath(examples_dir(), "fluid",
                                                    "hydrostatic_water_column_edac_2d.jl"))
            @test sol.retcode == ReturnCode.Success
            @test count_rhs_allocations(sol, semi) == 0
        end

        @trixi_testset "fluid/accelerated_tank_2d.jl" begin
            @test_nowarn_mod trixi_include(@__MODULE__, tspan=(0.0, 0.5),
                                           joinpath(examples_dir(), "fluid",
                                                    "accelerated_tank_2d.jl"))
            @test sol.retcode == ReturnCode.Success
            @test count_rhs_allocations(sol, semi) == 0
        end

        @trixi_testset "fluid/dam_break_2d.jl" begin
            @test_nowarn_mod trixi_include(@__MODULE__,
                                           joinpath(examples_dir(), "fluid",
                                                    "dam_break_2d.jl"), tspan=(0.0, 0.1)) [
                r"┌ Info: The desired tank length in y-direction .*\n",
                r"└ New tank length in y-direction.*\n",
            ]
            @test sol.retcode == ReturnCode.Success
            @test count_rhs_allocations(sol, semi) == 0
        end

        @trixi_testset "fluid/dam_break_oil_film_2d.jl" begin
            @test_nowarn_mod trixi_include(@__MODULE__,
                                           joinpath(examples_dir(), "fluid",
                                                    "dam_break_oil_film_2d.jl"),
                                           tspan=(0.0, 0.1)) [
                r"┌ Info: The desired tank length in y-direction .*\n",
                r"└ New tank length in y-direction.*\n",
            ]
            @test sol.retcode == ReturnCode.Success
            @test count_rhs_allocations(sol, semi) == 0
        end

        @trixi_testset "fluid/dam_break_2d.jl with KernelAbstractions.jl" begin
            # Emulate the GPU code on the CPU by passing `data_type = Array`
            @test_nowarn_mod trixi_include(@__MODULE__,
                                           joinpath(examples_dir(), "fluid",
                                                    "dam_break_2d.jl"), tspan=(0.0, 0.1),
                                           data_type=Array) [
                r"┌ Info: The desired tank length in y-direction .*\n",
                r"└ New tank length in y-direction.*\n",
            ]
            @test sol.retcode == ReturnCode.Success
            @test count_rhs_allocations(sol, semi) == 0
        end

        @trixi_testset "fluid/dam_break_3d.jl" begin
            @test_nowarn_mod trixi_include(@__MODULE__,
                                           joinpath(examples_dir(), "fluid",
                                                    "dam_break_3d.jl"),
                                           tspan=(0.0, 0.1), fluid_particle_spacing=0.1)
            @test sol.retcode == ReturnCode.Success
            @test count_rhs_allocations(sol, semi) == 0
        end

        @trixi_testset "fluid/falling_water_column_2d.jl" begin
            @test_nowarn_mod trixi_include(@__MODULE__,
                                           joinpath(examples_dir(), "fluid",
                                                    "falling_water_column_2d.jl"),
                                           tspan=(0.0, 0.4))
            @test sol.retcode == ReturnCode.Success
            @test count_rhs_allocations(sol, semi) == 0
        end

        @trixi_testset "fluid/periodic_channel_2d.jl" begin
            @test_nowarn_mod trixi_include(@__MODULE__,
                                           joinpath(examples_dir(), "fluid",
                                                    "periodic_channel_2d.jl"),
                                           tspan=(0.0, 0.4))
            @test sol.retcode == ReturnCode.Success
            @test count_rhs_allocations(sol, semi) == 0
        end

        @trixi_testset "fluid/pipe_flow_2d.jl" begin
            @test_nowarn_mod trixi_include(@__MODULE__, tspan=(0.0, 0.5),
                                           joinpath(examples_dir(), "fluid",
                                                    "pipe_flow_2d.jl"))
            @test sol.retcode == ReturnCode.Success
            @test count_rhs_allocations(sol, semi) == 0
        end

        @trixi_testset "fluid/lid_driven_cavity_2d.jl" begin
            @test_nowarn_mod trixi_include(@__MODULE__,
                                           joinpath(examples_dir(), "fluid",
                                                    "lid_driven_cavity_2d.jl"),
                                           tspan=(0.0, 0.1))
            @test sol.retcode == ReturnCode.Success
            @test count_rhs_allocations(sol, semi) == 0
        end

        @trixi_testset "fluid/dam_break_2d_surface_tension.jl" begin
            @test_nowarn_mod trixi_include(@__MODULE__,
                                           joinpath(examples_dir(), "fluid",
                                                    "dam_break_2d_surface_tension.jl"),
                                           tspan=(0.0, 0.1))
            @test sol.retcode == ReturnCode.Success
            @test count_rhs_allocations(sol, semi) == 0
        end

        @trixi_testset "fluid/taylor_green_vortex_2d.jl" begin
            @test_nowarn_mod trixi_include(@__MODULE__,
                                           joinpath(examples_dir(), "fluid",
                                                    "taylor_green_vortex_2d.jl"),
                                           tspan=(0.0, 0.1))
            @test sol.retcode == ReturnCode.Success
            @test count_rhs_allocations(sol, semi) == 0
        end

        @trixi_testset "fluid/sphere_surface_tension_2d.jl" begin
            @test_nowarn_mod trixi_include(@__MODULE__,
                                           joinpath(examples_dir(), "fluid",
                                                    "sphere_surface_tension_2d.jl"))
            @test sol.retcode == ReturnCode.Success
            @test count_rhs_allocations(sol, semi) == 0
        end

        @trixi_testset "fluid/periodic_array_of_cylinders_2d.jl" begin
            @test_nowarn_mod trixi_include(@__MODULE__,
                                           joinpath(examples_dir(), "fluid",
                                                    "periodic_array_of_cylinders_2d.jl"),
                                           tspan=(0.0, 0.1))
            @test sol.retcode == ReturnCode.Success
            @test count_rhs_allocations(sol, semi) == 0
        end

        @trixi_testset "fluid/sphere_surface_tension_3d.jl" begin
            @test_nowarn_mod trixi_include(@__MODULE__,
                                           joinpath(examples_dir(), "fluid",
                                                    "sphere_surface_tension_3d.jl"))
            @test sol.retcode == ReturnCode.Success
            @test count_rhs_allocations(sol, semi) == 0
        end

        @trixi_testset "fluid/falling_water_spheres_2d.jl" begin
            @test_nowarn_mod trixi_include(@__MODULE__,
                                           joinpath(examples_dir(), "fluid",
                                                    "falling_water_spheres_2d.jl"))
            @test sol.retcode == ReturnCode.Success
            @test count_rhs_allocations(sol, semi) == 0
        end

        @trixi_testset "fluid/falling_water_spheres_3d.jl" begin
            @test_nowarn_mod trixi_include(@__MODULE__,
                                           joinpath(examples_dir(), "fluid",
                                                    "falling_water_spheres_3d.jl")) [
                r"┌ Info: The desired tank length in x-direction .*\n",
                r"└ New tank length in x-direction.*\n",
                r"┌ Info: The desired tank length in y-direction .*\n",
                r"└ New tank length in y-direction.*\n",
                r"┌ Info: The desired tank length in z-direction .*\n",
                r"└ New tank length in z-direction.*\n",
            ]
            @test sol.retcode == ReturnCode.Success
            @test count_rhs_allocations(sol, semi) == 0
        end

        @trixi_testset "fluid/sphere_surface_tension_wall_2d.jl" begin
            @test_nowarn_mod trixi_include(@__MODULE__,
                                           joinpath(examples_dir(), "fluid",
                                                    "sphere_surface_tension_wall_2d.jl"))
        end

        @trixi_testset "fluid/moving_wall_2d.jl" begin
            @test_nowarn_mod trixi_include(@__MODULE__, tspan=(0.0, 0.5),
                                           joinpath(examples_dir(), "fluid",
                                                    "moving_wall_2d.jl"))
            @test sol.retcode == ReturnCode.Success
            @test count_rhs_allocations(sol, semi) == 0
        end

        include("dam_break_2d_corrections.jl")
    end
=======
    include("examples_fluid.jl")
>>>>>>> 54fd0336

    @testset verbose=true "Solid" begin
        @trixi_testset "solid/oscillating_beam_2d.jl" begin
            @test_nowarn_mod trixi_include(@__MODULE__,
                                           joinpath(examples_dir(), "solid",
                                                    "oscillating_beam_2d.jl"),
                                           tspan=(0.0, 0.1))
            @test sol.retcode == ReturnCode.Success
            @test count_rhs_allocations(sol, semi) == 0
        end
    end

    @testset verbose=true "FSI" begin
        @trixi_testset "fsi/falling_water_column_2d.jl" begin
            @test_nowarn_mod trixi_include(@__MODULE__,
                                           joinpath(examples_dir(), "fsi",
                                                    "falling_water_column_2d.jl"),
                                           tspan=(0.0, 0.4))
            @test sol.retcode == ReturnCode.Success
            @test count_rhs_allocations(sol, semi) == 0
        end

        @trixi_testset "fsi/dam_break_plate_2d.jl" begin
            # Use rounded dimensions to avoid warnings
            @test_nowarn_mod trixi_include(@__MODULE__,
                                           joinpath(examples_dir(), "fsi",
                                                    "dam_break_plate_2d.jl"),
                                           initial_fluid_size=(0.15, 0.29),
                                           tspan=(0.0, 0.4),
                                           dtmax=1e-3)
            @test sol.retcode == ReturnCode.Success
            @test count_rhs_allocations(sol, semi) == 0
        end

        @trixi_testset "fsi/dam_break_gate_2d.jl" begin
            @test_nowarn_mod trixi_include(@__MODULE__,
                                           joinpath(examples_dir(), "fsi",
                                                    "dam_break_gate_2d.jl"),
                                           tspan=(0.0, 0.4),
                                           dtmax=1e-3)
            @test sol.retcode == ReturnCode.Success
            @test count_rhs_allocations(sol, semi) == 0
        end

        @trixi_testset "fsi/falling_spheres_2d.jl" begin
            @test_nowarn_mod trixi_include(@__MODULE__,
                                           joinpath(examples_dir(), "fsi",
                                                    "falling_spheres_2d.jl"),
                                           tspan=(0.0, 1.0))
            @test sol.retcode == ReturnCode.Success
            @test count_rhs_allocations(sol, semi) == 0
        end
    end

    @testset verbose=true "N-Body" begin
        @trixi_testset "n_body/n_body_solar_system.jl" begin
            @test_nowarn_mod trixi_include(@__MODULE__,
                                           joinpath(examples_dir(), "n_body",
                                                    "n_body_solar_system.jl"))
            @test sol.retcode == ReturnCode.Success
            @test count_rhs_allocations(sol, semi) == 0
        end

        @trixi_testset "n_body/n_body_benchmark_trixi.jl" begin
            @test_nowarn_mod trixi_include(@__MODULE__,
                                           joinpath(examples_dir(), "n_body",
                                                    "n_body_benchmark_trixi.jl")) [
                r"WARNING: Method definition interact!.*\n"
            ]
        end

        @trixi_testset "n_body/n_body_benchmark_reference.jl" begin
            @test_nowarn_mod trixi_include(@__MODULE__,
                                           joinpath(examples_dir(), "n_body",
                                                    "n_body_benchmark_reference.jl"))
        end

        @trixi_testset "n_body/n_body_benchmark_reference_faster.jl" begin
            @test_nowarn_mod trixi_include(joinpath(examples_dir(), "n_body",
                                                    "n_body_benchmark_reference_faster.jl"))
        end
    end

    @testset verbose=true "Postprocessing" begin
        @trixi_testset "postprocessing/interpolation_plane.jl" begin
            @test_nowarn_mod trixi_include(@__MODULE__,
                                           joinpath(examples_dir(), "postprocessing",
                                                    "interpolation_plane.jl"),
                                           tspan=(0.0, 0.01)) [
                r"WARNING: importing deprecated binding Makie.*\n",
                r"WARNING: using deprecated binding Colors.*\n",
                r"WARNING: using deprecated binding PlotUtils.*\n",
                r"WARNING: Makie.* is deprecated.*\n",
                r"  likely near none:1\n",
                r", use .* instead.\n"
            ]
            @test sol.retcode == ReturnCode.Success
        end
        @trixi_testset "postprocessing/interpolation_point_line.jl" begin
            @test_nowarn_mod trixi_include(@__MODULE__,
                                           joinpath(examples_dir(), "postprocessing",
                                                    "interpolation_point_line.jl"))
            @test sol.retcode == ReturnCode.Success
        end
        @trixi_testset "postprocessing/postprocessing.jl" begin
            @test_nowarn_mod trixi_include(@__MODULE__,
                                           joinpath(examples_dir(),
                                                    "postprocessing",
                                                    "postprocessing.jl"))
            @test sol.retcode == ReturnCode.Success
        end
    end

    @testset verbose=true "Preprocessing" begin
        @trixi_testset "preprocessing/packing_2d.jl" begin
            @test_nowarn_mod trixi_include(@__MODULE__,
                                           joinpath(examples_dir(), "preprocessing",
                                                    "packing_2d.jl"))
            @test sol.retcode == ReturnCode.Terminated
        end
        @trixi_testset "preprocessing/packing_3d.jl" begin
            @test_nowarn_mod trixi_include(@__MODULE__,
                                           joinpath(examples_dir(), "preprocessing",
                                                    "packing_3d.jl"))
        end
    end
end

@testset verbose=true "DEM" begin
    @trixi_testset "dem/rectangular_tank_2d.jl" begin
        @test_nowarn_mod trixi_include(@__MODULE__,
                                       joinpath(examples_dir(), "dem",
                                                "rectangular_tank_2d.jl"),
                                       tspan=(0.0, 0.1))
        @test sol.retcode == ReturnCode.Success
        @test count_rhs_allocations(sol, semi) == 0
    end
end<|MERGE_RESOLUTION|>--- conflicted
+++ resolved
@@ -1,247 +1,7 @@
 # Smoke tests, i.e., tests to verify that examples are running without crashing,
 # but without checking the correctness of the solution.
 @testset verbose=true "Examples" begin
-<<<<<<< HEAD
-    @testset verbose=true "Fluid" begin
-        @trixi_testset "fluid/oscillating_drop_2d.jl" begin
-            @test_nowarn_mod trixi_include(@__MODULE__,
-                                           joinpath(examples_dir(), "fluid",
-                                                    "oscillating_drop_2d.jl"))
-            @test sol.retcode == ReturnCode.Success
-            # This error varies between serial and multithreaded runs
-            @test isapprox(error_A, 0.0, atol=1.73e-4)
-            @test count_rhs_allocations(sol, semi) == 0
-        end
-
-        @trixi_testset "fluid/hydrostatic_water_column_2d.jl" begin
-            @test_nowarn_mod trixi_include(@__MODULE__,
-                                           joinpath(examples_dir(), "fluid",
-                                                    "hydrostatic_water_column_2d.jl"))
-            @test sol.retcode == ReturnCode.Success
-            @test count_rhs_allocations(sol, semi) == 0
-        end
-
-        @trixi_testset "fluid/hydrostatic_water_column_2d.jl with source term damping" begin
-            @test_nowarn_mod trixi_include(@__MODULE__,
-                                           joinpath(examples_dir(), "fluid",
-                                                    "hydrostatic_water_column_2d.jl"),
-                                           source_terms=SourceTermDamping(;
-                                                                          damping_coefficient=1e-4))
-            @test sol.retcode == ReturnCode.Success
-            @test count_rhs_allocations(sol, semi) == 0
-        end
-
-        @trixi_testset "fluid/hydrostatic_water_column_2d.jl with SummationDensity" begin
-            @test_nowarn_mod trixi_include(@__MODULE__,
-                                           joinpath(examples_dir(), "fluid",
-                                                    "hydrostatic_water_column_2d.jl"),
-                                           fluid_density_calculator=SummationDensity(),
-                                           clip_negative_pressure=true)
-            @test sol.retcode == ReturnCode.Success
-            @test count_rhs_allocations(sol, semi) == 0
-        end
-
-        @trixi_testset "fluid/hydrostatic_water_column_3d.jl" begin
-            @test_nowarn_mod trixi_include(@__MODULE__,
-                                           joinpath(examples_dir(), "fluid",
-                                                    "hydrostatic_water_column_3d.jl"),
-                                           tspan=(0.0, 0.1))
-            @test sol.retcode == ReturnCode.Success
-            @test count_rhs_allocations(sol, semi) == 0
-        end
-
-        @trixi_testset "fluid/hydrostatic_water_column_3d.jl with SummationDensity" begin
-            @test_nowarn_mod trixi_include(@__MODULE__,
-                                           joinpath(examples_dir(), "fluid",
-                                                    "hydrostatic_water_column_3d.jl"),
-                                           tspan=(0.0, 0.1),
-                                           fluid_density_calculator=SummationDensity(),
-                                           clip_negative_pressure=true)
-            @test sol.retcode == ReturnCode.Success
-            @test count_rhs_allocations(sol, semi) == 0
-        end
-
-        @trixi_testset "fluid/hydrostatic_water_column_edac_2d.jl" begin
-            @test_nowarn_mod trixi_include(@__MODULE__,
-                                           joinpath(examples_dir(), "fluid",
-                                                    "hydrostatic_water_column_edac_2d.jl"))
-            @test sol.retcode == ReturnCode.Success
-            @test count_rhs_allocations(sol, semi) == 0
-        end
-
-        @trixi_testset "fluid/accelerated_tank_2d.jl" begin
-            @test_nowarn_mod trixi_include(@__MODULE__, tspan=(0.0, 0.5),
-                                           joinpath(examples_dir(), "fluid",
-                                                    "accelerated_tank_2d.jl"))
-            @test sol.retcode == ReturnCode.Success
-            @test count_rhs_allocations(sol, semi) == 0
-        end
-
-        @trixi_testset "fluid/dam_break_2d.jl" begin
-            @test_nowarn_mod trixi_include(@__MODULE__,
-                                           joinpath(examples_dir(), "fluid",
-                                                    "dam_break_2d.jl"), tspan=(0.0, 0.1)) [
-                r"┌ Info: The desired tank length in y-direction .*\n",
-                r"└ New tank length in y-direction.*\n",
-            ]
-            @test sol.retcode == ReturnCode.Success
-            @test count_rhs_allocations(sol, semi) == 0
-        end
-
-        @trixi_testset "fluid/dam_break_oil_film_2d.jl" begin
-            @test_nowarn_mod trixi_include(@__MODULE__,
-                                           joinpath(examples_dir(), "fluid",
-                                                    "dam_break_oil_film_2d.jl"),
-                                           tspan=(0.0, 0.1)) [
-                r"┌ Info: The desired tank length in y-direction .*\n",
-                r"└ New tank length in y-direction.*\n",
-            ]
-            @test sol.retcode == ReturnCode.Success
-            @test count_rhs_allocations(sol, semi) == 0
-        end
-
-        @trixi_testset "fluid/dam_break_2d.jl with KernelAbstractions.jl" begin
-            # Emulate the GPU code on the CPU by passing `data_type = Array`
-            @test_nowarn_mod trixi_include(@__MODULE__,
-                                           joinpath(examples_dir(), "fluid",
-                                                    "dam_break_2d.jl"), tspan=(0.0, 0.1),
-                                           data_type=Array) [
-                r"┌ Info: The desired tank length in y-direction .*\n",
-                r"└ New tank length in y-direction.*\n",
-            ]
-            @test sol.retcode == ReturnCode.Success
-            @test count_rhs_allocations(sol, semi) == 0
-        end
-
-        @trixi_testset "fluid/dam_break_3d.jl" begin
-            @test_nowarn_mod trixi_include(@__MODULE__,
-                                           joinpath(examples_dir(), "fluid",
-                                                    "dam_break_3d.jl"),
-                                           tspan=(0.0, 0.1), fluid_particle_spacing=0.1)
-            @test sol.retcode == ReturnCode.Success
-            @test count_rhs_allocations(sol, semi) == 0
-        end
-
-        @trixi_testset "fluid/falling_water_column_2d.jl" begin
-            @test_nowarn_mod trixi_include(@__MODULE__,
-                                           joinpath(examples_dir(), "fluid",
-                                                    "falling_water_column_2d.jl"),
-                                           tspan=(0.0, 0.4))
-            @test sol.retcode == ReturnCode.Success
-            @test count_rhs_allocations(sol, semi) == 0
-        end
-
-        @trixi_testset "fluid/periodic_channel_2d.jl" begin
-            @test_nowarn_mod trixi_include(@__MODULE__,
-                                           joinpath(examples_dir(), "fluid",
-                                                    "periodic_channel_2d.jl"),
-                                           tspan=(0.0, 0.4))
-            @test sol.retcode == ReturnCode.Success
-            @test count_rhs_allocations(sol, semi) == 0
-        end
-
-        @trixi_testset "fluid/pipe_flow_2d.jl" begin
-            @test_nowarn_mod trixi_include(@__MODULE__, tspan=(0.0, 0.5),
-                                           joinpath(examples_dir(), "fluid",
-                                                    "pipe_flow_2d.jl"))
-            @test sol.retcode == ReturnCode.Success
-            @test count_rhs_allocations(sol, semi) == 0
-        end
-
-        @trixi_testset "fluid/lid_driven_cavity_2d.jl" begin
-            @test_nowarn_mod trixi_include(@__MODULE__,
-                                           joinpath(examples_dir(), "fluid",
-                                                    "lid_driven_cavity_2d.jl"),
-                                           tspan=(0.0, 0.1))
-            @test sol.retcode == ReturnCode.Success
-            @test count_rhs_allocations(sol, semi) == 0
-        end
-
-        @trixi_testset "fluid/dam_break_2d_surface_tension.jl" begin
-            @test_nowarn_mod trixi_include(@__MODULE__,
-                                           joinpath(examples_dir(), "fluid",
-                                                    "dam_break_2d_surface_tension.jl"),
-                                           tspan=(0.0, 0.1))
-            @test sol.retcode == ReturnCode.Success
-            @test count_rhs_allocations(sol, semi) == 0
-        end
-
-        @trixi_testset "fluid/taylor_green_vortex_2d.jl" begin
-            @test_nowarn_mod trixi_include(@__MODULE__,
-                                           joinpath(examples_dir(), "fluid",
-                                                    "taylor_green_vortex_2d.jl"),
-                                           tspan=(0.0, 0.1))
-            @test sol.retcode == ReturnCode.Success
-            @test count_rhs_allocations(sol, semi) == 0
-        end
-
-        @trixi_testset "fluid/sphere_surface_tension_2d.jl" begin
-            @test_nowarn_mod trixi_include(@__MODULE__,
-                                           joinpath(examples_dir(), "fluid",
-                                                    "sphere_surface_tension_2d.jl"))
-            @test sol.retcode == ReturnCode.Success
-            @test count_rhs_allocations(sol, semi) == 0
-        end
-
-        @trixi_testset "fluid/periodic_array_of_cylinders_2d.jl" begin
-            @test_nowarn_mod trixi_include(@__MODULE__,
-                                           joinpath(examples_dir(), "fluid",
-                                                    "periodic_array_of_cylinders_2d.jl"),
-                                           tspan=(0.0, 0.1))
-            @test sol.retcode == ReturnCode.Success
-            @test count_rhs_allocations(sol, semi) == 0
-        end
-
-        @trixi_testset "fluid/sphere_surface_tension_3d.jl" begin
-            @test_nowarn_mod trixi_include(@__MODULE__,
-                                           joinpath(examples_dir(), "fluid",
-                                                    "sphere_surface_tension_3d.jl"))
-            @test sol.retcode == ReturnCode.Success
-            @test count_rhs_allocations(sol, semi) == 0
-        end
-
-        @trixi_testset "fluid/falling_water_spheres_2d.jl" begin
-            @test_nowarn_mod trixi_include(@__MODULE__,
-                                           joinpath(examples_dir(), "fluid",
-                                                    "falling_water_spheres_2d.jl"))
-            @test sol.retcode == ReturnCode.Success
-            @test count_rhs_allocations(sol, semi) == 0
-        end
-
-        @trixi_testset "fluid/falling_water_spheres_3d.jl" begin
-            @test_nowarn_mod trixi_include(@__MODULE__,
-                                           joinpath(examples_dir(), "fluid",
-                                                    "falling_water_spheres_3d.jl")) [
-                r"┌ Info: The desired tank length in x-direction .*\n",
-                r"└ New tank length in x-direction.*\n",
-                r"┌ Info: The desired tank length in y-direction .*\n",
-                r"└ New tank length in y-direction.*\n",
-                r"┌ Info: The desired tank length in z-direction .*\n",
-                r"└ New tank length in z-direction.*\n",
-            ]
-            @test sol.retcode == ReturnCode.Success
-            @test count_rhs_allocations(sol, semi) == 0
-        end
-
-        @trixi_testset "fluid/sphere_surface_tension_wall_2d.jl" begin
-            @test_nowarn_mod trixi_include(@__MODULE__,
-                                           joinpath(examples_dir(), "fluid",
-                                                    "sphere_surface_tension_wall_2d.jl"))
-        end
-
-        @trixi_testset "fluid/moving_wall_2d.jl" begin
-            @test_nowarn_mod trixi_include(@__MODULE__, tspan=(0.0, 0.5),
-                                           joinpath(examples_dir(), "fluid",
-                                                    "moving_wall_2d.jl"))
-            @test sol.retcode == ReturnCode.Success
-            @test count_rhs_allocations(sol, semi) == 0
-        end
-
-        include("dam_break_2d_corrections.jl")
-    end
-=======
     include("examples_fluid.jl")
->>>>>>> 54fd0336
 
     @testset verbose=true "Solid" begin
         @trixi_testset "solid/oscillating_beam_2d.jl" begin
