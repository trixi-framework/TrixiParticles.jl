--- conflicted
+++ resolved
@@ -418,30 +418,6 @@
             @test 0.1 < sol.t[end] < 1.0
             @test sol.retcode == ReturnCode.Terminated
         end
-<<<<<<< HEAD
-
-        @trixi_testset "fluid/pipe_flow_2d.jl - steady state reached (`interval`)" begin
-            steady_state_reached = SteadyStateReachedCallback(; interval=1,
-                                                              interval_size=5,
-                                                              reltol=1.0f-3)
-            @trixi_test_nowarn trixi_include_changeprecision(Float32, @__MODULE__,
-                                                             joinpath(examples_dir(),
-                                                                      "fluid",
-                                                                      "pipe_flow_2d.jl"),
-                                                             extra_callback=steady_state_reached,
-                                                             saving_callback=nothing,
-                                                             open_boundary_model=BoundaryModelCharacteristicsLastiwka(),
-                                                             dtmax=2.0f-3,
-                                                             tspan=(0.0f0, 1.5f0),
-                                                             parallelization_backend=Main.parallelization_backend,
-                                                             viscosity_boundary=nothing)
-
-            # Make sure that the simulation is terminated after a reasonable amount of time
-            @test 0.1 < sol.t[end] < 1.0
-            @test sol.retcode == ReturnCode.Terminated
-        end
-=======
->>>>>>> 56fffb0f
     end
 
     @testset verbose=true "Structure" begin
