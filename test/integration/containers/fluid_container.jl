@testset verbose=true "Constructors with Setups" begin
    setups = [
<<<<<<< HEAD
        RectangularShape(0.123, (2, 3), (-1.0, 0.1), 0.0),
        RectangularShape(0.123, (2, 3, 2), (-1.0, 0.1, 2.1), 0.0),
        RectangularTank(0.123, (0.369, 0.246), (0.369, 0.369), 1020.0),
        RectangularTank(0.123, (0.369, 0.246, 0.246), (0.369, 0.492, 0.492), 1020.0),
        CircularShape(0.52, 0.1, (-0.2, 0.123), 0.0),
=======
        RectangularShape(0.123, (2, 3), (-1.0, 0.1), density=1000.0),
        RectangularShape(0.123, (2, 3, 2), (-1.0, 0.1, 2.1), density=1000.0),
        RectangularTank(0.123, (0.369, 0.246), (0.369, 0.369), 1020.0),
        RectangularTank(0.123, (0.369, 0.246, 0.246), (0.369, 0.492, 0.492), 1020.0),
        CircularShape(0.52, 0.1, (-0.2, 0.123), density=1000.0),
>>>>>>> 94620427
    ]
    setup_names = [
        "RectangularShape 2D",
        "RectangularShape 3D",
        "RectangularTank 2D",
        "RectangularTank 3D",
        "CircularShape",
    ]
    NDIMS_ = [2, 3, 2, 3, 2]
    density_calculators = [
        SummationDensity(),
        ContinuityDensity(),
    ]
    @testset "$(setup_names[i])" for i in eachindex(setups)
        setup = setups[i]
        NDIMS = NDIMS_[i]
        state_equation = Val(:state_equation)
        smoothing_kernel = Val(:smoothing_kernel)
        TrixiParticles.ndims(::Val{:smoothing_kernel}) = NDIMS
        smoothing_length = 0.362

        @testset "$(typeof(density_calculator))" for density_calculator in density_calculators
            container = FluidParticleContainer(setup, density_calculator,
                                               state_equation, smoothing_kernel,
                                               smoothing_length)

            @test container isa FluidParticleContainer{NDIMS}
            @test container.initial_coordinates == setup.coordinates
            @test container.initial_velocity == setup.velocities
            @test container.mass == setup.masses
            @test container.density_calculator == density_calculator
            @test container.state_equation == state_equation
            @test container.smoothing_kernel == smoothing_kernel
            @test container.smoothing_length == smoothing_length
            @test container.viscosity isa TrixiParticles.NoViscosity
            @test container.acceleration == [0.0 for _ in 1:NDIMS]
            @test length(container.mass) == size(setup.coordinates, 2)

            if density_calculator isa SummationDensity
                @test length(container.cache.density) == size(setup.coordinates, 2)
            end

            if density_calculator isa ContinuityDensity
                @test length(container.cache.initial_density) == size(setup.coordinates, 2)
                @test container.cache.initial_density == setup.densities
            end
        end
    end

    # wrong dimension of acceleration
    NDIMS_ = [2, 3]
    @testset "Wrong acceleration dimension" for i in eachindex(NDIMS_)
        setup = setups[i]
        NDIMS = NDIMS_[i]
        state_equation = Val(:state_equation)
        smoothing_kernel = Val(:smoothing_kernel)
        TrixiParticles.ndims(::Val{:smoothing_kernel}) = NDIMS
        smoothing_length = 0.362

        @testset "$(typeof(density_calculator))" for density_calculator in density_calculators
            error_str = "Acceleration must be of length $NDIMS for a $(NDIMS)D problem!"
            @test_throws ArgumentError(error_str) FluidParticleContainer(setup,
                                                                         density_calculator,
                                                                         state_equation,
                                                                         smoothing_kernel,
                                                                         smoothing_length,
                                                                         acceleration=(0.0))
        end
    end
end<|MERGE_RESOLUTION|>--- conflicted
+++ resolved
@@ -1,18 +1,10 @@
 @testset verbose=true "Constructors with Setups" begin
     setups = [
-<<<<<<< HEAD
         RectangularShape(0.123, (2, 3), (-1.0, 0.1), 0.0),
         RectangularShape(0.123, (2, 3, 2), (-1.0, 0.1, 2.1), 0.0),
         RectangularTank(0.123, (0.369, 0.246), (0.369, 0.369), 1020.0),
         RectangularTank(0.123, (0.369, 0.246, 0.246), (0.369, 0.492, 0.492), 1020.0),
         CircularShape(0.52, 0.1, (-0.2, 0.123), 0.0),
-=======
-        RectangularShape(0.123, (2, 3), (-1.0, 0.1), density=1000.0),
-        RectangularShape(0.123, (2, 3, 2), (-1.0, 0.1, 2.1), density=1000.0),
-        RectangularTank(0.123, (0.369, 0.246), (0.369, 0.369), 1020.0),
-        RectangularTank(0.123, (0.369, 0.246, 0.246), (0.369, 0.492, 0.492), 1020.0),
-        CircularShape(0.52, 0.1, (-0.2, 0.123), density=1000.0),
->>>>>>> 94620427
     ]
     setup_names = [
         "RectangularShape 2D",
