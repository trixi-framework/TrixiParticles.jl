--- conflicted
+++ resolved
@@ -15,11 +15,7 @@
         │ PostprocessCallback                                                                              │
         │ ═══════════════════                                                                              │
         │ interval: ……………………………………………………… 10                                                               │
-<<<<<<< HEAD
-        │ write backup: …………………………………………… no                                                               │
-=======
         │ write file: ………………………………………………… no                                                               │
->>>>>>> 53b1484c
         │ exclude boundary: ………………………………… yes                                                              │
         │ filename: ……………………………………………………… values                                                           │
         │ output directory: ………………………………… out                                                              │
@@ -41,11 +37,7 @@
         │ PostprocessCallback                                                                              │
         │ ═══════════════════                                                                              │
         │ dt: ……………………………………………………………………… 0.1                                                              │
-<<<<<<< HEAD
-        │ write backup: …………………………………………… no                                                               │
-=======
         │ write file: ………………………………………………… no                                                               │
->>>>>>> 53b1484c
         │ exclude boundary: ………………………………… yes                                                              │
         │ filename: ……………………………………………………… values                                                           │
         │ output directory: ………………………………… out                                                              │
@@ -56,21 +48,13 @@
         └──────────────────────────────────────────────────────────────────────────────────────────────────┘"""
         @test repr("text/plain", callback) == show_box
 
-<<<<<<< HEAD
-        callback = PostprocessCallback(; dt=0.1, example_function, backup_period=3)
-=======
         callback = PostprocessCallback(; dt=0.1, example_function, write_file_interval=3)
->>>>>>> 53b1484c
         show_box = """
         ┌──────────────────────────────────────────────────────────────────────────────────────────────────┐
         │ PostprocessCallback                                                                              │
         │ ═══════════════════                                                                              │
         │ dt: ……………………………………………………………………… 0.1                                                              │
-<<<<<<< HEAD
-        │ write backup: …………………………………………… every 3 * dt                                                     │
-=======
         │ write file: ………………………………………………… every 3 * dt                                                     │
->>>>>>> 53b1484c
         │ exclude boundary: ………………………………… yes                                                              │
         │ filename: ……………………………………………………… values                                                           │
         │ output directory: ………………………………… out                                                              │
@@ -81,21 +65,14 @@
         └──────────────────────────────────────────────────────────────────────────────────────────────────┘"""
         @test repr("text/plain", callback) == show_box
 
-<<<<<<< HEAD
-        callback = PostprocessCallback(; interval=23, example_function, backup_period=4)
-=======
         callback = PostprocessCallback(; interval=23, example_function,
                                        write_file_interval=4)
->>>>>>> 53b1484c
 
         show_box = """
         ┌──────────────────────────────────────────────────────────────────────────────────────────────────┐
         │ PostprocessCallback                                                                              │
         │ ═══════════════════                                                                              │
         │ interval: ……………………………………………………… 23                                                               │
-<<<<<<< HEAD
-        │ write backup: …………………………………………… every 4 * interval                                               │
-=======
         │ write file: ………………………………………………… every 4 * interval                                               │
         │ exclude boundary: ………………………………… yes                                                              │
         │ filename: ……………………………………………………… values                                                           │
@@ -133,7 +110,6 @@
         │ ═══════════════════                                                                              │
         │ dt: ……………………………………………………………………… 0.2                                                              │
         │ write file: ………………………………………………… always                                                           │
->>>>>>> 53b1484c
         │ exclude boundary: ………………………………… yes                                                              │
         │ filename: ……………………………………………………… values                                                           │
         │ output directory: ………………………………… out                                                              │
