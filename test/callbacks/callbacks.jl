@testset verbose=true "Callbacks" begin
    include("info.jl")
    include("stepsize.jl")
    include("postprocess.jl")
<<<<<<< HEAD
    include("update.jl")
=======
    include("solution_saving.jl")
>>>>>>> 9c1ebff2
end<|MERGE_RESOLUTION|>--- conflicted
+++ resolved
@@ -2,9 +2,6 @@
     include("info.jl")
     include("stepsize.jl")
     include("postprocess.jl")
-<<<<<<< HEAD
     include("update.jl")
-=======
     include("solution_saving.jl")
->>>>>>> 9c1ebff2
 end