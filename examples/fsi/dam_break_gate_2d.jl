# 2D dam break flow against an elastic plate based on
#
# P.N. Sun, D. Le Touzé, A.-M. Zhang.
# "Study of a complex fluid-structure dam-breaking benchmark problem using a multi-phase SPH method with APR".
# In: Engineering Analysis with Boundary Elements 104 (2019), pages 240-258.
# https://doi.org/10.1016/j.enganabound.2019.03.033

using TrixiParticles
using OrdinaryDiffEq

gravity = -9.81

# ==========================================================================================
# ==== Fluid

# Note that the effect of the gate is less pronounced with lower resolutions,
# since "larger" particles don't fit through the slightly opened gate.
fluid_particle_spacing = 0.02

# Spacing ratio between fluid and boundary particles
beta_tank = 1
beta_gate = 3
tank_layers = 3
gate_layers = 1

water_width = 0.2
water_height = 0.4
water_density = 997.0

tank_width = 0.8
tank_height = 0.8

# Make the gate slightly higher than the fluid
gate_height = water_height + 4 * fluid_particle_spacing

sound_speed = 20 * sqrt(9.81 * water_height)

smoothing_length = 1.2 * fluid_particle_spacing
smoothing_kernel = SchoenbergCubicSplineKernel{2}()

state_equation = StateEquationCole(sound_speed, 7, water_density, 100000.0,
                                   background_pressure=100000.0)

viscosity = ArtificialViscosityMonaghan(0.02, 0.0)

tank = RectangularTank(fluid_particle_spacing, (water_width, water_height),
                       (tank_width, tank_height), water_density,
                       n_layers=tank_layers, spacing_ratio=beta_tank)

gate = RectangularShape(fluid_particle_spacing / beta_gate,
                        (gate_layers,
                         round(Int, gate_height / fluid_particle_spacing * beta_gate)),
<<<<<<< HEAD
                        (water_width, fluid_particle_spacing / beta_gate), water_density)
=======
                        (gate_position, fluid_particle_spacing / beta_gate), water_density)
>>>>>>> 2174da49

f_x(t) = 0.0
f_y(t) = -285.115t^3 + 72.305t^2 + 0.1463t
is_moving(t) = false # No moving boundaries for the relaxing step

movement = BoundaryMovement((f_x, f_y), is_moving)

# ==========================================================================================
# ==== Solid

length_beam = 0.09
thickness = 0.004
solid_density = 1161.54
n_particles_x = 5

# The structure starts at the position of the first particle and ends
# at the position of the last particle.
solid_particle_spacing = thickness / (n_particles_x - 1)

solid_smoothing_length = sqrt(2) * solid_particle_spacing
solid_smoothing_kernel = SchoenbergCubicSplineKernel{2}()

# Young's modulus and Poisson ratio
E = 3.5e6
nu = 0.45

n_particles_y = round(Int, length_beam / solid_particle_spacing) + 1

# The bottom layer is sampled separately below. Note that the `RectangularShape` puts the
# first particle half a particle spacing away from the boundary, which is correct for fluids,
# but not for solids. We therefore have to subtract half a particle spacing.
#
# The right end of the plate is 0.2 from the right end of the tank.
plate_position = 0.6 - n_particles_x * solid_particle_spacing
plate = RectangularShape(solid_particle_spacing,
                         (n_particles_x, n_particles_y - 1),
                         (plate_position, 0.5solid_particle_spacing), solid_density)
fixed_particles = RectangularShape(solid_particle_spacing,
                                   (n_particles_x, 1),
                                   (plate_position, -0.5solid_particle_spacing),
                                   solid_density)

solid = InitialCondition(plate, fixed_particles)

# ==========================================================================================
# ==== Boundary models

boundary_model_tank = BoundaryModelDummyParticles(tank.boundary.density,
                                                  tank.boundary.mass, state_equation,
                                                  AdamiPressureExtrapolation(),
                                                  smoothing_kernel,
                                                  smoothing_length)

# K_tank = 9.81 * water_height
# boundary_model_tank = BoundaryModelMonaghanKajtar(K_tank, beta_tank,
#                                                   fluid_particle_spacing / beta_tank,
#                                                   tank.boundary.mass)

K_gate = 9.81 * water_height
boundary_model_gate = BoundaryModelMonaghanKajtar(K_gate, beta_gate,
                                                  fluid_particle_spacing / beta_gate,
                                                  gate.mass)

hydrodynamic_densites = water_density * ones(size(solid.density))
hydrodynamic_masses = hydrodynamic_densites * solid_particle_spacing^2

# For the FSI we need the hydrodynamic masses and densities in the solid boundary model
boundary_model_solid = BoundaryModelDummyParticles(hydrodynamic_densites,
                                                   hydrodynamic_masses, state_equation,
                                                   AdamiPressureExtrapolation(),
                                                   smoothing_kernel, smoothing_length)

# Use bigger K to prevent penetration into the solid
# K_solid = 9.81 * water_height
# beta_solid = fluid_particle_spacing / solid_particle_spacing
# boundary_model_solid = BoundaryModelMonaghanKajtar(K_solid, beta_solid,
#                                                    solid_particle_spacing,
#                                                    hydrodynamic_masses)

# ==========================================================================================
# ==== Systems

fluid_system = WeaklyCompressibleSPHSystem(tank.fluid, ContinuityDensity(), state_equation,
                                           smoothing_kernel, smoothing_length,
                                           viscosity=viscosity, acceleration=(0.0, gravity))

boundary_system_tank = BoundarySPHSystem(tank.boundary, boundary_model_tank)

boundary_system_gate = BoundarySPHSystem(gate, boundary_model_gate,
                                         movement=movement)

solid_system = TotalLagrangianSPHSystem(solid,
                                        solid_smoothing_kernel, solid_smoothing_length,
                                        E, nu, boundary_model_solid,
                                        n_fixed_particles=n_particles_x,
                                        acceleration=(0.0, gravity))

# ==========================================================================================
# ==== Simulation

# Relaxing of the fluid without solid
semi = Semidiscretization(fluid_system, boundary_system_tank,
                          boundary_system_gate,
                          neighborhood_search=SpatialHashingSearch)

tspan = (0.0, 3.0)
ode = semidiscretize(semi, tspan)

info_callback = InfoCallback(interval=100)

# Use a Runge-Kutta method with automatic (error based) time step size control.
# Enable threading of the RK method for better performance on multiple threads.
# Limiting of the maximum stepsize is necessary to prevent crashing.
# When particles are approaching a wall in a uniform way, they can be advanced
# with large time steps. Close to the wall, the stepsize has to be reduced drastically.
# Sometimes, the method fails to do so with Monaghan-Kajtar BC because forces
# become extremely large when fluid particles are very close to boundary particles,
# and the time integration method interprets this as an instability.
sol = solve(ode, RDPK3SpFSAL49(),
            abstol=1e-5, # Default abstol is 1e-6 (may need to be tuned to prevent boundary penetration)
            reltol=1e-3, # Default reltol is 1e-3 (may need to be tuned to prevent boundary penetration)
            dtmax=1e-2, # Limit stepsize to prevent crashing
            save_everystep=false, callback=info_callback);

# Run full simulation
tspan = (0.0, 1.0)

is_moving(t) = t < 0.1

# Use solution of the relaxing step as initial coordinates
restart_with!(semi, sol)

semi = Semidiscretization(fluid_system, boundary_system_tank,
                          boundary_system_gate, solid_system,
                          neighborhood_search=SpatialHashingSearch)

ode = semidiscretize(semi, tspan)

saving_callback = SolutionSavingCallback(dt=0.02)
callbacks = CallbackSet(info_callback, saving_callback)

# See above for an explanation of the parameter choice
sol = solve(ode, RDPK3SpFSAL49(),
            abstol=1e-6, # Default abstol is 1e-6 (may need to be tuned to prevent boundary penetration)
            reltol=1e-4, # Default reltol is 1e-3 (may need to be tuned to prevent boundary penetration)
            dtmax=1e-2, # Limit stepsize to prevent crashing
            save_everystep=false, callback=callbacks);<|MERGE_RESOLUTION|>--- conflicted
+++ resolved
@@ -50,11 +50,7 @@
 gate = RectangularShape(fluid_particle_spacing / beta_gate,
                         (gate_layers,
                          round(Int, gate_height / fluid_particle_spacing * beta_gate)),
-<<<<<<< HEAD
                         (water_width, fluid_particle_spacing / beta_gate), water_density)
-=======
-                        (gate_position, fluid_particle_spacing / beta_gate), water_density)
->>>>>>> 2174da49
 
 f_x(t) = 0.0
 f_y(t) = -285.115t^3 + 72.305t^2 + 0.1463t
