--- conflicted
+++ resolved
@@ -39,15 +39,7 @@
 state_equation = StateEquationCole(sound_speed, 7, water_density, 100000.0,
                                    background_pressure=100000.0)
 
-<<<<<<< HEAD
 viscosity = ArtificialViscosityMonaghan(0.02, 0.0)
-=======
-particle_container = FluidParticleContainer(setup, ContinuityDensity(), state_equation,
-                                            smoothing_kernel, smoothing_length,
-                                            viscosity=ArtificialViscosityMonaghan(0.02,
-                                                                                  0.0),
-                                            acceleration=(0.0, -9.81))
->>>>>>> fb635098
 
 setup = RectangularTank(fluid_particle_spacing, beta_tank, water_width, water_height,
                         container_width, container_height, water_density,
@@ -137,10 +129,7 @@
 # ==========================================================================================
 # ==== Containers
 
-particle_container = FluidParticleContainer(setup.particle_coordinates,
-                                            setup.particle_velocities,
-                                            setup.particle_masses, setup.particle_densities,
-                                            ContinuityDensity(), state_equation,
+particle_container = FluidParticleContainer(setup, ContinuityDensity(), state_equation,
                                             smoothing_kernel, smoothing_length,
                                             viscosity=viscosity,
                                             acceleration=(0.0, gravity))
