--- conflicted
+++ resolved
@@ -39,20 +39,7 @@
 state_equation = StateEquationCole(sound_speed, 7, water_density, 100000.0,
                                    background_pressure=100000.0)
 
-<<<<<<< HEAD
-particle_container = FluidParticleContainer(setup.particle_coordinates,
-                                            setup.particle_velocities,
-                                            setup.particle_masses, setup.particle_radius,
-                                            setup.particle_densities,
-                                            ContinuityDensity(), state_equation,
-                                            smoothing_kernel, smoothing_length,
-                                            water_density,
-                                            viscosity=ArtificialViscosityMonaghan(0.02,
-                                                                                  0.0),
-                                            acceleration=(0.0, -9.81))
-=======
 viscosity = ArtificialViscosityMonaghan(0.02, 0.0)
->>>>>>> 3c672d93
 
 setup = RectangularTank(fluid_particle_spacing, beta_tank, water_width, water_height,
                         container_width, container_height, water_density,
