# 2D dam break flow against an elastic plate based on Section 6.5 of
#
# L. Zhan, C. Peng, B. Zhang, W. Wu.
# "A stabilized TL–WC SPH approach with GPU acceleration for three-dimensional fluid–structure interaction".
# In: Journal of Fluids and Structures 86 (2019), pages 329-353.
# https://doi.org/10.1016/j.jfluidstructs.2019.02.002

using TrixiParticles
using OrdinaryDiffEq

# ==========================================================================================
# ==== Resolution
fluid_particle_spacing = 0.01
n_particles_x = 5

# Change spacing ratio to 3 and boundary layers to 1 when using Monaghan-Kajtar boundary model
boundary_layers = 3
spacing_ratio = 1

# ==========================================================================================
# ==== Experiment Setup
gravity = 9.81
tspan = (0.0, 1.0)

# Boundary geometry and initial fluid particle positions
initial_fluid_size = (0.146, 2 * 0.146)
tank_size = 4 .* initial_fluid_size

fluid_density = 1000.0
sound_speed = 20 * sqrt(gravity * initial_fluid_size[2])
state_equation = StateEquationCole(; sound_speed, reference_density=fluid_density,
                                   exponent=7)

tank = RectangularTank(fluid_particle_spacing, initial_fluid_size, tank_size, fluid_density,
                       n_layers=boundary_layers, spacing_ratio=spacing_ratio,
                       acceleration=(0.0, -gravity), state_equation=state_equation)

# Elastic plate/beam
length_beam = 0.08
thickness = 0.012
solid_density = 2500

# Young's modulus and Poisson ratio
E = 1e6
nu = 0.0

# The structure starts at the position of the first particle and ends
# at the position of the last particle.
solid_particle_spacing = thickness / (n_particles_x - 1)

n_particles_y = round(Int, length_beam / solid_particle_spacing) + 1

# The bottom layer is sampled separately below. Note that the `RectangularShape` puts the
# first particle half a particle spacing away from the boundary, which is correct for fluids,
# but not for solids. We therefore need to pass `tlsph=true`.
plate = RectangularShape(solid_particle_spacing,
                         (n_particles_x, n_particles_y - 1),
                         (2initial_fluid_size[1], solid_particle_spacing),
                         density=solid_density, tlsph=true)
fixed_particles = RectangularShape(solid_particle_spacing,
                                   (n_particles_x, 1), (2initial_fluid_size[1], 0.0),
                                   density=solid_density, tlsph=true)

solid = union(plate, fixed_particles)

# ==========================================================================================
# ==== Fluid
smoothing_length = 1.2 * fluid_particle_spacing
smoothing_kernel = SchoenbergCubicSplineKernel{2}()

fluid_density_calculator = ContinuityDensity()
viscosity = ArtificialViscosityMonaghan(alpha=0.02, beta=0.0)

fluid_system = WeaklyCompressibleSPHSystem(tank.fluid, fluid_density_calculator,
                                           state_equation, smoothing_kernel,
                                           smoothing_length, viscosity=viscosity,
                                           acceleration=(0.0, -gravity))

# ==========================================================================================
# ==== Boundary
boundary_density_calculator = AdamiPressureExtrapolation()
boundary_model = BoundaryModelDummyParticles(tank.boundary.density, tank.boundary.mass,
                                             state_equation=state_equation,
                                             boundary_density_calculator,
                                             smoothing_kernel, smoothing_length)

boundary_system = BoundarySPHSystem(tank.boundary, boundary_model)

# ==========================================================================================
# ==== Solid
solid_smoothing_length = 2 * sqrt(2) * solid_particle_spacing
solid_smoothing_kernel = WendlandC2Kernel{2}()

# For the FSI we need the hydrodynamic masses and densities in the solid boundary model
hydrodynamic_densites = fluid_density * ones(size(solid.density))
hydrodynamic_masses = hydrodynamic_densites * solid_particle_spacing^ndims(solid)

# `BoundaryModelDummyParticles` usually produces better results, since Monaghan-Kajtar BCs
# tend to introduce a non-physical gap between fluid and boundary.
# However, `BoundaryModelDummyParticles` can only be used when the plate thickness is
# at least two fluid particle spacings, so that the compact support is fully sampled,
# or fluid particles can penetrate the solid.
# With higher fluid resolutions, uncomment the code below for better results.
#
<<<<<<< HEAD
boundary_model_solid = BoundaryModelDummyParticles(hydrodynamic_densites,
                                                   hydrodynamic_masses,
                                                   state_equation=state_equation,
                                                   boundary_density_calculator,
                                                   smoothing_kernel, smoothing_length)

solid_system = TotalLagrangianSPHSystem(solid,
                                        solid_smoothing_kernel, solid_smoothing_length,
                                        E, nu, boundary_model_solid,
                                        n_fixed_particles=nparticles(fixed_particles),
=======
# boundary_model_solid = BoundaryModelDummyParticles(hydrodynamic_densites,
#                                                    hydrodynamic_masses,
#                                                    state_equation=state_equation,
#                                                    boundary_density_calculator,
#                                                    smoothing_kernel, smoothing_length)

solid_system = TotalLagrangianSPHSystem(solid,
                                        solid_smoothing_kernel, solid_smoothing_length,
                                        E, nu, boundary_model=boundary_model_solid,
                                        n_fixed_particles=n_particles_x,
>>>>>>> d5b62072
                                        acceleration=(0.0, -gravity),
                                        penalty_force=PenaltyForceGanzenmueller(alpha=0.01))

# ==========================================================================================
# ==== Simulation
semi = Semidiscretization(fluid_system, boundary_system, solid_system)
ode = semidiscretize(semi, tspan)

info_callback = InfoCallback(interval=100)
saving_callback = SolutionSavingCallback(dt=0.02, prefix="")

callbacks = CallbackSet(info_callback, saving_callback)

# Use a Runge-Kutta method with automatic (error based) time step size control.
# Limiting of the maximum stepsize is necessary to prevent crashing.
# When particles are approaching a wall in a uniform way, they can be advanced
# with large time steps. Close to the wall, the stepsize has to be reduced drastically.
# Sometimes, the method fails to do so because forces become extremely large when
# fluid particles are very close to boundary particles, and the time integration method
# interprets this as an instability.
sol = solve(ode, RDPK3SpFSAL49(),
            abstol=1e-6, # Default abstol is 1e-6 (may need to be tuned to prevent boundary penetration)
            reltol=1e-4, # Default reltol is 1e-3 (may need to be tuned to prevent boundary penetration)
            dtmax=1e-3, # Limit stepsize to prevent crashing
            save_everystep=false, callback=callbacks);<|MERGE_RESOLUTION|>--- conflicted
+++ resolved
@@ -100,9 +100,7 @@
 # However, `BoundaryModelDummyParticles` can only be used when the plate thickness is
 # at least two fluid particle spacings, so that the compact support is fully sampled,
 # or fluid particles can penetrate the solid.
-# With higher fluid resolutions, uncomment the code below for better results.
 #
-<<<<<<< HEAD
 boundary_model_solid = BoundaryModelDummyParticles(hydrodynamic_densites,
                                                    hydrodynamic_masses,
                                                    state_equation=state_equation,
@@ -111,20 +109,8 @@
 
 solid_system = TotalLagrangianSPHSystem(solid,
                                         solid_smoothing_kernel, solid_smoothing_length,
-                                        E, nu, boundary_model_solid,
+                                        E, nu, boundary_model=boundary_model_solid,
                                         n_fixed_particles=nparticles(fixed_particles),
-=======
-# boundary_model_solid = BoundaryModelDummyParticles(hydrodynamic_densites,
-#                                                    hydrodynamic_masses,
-#                                                    state_equation=state_equation,
-#                                                    boundary_density_calculator,
-#                                                    smoothing_kernel, smoothing_length)
-
-solid_system = TotalLagrangianSPHSystem(solid,
-                                        solid_smoothing_kernel, solid_smoothing_length,
-                                        E, nu, boundary_model=boundary_model_solid,
-                                        n_fixed_particles=n_particles_x,
->>>>>>> d5b62072
                                         acceleration=(0.0, -gravity),
                                         penalty_force=PenaltyForceGanzenmueller(alpha=0.01))
 
