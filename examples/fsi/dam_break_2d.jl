# 2D dam break flow against an elastic plate based on Section 6.5 of
#
# L. Zhan, C. Peng, B. Zhang, W. Wu.
# "A stabilized TL–WC SPH approach with GPU acceleration for three-dimensional fluid–structure interaction".
# In: Journal of Fluids and Structures 86 (2019), pages 329-353.
# https://doi.org/10.1016/j.jfluidstructs.2019.02.002

using TrixiParticles
using OrdinaryDiffEq

# ==========================================================================================
# ==== Resolution
fluid_particle_spacing = 0.01
n_particles_x = 5

# Change spacing ratio to 3 and boundary layers to 1 when using Monaghan-Kajtar boundary model
boundary_layers = 3
spacing_ratio = 1

# ==========================================================================================
# ==== Experiment Setup
gravity = 9.81
tspan = (0.0, 1.0)

# Boundary geometry and initial fluid particle positions
initial_fluid_size = (0.146, 2 * 0.146)
tank_size = 4 .* initial_fluid_size

fluid_density = 1000.0
atmospheric_pressure = 100000.0
sound_speed = 20 * sqrt(gravity * initial_fluid_size[2])
state_equation = StateEquationCole(sound_speed, 7, fluid_density, atmospheric_pressure,
                                   background_pressure=atmospheric_pressure)

tank = RectangularTank(fluid_particle_spacing, initial_fluid_size, tank_size, fluid_density,
                       n_layers=boundary_layers, spacing_ratio=spacing_ratio,
                       acceleration=(0.0, -gravity), state_equation=state_equation)

# Elastic plate/beam
length_beam = 0.08
thickness = 0.012
solid_density = 2500

# Young's modulus and Poisson ratio
E = 1e6
nu = 0.0

# The structure starts at the position of the first particle and ends
# at the position of the last particle.
solid_particle_spacing = thickness / (n_particles_x - 1)

n_particles_y = round(Int, length_beam / solid_particle_spacing) + 1

# The bottom layer is sampled separately below. Note that the `RectangularShape` puts the
# first particle half a particle spacing away from the boundary, which is correct for fluids,
# but not for solids. We therefore need to pass `tlsph=true`.
plate = RectangularShape(solid_particle_spacing,
                         (n_particles_x, n_particles_y - 1),
                         (2initial_fluid_size[1], solid_particle_spacing), solid_density,
                         tlsph=true)
fixed_particles = RectangularShape(solid_particle_spacing,
                                   (n_particles_x, 1), (2initial_fluid_size[1], 0.0),
                                   solid_density, tlsph=true)

solid = union(plate, fixed_particles)

# ==========================================================================================
# ==== Fluid
smoothing_length = 1.2 * fluid_particle_spacing
smoothing_kernel = SchoenbergCubicSplineKernel{2}()

fluid_density_calculator = ContinuityDensity()
viscosity = ArtificialViscosityMonaghan(alpha=0.02, beta=0.0)

fluid_system = WeaklyCompressibleSPHSystem(tank.fluid, fluid_density_calculator,
                                           state_equation, smoothing_kernel,
                                           smoothing_length, viscosity=viscosity,
                                           acceleration=(0.0, -gravity))

# ==========================================================================================
# ==== Boundary
boundary_density_calculator = AdamiPressureExtrapolation()
boundary_model = BoundaryModelDummyParticles(tank.boundary.density, tank.boundary.mass,
                                             state_equation=state_equation,
                                             boundary_density_calculator,
                                             smoothing_kernel, smoothing_length)

boundary_system = BoundarySPHSystem(tank.boundary, boundary_model)

# ==========================================================================================
# ==== Solid
solid_smoothing_length = sqrt(2) * solid_particle_spacing
solid_smoothing_kernel = SchoenbergCubicSplineKernel{2}()

# For the FSI we need the hydrodynamic masses and densities in the solid boundary model
hydrodynamic_densites = fluid_density * ones(size(solid.density))
hydrodynamic_masses = hydrodynamic_densites * solid_particle_spacing^2

k_solid = gravity * initial_fluid_size[2]
spacing_ratio_solid = fluid_particle_spacing / solid_particle_spacing
boundary_model_solid = BoundaryModelMonaghanKajtar(k_solid, spacing_ratio_solid,
                                                   solid_particle_spacing,
                                                   hydrodynamic_masses)

# `BoundaryModelDummyParticles` usually produces better results, since Monaghan-Kajtar BCs
# tend to introduce a non-physical gap between fluid and boundary.
# However, `BoundaryModelDummyParticles` can only be used when the plate thickness is
# at least two fluid particle spacings, so that the compact support is fully sampled,
# or fluid particles can penetrate the solid.
# With higher fluid resolutions, uncomment the code below for better results.
#
# boundary_model_solid = BoundaryModelDummyParticles(hydrodynamic_densites,
#                                                    hydrodynamic_masses, state_equation,
#                                                    boundary_density_calculator,
#                                                    smoothing_kernel, smoothing_length)

solid_system = TotalLagrangianSPHSystem(solid,
                                        solid_smoothing_kernel, solid_smoothing_length,
                                        E, nu, boundary_model_solid,
                                        n_fixed_particles=n_particles_x,
<<<<<<< HEAD
                                        acceleration=(0.0, gravity),
                                        boundary_model=boundary_model_solid,
=======
                                        acceleration=(0.0, -gravity),
>>>>>>> 88d287d0
                                        penalty_force=PenaltyForceGanzenmueller(alpha=0.01))

# ==========================================================================================
# ==== Simulation
semi = Semidiscretization(fluid_system, boundary_system, solid_system,
                          neighborhood_search=GridNeighborhoodSearch)
ode = semidiscretize(semi, tspan)

info_callback = InfoCallback(interval=100)
saving_callback = SolutionSavingCallback(dt=0.02, prefix="")

callbacks = CallbackSet(info_callback, saving_callback)

# Use a Runge-Kutta method with automatic (error based) time step size control.
# Limiting of the maximum stepsize is necessary to prevent crashing.
# When particles are approaching a wall in a uniform way, they can be advanced
# with large time steps. Close to the wall, the stepsize has to be reduced drastically.
# Sometimes, the method fails to do so because forces become extremely large when
# fluid particles are very close to boundary particles, and the time integration method
# interprets this as an instability.
sol = solve(ode, RDPK3SpFSAL49(),
            abstol=1e-6, # Default abstol is 1e-6 (may need to be tuned to prevent boundary penetration)
            reltol=1e-4, # Default reltol is 1e-3 (may need to be tuned to prevent boundary penetration)
            dtmax=1e-3, # Limit stepsize to prevent crashing
            save_everystep=false, callback=callbacks);<|MERGE_RESOLUTION|>--- conflicted
+++ resolved
@@ -116,14 +116,9 @@
 
 solid_system = TotalLagrangianSPHSystem(solid,
                                         solid_smoothing_kernel, solid_smoothing_length,
-                                        E, nu, boundary_model_solid,
+                                        E, nu, boundary_model=boundary_model_solid,
                                         n_fixed_particles=n_particles_x,
-<<<<<<< HEAD
-                                        acceleration=(0.0, gravity),
-                                        boundary_model=boundary_model_solid,
-=======
                                         acceleration=(0.0, -gravity),
->>>>>>> 88d287d0
                                         penalty_force=PenaltyForceGanzenmueller(alpha=0.01))
 
 # ==========================================================================================
