# 2D dam break flow against an elastic plate based on Section 6.5 of
#
# L. Zhan, C. Peng, B. Zhang, W. Wu.
# "A stabilized TL–WC SPH approach with GPU acceleration for three-dimensional fluid–structure interaction".
# In: Journal of Fluids and Structures 86 (2019), pages 329-353.
# https://doi.org/10.1016/j.jfluidstructs.2019.02.002

using Pixie
using OrdinaryDiffEq

gravity = -9.81

# ==========================================================================================
# ==== Fluid

fluid_particle_spacing = 0.01

# Spacing ratio between fluid and boundary particles
beta = 1
boundary_layers = 3

water_width = 0.146
water_height = 0.292
water_density = 1000.0

container_width = 0.584
container_height = 4.0

sound_speed = 20 * sqrt(9.81 * water_height)

smoothing_length = 1.2 * fluid_particle_spacing
smoothing_kernel = SchoenbergCubicSplineKernel{2}()

state_equation = StateEquationCole(sound_speed, 7, water_density, 100000.0,
                                   background_pressure=100000.0)

viscosity = ArtificialViscosityMonaghan(0.02, 0.0)

setup = RectangularTank(fluid_particle_spacing, beta, water_width, water_height,
                        container_width, container_height, water_density,
                        n_layers=boundary_layers)

# Move right boundary
# Recompute the new water column width since the width has been rounded in `RectangularTank`.
new_wall_position = (setup.n_particles_per_dimension[1] + 1) * fluid_particle_spacing
reset_faces = (false, true, false, false)
positions = (0, new_wall_position, 0, 0)

reset_wall!(setup, reset_faces, positions)

<<<<<<< HEAD
# ==========================================================================================
# ==== Solid
=======
c = 20 * sqrt(9.81 * water_height)

smoothing_length = 1.2 * fluid_particle_spacing
smoothing_kernel = SchoenbergCubicSplineKernel{2}()
search_radius = Pixie.compact_support(smoothing_kernel, smoothing_length)

state_equation = StateEquationCole(c, 7, 1000.0, 100000.0, background_pressure=100000.0)

particle_container = FluidParticleContainer(setup, ContinuityDensity(), state_equation,
                                            smoothing_kernel, smoothing_length,
                                            viscosity=ArtificialViscosityMonaghan(0.02,
                                                                                  0.0),
                                            acceleration=(0.0, -9.81))

K = 9.81 * water_height
boundary_container = BoundaryParticleContainer(setup.boundary_coordinates,
                                               setup.boundary_masses,
                                               BoundaryModelMonaghanKajtar(K, beta,
                                                                           fluid_particle_spacing /
                                                                           beta))
>>>>>>> fb635098

length_beam = 0.08
thickness = 0.012
solid_density = 2500
n_particles_x = 5

# The structure starts at the position of the first particle and ends
# at the position of the last particle.
solid_particle_spacing = thickness / (n_particles_x - 1)

solid_smoothing_length = sqrt(2) * solid_particle_spacing
solid_smoothing_kernel = SchoenbergCubicSplineKernel{2}()

# Young's modulus and Poisson ratio
E = 1e6
nu = 0.0

n_particles_per_dimension = (n_particles_x,
                             round(Int, length_beam / solid_particle_spacing) + 1)

# The bottom layer is sampled separately below.
plate = RectangularShape(solid_particle_spacing,
                         (n_particles_per_dimension[1], n_particles_per_dimension[2] - 1),
                         (0.292, solid_particle_spacing),
                         density=solid_density)
fixed_particles = RectangularShape(solid_particle_spacing,
                                   (n_particles_per_dimension[1], 1),
                                   (0.292, 0.0), density=solid_density)

particle_coordinates = hcat(plate.coordinates, fixed_particles.coordinates)
particle_velocities = zeros(Float64, 2, prod(n_particles_per_dimension))
particle_masses = vcat(plate.masses, fixed_particles.masses)
particle_densities = vcat(plate.densities, fixed_particles.densities)

# ==========================================================================================
# ==== Boundary models

boundary_model = BoundaryModelDummyParticles(setup.boundary_densities,
                                             setup.boundary_masses, state_equation,
                                             AdamiPressureExtrapolation(), smoothing_kernel,
                                             smoothing_length)

# K = 9.81 * water_height
# boundary_model = BoundaryModelMonaghanKajtar(K, beta, particle_spacing / beta,
#                                              setup.boundary_masses)

# For the FSI we need the hydrodynamic masses and densities in the solid boundary model
hydrodynamic_densites = water_density * ones(size(particle_densities))
hydrodynamic_masses = hydrodynamic_densites * solid_particle_spacing^2

solid_boundary_model = BoundaryModelDummyParticles(hydrodynamic_densites,
                                                   hydrodynamic_masses, state_equation,
                                                   AdamiPressureExtrapolation(),
                                                   smoothing_kernel, smoothing_length)

# Use bigger K to prevent penetration into the solid
# solid_K = 5 * 9.81 * water_height
# solid_beta = fluid_particle_spacing / solid_particle_spacing
# solid_boundary_model = BoundaryModelMonaghanKajtar(solid_K, solid_beta,
#                                                    solid_particle_spacing,
#                                                    hydrodynamic_masses)

# ==========================================================================================
# ==== Containers

particle_container = FluidParticleContainer(setup.particle_coordinates,
                                            setup.particle_velocities,
                                            setup.particle_masses, setup.particle_densities,
                                            ContinuityDensity(), state_equation,
                                            smoothing_kernel, smoothing_length,
                                            viscosity=viscosity,
                                            acceleration=(0.0, gravity))

boundary_container = BoundaryParticleContainer(setup.boundary_coordinates, boundary_model)

solid_container = SolidParticleContainer(particle_coordinates, particle_velocities,
                                         particle_masses, particle_densities,
                                         solid_smoothing_kernel, solid_smoothing_length,
                                         E, nu,
                                         n_fixed_particles=n_particles_x,
                                         acceleration=(0.0, gravity),
                                         solid_boundary_model,
                                         penalty_force=PenaltyForceGanzenmueller(alpha=0.01))

# ==========================================================================================
# ==== Simulation

# Relaxing of the fluid without solid
semi = Semidiscretization(particle_container, boundary_container,
                          neighborhood_search=SpatialHashingSearch,
                          damping_coefficient=1e-5)

tspan_relaxing = (0.0, 3.0)
ode = semidiscretize(semi, tspan_relaxing)

summary_callback = SummaryCallback()
alive_callback = AliveCallback(alive_interval=100)

callbacks = CallbackSet(summary_callback, alive_callback)

# Use a Runge-Kutta method with automatic (error based) time step size control.
# Enable threading of the RK method for better performance on multiple threads.
# Limiting of the maximum stepsize is necessary to prevent crashing.
# When particles are approaching a wall in a uniform way, they can be advanced
# with large time steps. Close to the wall, the stepsize has to be reduced drastically.
# Sometimes, the method fails to do so with Monaghan-Kajtar BC because forces
# become extremely large when fluid particles are very close to boundary particles,
# and the time integration method interprets this as an instability.
sol = solve(ode, RDPK3SpFSAL49(),
            abstol=1e-5, # Default abstol is 1e-6 (may needs to be tuned to prevent boundary penetration)
            reltol=1e-3, # Default reltol is 1e-3 (may needs to be tuned to prevent boundary penetration)
            dtmax=1e-2, # Limit stepsize to prevent crashing
            save_everystep=false, callback=callbacks);

# Print the timer summary
summary_callback()

# Move right boundary
positions = (0, container_width, 0, 0)
reset_wall!(setup, reset_faces, positions)

# Run full simulation
tspan = (0.0, 1.0)

# Use solution of the relaxing step as initial coordinates
restart_with!(semi, sol)

semi = Semidiscretization(particle_container, boundary_container, solid_container,
                          neighborhood_search=SpatialHashingSearch)
ode = semidiscretize(semi, tspan)

saved_values, saving_callback = SolutionSavingCallback(saveat=0.0:0.005:20.0,
                                                       index=(v, u, t, container) -> Pixie.eachparticle(container))

callbacks = CallbackSet(summary_callback, alive_callback, saving_callback)

# See above for an explanation of the parameter choice
sol = solve(ode, RDPK3SpFSAL49(),
            abstol=1e-6, # Default abstol is 1e-6 (may needs to be tuned to prevent boundary penetration)
            reltol=1e-4, # Default reltol is 1e-3 (may needs to be tuned to prevent boundary penetration)
            dtmax=1e-3, # Limit stepsize to prevent crashing
            save_everystep=false, callback=callbacks);

# Print the timer summary
summary_callback()

# activate to save to vtk
# pixie2vtk(saved_values)<|MERGE_RESOLUTION|>--- conflicted
+++ resolved
@@ -48,31 +48,8 @@
 
 reset_wall!(setup, reset_faces, positions)
 
-<<<<<<< HEAD
 # ==========================================================================================
 # ==== Solid
-=======
-c = 20 * sqrt(9.81 * water_height)
-
-smoothing_length = 1.2 * fluid_particle_spacing
-smoothing_kernel = SchoenbergCubicSplineKernel{2}()
-search_radius = Pixie.compact_support(smoothing_kernel, smoothing_length)
-
-state_equation = StateEquationCole(c, 7, 1000.0, 100000.0, background_pressure=100000.0)
-
-particle_container = FluidParticleContainer(setup, ContinuityDensity(), state_equation,
-                                            smoothing_kernel, smoothing_length,
-                                            viscosity=ArtificialViscosityMonaghan(0.02,
-                                                                                  0.0),
-                                            acceleration=(0.0, -9.81))
-
-K = 9.81 * water_height
-boundary_container = BoundaryParticleContainer(setup.boundary_coordinates,
-                                               setup.boundary_masses,
-                                               BoundaryModelMonaghanKajtar(K, beta,
-                                                                           fluid_particle_spacing /
-                                                                           beta))
->>>>>>> fb635098
 
 length_beam = 0.08
 thickness = 0.012
@@ -138,10 +115,7 @@
 # ==========================================================================================
 # ==== Containers
 
-particle_container = FluidParticleContainer(setup.particle_coordinates,
-                                            setup.particle_velocities,
-                                            setup.particle_masses, setup.particle_densities,
-                                            ContinuityDensity(), state_equation,
+particle_container = FluidParticleContainer(setup, ContinuityDensity(), state_equation,
                                             smoothing_kernel, smoothing_length,
                                             viscosity=viscosity,
                                             acceleration=(0.0, gravity))
