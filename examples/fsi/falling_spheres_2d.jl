# ==========================================================================================
# 2D Falling Spheres in Fluid (FSI) - Base Setup
#
# This file provides a base setup for simulating one or two elastic spheres
# falling into a fluid in a tank.
# ==========================================================================================

using TrixiParticles
using OrdinaryDiffEq

# ==========================================================================================
# ==== Resolution
fluid_particle_spacing = 0.02
solid_particle_spacing = fluid_particle_spacing

# Change spacing ratio to 3 and boundary layers to 1 when using Monaghan-Kajtar boundary model
boundary_layers = 3
spacing_ratio = 1

# ==========================================================================================
# ==== Experiment Setup
gravity = 9.81
tspan = (0.0, 1.0)

# Boundary geometry and initial fluid particle positions
initial_fluid_size = (2.0, 0.9)
tank_size = (2.0, 1.0)

fluid_density = 1000.0
sound_speed = 10 * sqrt(gravity * initial_fluid_size[2])
state_equation = StateEquationCole(; sound_speed, reference_density=fluid_density,
                                   exponent=1)

tank = RectangularTank(fluid_particle_spacing, initial_fluid_size, tank_size, fluid_density,
                       n_layers=boundary_layers, spacing_ratio=spacing_ratio,
                       faces=(true, true, true, false),
                       acceleration=(0.0, -gravity), state_equation=state_equation)

sphere1_radius = 0.3
sphere2_radius = 0.2
sphere1_density = 500.0
sphere2_density = 1100.0

# Young's modulus and Poisson ratio
sphere1_E = 7e4
sphere2_E = 1e5
nu = 0.0

sphere1_center = (0.5, 1.6)
sphere2_center = (1.5, 1.6)
sphere1 = SphereShape(solid_particle_spacing, sphere1_radius, sphere1_center,
                      sphere1_density, sphere_type=VoxelSphere())
sphere2 = SphereShape(solid_particle_spacing, sphere2_radius, sphere2_center,
                      sphere2_density, sphere_type=VoxelSphere())

# ==========================================================================================
# ==== Fluid
fluid_smoothing_length = 1.5 * fluid_particle_spacing
fluid_smoothing_kernel = WendlandC2Kernel{2}()

fluid_density_calculator = ContinuityDensity()
viscosity = ArtificialViscosityMonaghan(alpha=0.02, beta=0.0)
density_diffusion = DensityDiffusionMolteniColagrossi(delta=0.1)

fluid_system = WeaklyCompressibleSPHSystem(tank.fluid, fluid_density_calculator,
                                           state_equation, fluid_smoothing_kernel,
                                           fluid_smoothing_length, viscosity=viscosity,
                                           density_diffusion=density_diffusion,
                                           acceleration=(0.0, -gravity))

# ==========================================================================================
# ==== Boundary
boundary_density_calculator = BernoulliPressureExtrapolation()
boundary_model = BoundaryModelDummyParticles(tank.boundary.density, tank.boundary.mass,
                                             state_equation=state_equation,
                                             boundary_density_calculator,
                                             fluid_smoothing_kernel, fluid_smoothing_length)

boundary_system = BoundarySPHSystem(tank.boundary, boundary_model)

# ==========================================================================================
# ==== Solid
solid_smoothing_length = sqrt(2) * solid_particle_spacing
solid_smoothing_kernel = WendlandC2Kernel{2}()

# For the FSI we need the hydrodynamic masses and densities in the solid boundary model
hydrodynamic_densites_1 = fluid_density * ones(size(sphere1.density))
hydrodynamic_masses_1 = hydrodynamic_densites_1 * solid_particle_spacing^ndims(fluid_system)

solid_boundary_model_1 = BoundaryModelDummyParticles(hydrodynamic_densites_1,
                                                     hydrodynamic_masses_1,
                                                     state_equation=state_equation,
                                                     boundary_density_calculator,
                                                     fluid_smoothing_kernel,
                                                     fluid_smoothing_length)

hydrodynamic_densites_2 = fluid_density * ones(size(sphere2.density))
hydrodynamic_masses_2 = hydrodynamic_densites_2 * solid_particle_spacing^ndims(fluid_system)

solid_boundary_model_2 = BoundaryModelDummyParticles(hydrodynamic_densites_2,
                                                     hydrodynamic_masses_2,
                                                     state_equation=state_equation,
                                                     boundary_density_calculator,
                                                     fluid_smoothing_kernel,
                                                     fluid_smoothing_length)

solid_system_1 = TotalLagrangianSPHSystem(sphere1,
                                          solid_smoothing_kernel, solid_smoothing_length,
                                          sphere1_E, nu,
                                          acceleration=(0.0, -gravity),
                                          boundary_model=solid_boundary_model_1,
                                          penalty_force=PenaltyForceGanzenmueller(alpha=0.3))

solid_system_2 = TotalLagrangianSPHSystem(sphere2,
                                          solid_smoothing_kernel, solid_smoothing_length,
                                          sphere2_E, nu,
                                          acceleration=(0.0, -gravity),
                                          boundary_model=solid_boundary_model_2,
                                          penalty_force=PenaltyForceGanzenmueller(alpha=0.3))

# ==========================================================================================
# ==== Simulation
semi = Semidiscretization(fluid_system, boundary_system, solid_system_1, solid_system_2)
ode = semidiscretize(semi, tspan)

<<<<<<< HEAD
info_callback = InfoCallback(interval=10)
saving_callback = SolutionSavingCallback(dt=0.02, output_directory="out", prefix="")
=======
info_callback = InfoCallback(interval=50)
saving_callback = SolutionSavingCallback(dt=0.02, output_directory="out", prefix="",
                                         write_meta_data=true)
>>>>>>> ff9b637c

callbacks = CallbackSet(info_callback, saving_callback)

# Use a Runge-Kutta method with automatic (error based) time step size control.
sol = solve(ode, RDPK3SpFSAL49(),
            abstol=1e-6, # Default abstol is 1e-6
            reltol=1e-3, # Default reltol is 1e-3
            save_everystep=false, callback=callbacks);<|MERGE_RESOLUTION|>--- conflicted
+++ resolved
@@ -123,14 +123,8 @@
 semi = Semidiscretization(fluid_system, boundary_system, solid_system_1, solid_system_2)
 ode = semidiscretize(semi, tspan)
 
-<<<<<<< HEAD
-info_callback = InfoCallback(interval=10)
+info_callback = InfoCallback(interval=50)
 saving_callback = SolutionSavingCallback(dt=0.02, output_directory="out", prefix="")
-=======
-info_callback = InfoCallback(interval=50)
-saving_callback = SolutionSavingCallback(dt=0.02, output_directory="out", prefix="",
-                                         write_meta_data=true)
->>>>>>> ff9b637c
 
 callbacks = CallbackSet(info_callback, saving_callback)
 
