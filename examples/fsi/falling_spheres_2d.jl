using TrixiParticles
using OrdinaryDiffEq

# ==========================================================================================
# ==== Resolution
fluid_particle_spacing = 0.02
solid_particle_spacing = fluid_particle_spacing

# Change spacing ratio to 3 and boundary layers to 1 when using Monaghan-Kajtar boundary model
boundary_layers = 3
spacing_ratio = 1

# ==========================================================================================
# ==== Experiment Setup
gravity = 9.81
tspan = (0.0, 2.0)

# Boundary geometry and initial fluid particle positions
initial_fluid_size = (2.0, 0.9)
tank_size = (2.0, 1.0)

fluid_density = 1000.0
atmospheric_pressure = 100000.0
sound_speed = 10 * sqrt(gravity * initial_fluid_size[2])
state_equation = StateEquationCole(sound_speed, 7, fluid_density, atmospheric_pressure,
                                   background_pressure=atmospheric_pressure)

tank = RectangularTank(fluid_particle_spacing, initial_fluid_size, tank_size, fluid_density,
                       n_layers=boundary_layers, spacing_ratio=spacing_ratio,
                       faces=(true, true, true, false),
                       acceleration=(0.0, -gravity), state_equation=state_equation)

sphere1_radius = 0.3
sphere2_radius = 0.2
sphere1_density = 500.0
sphere2_density = 1100.0

# Young's modulus and Poisson ratio
sphere1_E = 7e4
sphere2_E = 1e5
nu = 0.0

sphere1 = SphereShape(solid_particle_spacing, sphere1_radius, (0.5, 1.6),
                      sphere1_density)
sphere2 = SphereShape(solid_particle_spacing, sphere2_radius, (1.5, 1.6),
                      sphere2_density)

# ==========================================================================================
# ==== Fluid
fluid_smoothing_length = 1.2 * fluid_particle_spacing
fluid_smoothing_kernel = SchoenbergCubicSplineKernel{2}()

fluid_density_calculator = ContinuityDensity()
viscosity = ArtificialViscosityMonaghan(alpha=0.02, beta=0.0)

fluid_system = WeaklyCompressibleSPHSystem(tank.fluid, fluid_density_calculator,
                                           state_equation, fluid_smoothing_kernel,
                                           fluid_smoothing_length, viscosity=viscosity,
                                           acceleration=(0.0, -gravity))

# ==========================================================================================
# ==== Boundary
boundary_density_calculator = AdamiPressureExtrapolation()
boundary_model = BoundaryModelDummyParticles(tank.boundary.density, tank.boundary.mass,
                                             state_equation=state_equation,
                                             boundary_density_calculator,
                                             fluid_smoothing_kernel, fluid_smoothing_length)

boundary_system = BoundarySPHSystem(tank.boundary, boundary_model)

# ==========================================================================================
# ==== Solid
solid_smoothing_length = sqrt(2) * solid_particle_spacing
solid_smoothing_kernel = SchoenbergCubicSplineKernel{2}()

# For the FSI we need the hydrodynamic masses and densities in the solid boundary model
hydrodynamic_densites_1 = fluid_density * ones(size(sphere1.density))
hydrodynamic_masses_1 = hydrodynamic_densites_1 * solid_particle_spacing^2

solid_boundary_model_1 = BoundaryModelDummyParticles(hydrodynamic_densites_1,
                                                     hydrodynamic_masses_1,
                                                     state_equation=state_equation,
                                                     boundary_density_calculator,
                                                     fluid_smoothing_kernel,
                                                     fluid_smoothing_length)

hydrodynamic_densites_2 = fluid_density * ones(size(sphere2.density))
hydrodynamic_masses_2 = hydrodynamic_densites_2 * solid_particle_spacing^2

solid_boundary_model_2 = BoundaryModelDummyParticles(hydrodynamic_densites_2,
                                                     hydrodynamic_masses_2,
                                                     state_equation=state_equation,
                                                     boundary_density_calculator,
                                                     fluid_smoothing_kernel,
                                                     fluid_smoothing_length)

solid_system_1 = TotalLagrangianSPHSystem(sphere1,
                                          solid_smoothing_kernel, solid_smoothing_length,
<<<<<<< HEAD
                                          E1, nu,
                                          acceleration=(0.0, gravity),
                                          boundary_model=solid_boundary_model_1,
=======
                                          sphere1_E, nu,
                                          acceleration=(0.0, -gravity),
                                          solid_boundary_model_1,
>>>>>>> 88d287d0
                                          penalty_force=PenaltyForceGanzenmueller(alpha=0.3))

solid_system_2 = TotalLagrangianSPHSystem(sphere2,
                                          solid_smoothing_kernel, solid_smoothing_length,
<<<<<<< HEAD
                                          E2, nu,
                                          acceleration=(0.0, gravity),
                                          boundary_model=solid_boundary_model_2,
=======
                                          sphere2_E, nu,
                                          acceleration=(0.0, -gravity),
                                          solid_boundary_model_2,
>>>>>>> 88d287d0
                                          penalty_force=PenaltyForceGanzenmueller(alpha=0.3))

# ==========================================================================================
# ==== Simulation
semi = Semidiscretization(fluid_system, boundary_system, solid_system_1, solid_system_2,
                          neighborhood_search=GridNeighborhoodSearch)
ode = semidiscretize(semi, tspan)

info_callback = InfoCallback(interval=10)
saving_callback = SolutionSavingCallback(dt=0.02, prefix="")

callbacks = CallbackSet(info_callback, saving_callback)

# Use a Runge-Kutta method with automatic (error based) time step size control.
# Limiting of the maximum stepsize is necessary to prevent crashing.
# When particles are approaching a wall in a uniform way, they can be advanced
# with large time steps. Close to the wall, the stepsize has to be reduced drastically.
# Sometimes, the method fails to do so because forces become extremely large when
# fluid particles are very close to boundary particles, and the time integration method
# interprets this as an instability.
sol = solve(ode, RDPK3SpFSAL49(),
            abstol=1e-5, # Default abstol is 1e-6 (may need to be tuned to prevent boundary penetration)
            reltol=1e-3, # Default reltol is 1e-3 (may need to be tuned to prevent boundary penetration)
            dtmax=1e-2, # Limit stepsize to prevent crashing
            save_everystep=false, callback=callbacks);<|MERGE_RESOLUTION|>--- conflicted
+++ resolved
@@ -96,28 +96,16 @@
 
 solid_system_1 = TotalLagrangianSPHSystem(sphere1,
                                           solid_smoothing_kernel, solid_smoothing_length,
-<<<<<<< HEAD
-                                          E1, nu,
-                                          acceleration=(0.0, gravity),
-                                          boundary_model=solid_boundary_model_1,
-=======
                                           sphere1_E, nu,
                                           acceleration=(0.0, -gravity),
-                                          solid_boundary_model_1,
->>>>>>> 88d287d0
+                                          boundary_model=solid_boundary_model_1,
                                           penalty_force=PenaltyForceGanzenmueller(alpha=0.3))
 
 solid_system_2 = TotalLagrangianSPHSystem(sphere2,
                                           solid_smoothing_kernel, solid_smoothing_length,
-<<<<<<< HEAD
-                                          E2, nu,
-                                          acceleration=(0.0, gravity),
-                                          boundary_model=solid_boundary_model_2,
-=======
                                           sphere2_E, nu,
                                           acceleration=(0.0, -gravity),
-                                          solid_boundary_model_2,
->>>>>>> 88d287d0
+                                          boundary_model=solid_boundary_model_2,
                                           penalty_force=PenaltyForceGanzenmueller(alpha=0.3))
 
 # ==========================================================================================
