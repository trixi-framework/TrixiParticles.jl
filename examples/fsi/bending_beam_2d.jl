# To test FSI, this example simulates a beam which is clamped on both ends and is bent by
# the load of a water column. Thereafter, the y-deflection of the beam is compared with the
# analytical deflection curve.
#
# The analytical approach assumes that the beam is made from homogeneous material, is much
# longer than any dimension of its cross-section and also the beam does not bend severely
# or coming close to deforming or fracturing (for more details see the "analytical solution"
# section of this example).
#
# In addition to these assumptions, we replaced the uniform load of the beam
# under gravity (by its own weight) by the load of the water column under gravity.
# Therefore, the load is not uniformly distributed anymore, since the height
# of the water column is higher towards the center of the beam.
#
# Because of these assumptions/modifications, we cannot expect
# a good agreement with the analytical solution.

using TrixiParticles
using OrdinaryDiffEq

gravity = -9.81

# ==========================================================================================
# ==== Solid

length_beam = 1.0
thickness_beam = length_beam / 10
n_particles_y = 15
solid_density = 1500.0

# The structure starts at the position of the first particle and ends
# at the position of the last particle.
solid_particle_spacing = thickness_beam / (n_particles_y - 1)

# Lamé constants
E = 1.4e6
nu = 0.0 # e.g. for a rod: Diameter does not change when its length will change

solid_smoothing_length = sqrt(2) * solid_particle_spacing
solid_smoothing_kernel = SchoenbergCubicSplineKernel{2}()

n_particles_per_dimension = (round(Int, length_beam / solid_particle_spacing - 1),
                             n_particles_y)

# Shift the beam outwards since coordinates start in negative coordinate directions
y_position = -(n_particles_y - 1) * solid_particle_spacing

beam = RectangularShape(solid_particle_spacing, n_particles_per_dimension,
                        (solid_particle_spacing, y_position), solid_density)

n_boundary_layers = 5

# The beam is clamped between two rigid "pillars". Calculate the start coordinates of the fixed
# particles for the left pillar (A) and the right pillar (B).
# Since coordinates start in negative coordinate directions,
# shift x and y coordinates outwards and downwards respectively.
x_start_clamp_A = -(n_boundary_layers - 1) * solid_particle_spacing
x_start_clamp_B = (n_particles_per_dimension[1] + 1) * solid_particle_spacing

n_particles_per_dimension_clamp = (n_boundary_layers, 10 * n_particles_y)
n_fixed_particles = prod(n_particles_per_dimension_clamp) * 2

# Start point of the pillars in y-direction.
y_start_clamp = -(2 * n_particles_y - 1) * solid_particle_spacing

clamp_A = RectangularShape(solid_particle_spacing, n_particles_per_dimension_clamp,
                           (x_start_clamp_A, y_start_clamp), solid_density)

clamp_B = RectangularShape(solid_particle_spacing, n_particles_per_dimension_clamp,
                           (x_start_clamp_B, y_start_clamp), solid_density)

solid = InitialCondition(beam, clamp_A, clamp_B)

# ==========================================================================================
# ==== Fluid

water_density = 1000.0
water_height = thickness_beam * solid_density / water_density
water_width = 1.0
fluid_particle_spacing = solid_particle_spacing * 2

fluid_smoothing_length = 1.2 * fluid_particle_spacing
fluid_smoothing_kernel = SchoenbergCubicSplineKernel{2}()

sound_speed = 10 * sqrt(9.81 * water_height)

state_equation = StateEquationCole(sound_speed, 7, water_density, 100000.0,
                                   background_pressure=100000.0)
viscosity = ArtificialViscosityMonaghan(0.02, 0.0)

# Remove one particle in x-direction, so that the water column fits in between the two
# pillars, even though the load of the water is not correct anymore. The simulation is not
# physically correct anyway (see comment above).
n_particles_per_dimension = (round(Int, water_width / fluid_particle_spacing) - 1,
                             round(Int, water_height / fluid_particle_spacing))

fluid = RectangularShape(fluid_particle_spacing, n_particles_per_dimension,
                         (fluid_particle_spacing, fluid_particle_spacing), water_density)

# ==========================================================================================
# ==== Boundary models

hydrodynamic_densites = water_density * ones(size(solid.density))
hydrodynamic_masses = hydrodynamic_densites * solid_particle_spacing^2

boundary_model_solid = BoundaryModelDummyParticles(hydrodynamic_densites,
                                                   hydrodynamic_masses, state_equation,
                                                   AdamiPressureExtrapolation(),
                                                   fluid_smoothing_kernel,
                                                   fluid_smoothing_length)

# beta = 3
# K = 9.81 * water_height
# boundary_model_solid = BoundaryModelMonaghanKajtar(K, beta, fluid_particle_spacing / beta)

# ==========================================================================================
<<<<<<< HEAD
# ==== Containers

solid_container = SolidParticleContainer(solid.coordinates, solid.velocities,
                                         solid.masses, solid.densities,
                                         solid_smoothing_kernel, solid_smoothing_length,
                                         E, nu, boundary_model_solid,
                                         n_fixed_particles=n_fixed_particles,
                                         acceleration=(0.0, 0.0),
                                         penalty_force=PenaltyForceGanzenmueller(alpha=0.1))

fluid_container = FluidParticleContainer(fluid.coordinates,
                                         zeros(size(fluid.coordinates)),
                                         fluid.masses, fluid.densities,
                                         ContinuityDensity(), state_equation,
                                         fluid_smoothing_kernel, fluid_smoothing_length,
                                         water_density,
                                         viscosity=viscosity,
                                         acceleration=(0.0, gravity))

# rigid_solid_container = BoundaryParticleContainer(particle_coordinates, boundary_model_solid)
=======
# ==== Systems

solid_system = TotalLagrangianSPHSystem(solid,
                                        solid_smoothing_kernel, solid_smoothing_length,
                                        E, nu, boundary_model_solid,
                                        n_fixed_particles=n_fixed_particles,
                                        acceleration=(0.0, 0.0),
                                        penalty_force=PenaltyForceGanzenmueller(alpha=0.1))

fluid_system = WeaklyCompressibleSPHSystem(fluid,
                                           ContinuityDensity(), state_equation,
                                           fluid_smoothing_kernel, fluid_smoothing_length,
                                           viscosity=viscosity,
                                           acceleration=(0.0, gravity))

# Replace the elastic solid by a boundary for testing purposes.
# rigid_solid_system = BoundarySPHSystem(solid.coordinates, boundary_model_solid)
>>>>>>> cf1f2af8

# ==========================================================================================
# ==== Simulation

tspan = (0.0, 2.0)

semi = Semidiscretization(solid_system, fluid_system,# rigid_solid_system,
                          neighborhood_search=SpatialHashingSearch,
                          damping_coefficient=10.0)

ode = semidiscretize(semi, tspan)

info_callback = InfoCallback(interval=100)
saving_callback = SolutionSavingCallback(dt=0.02)

callbacks = CallbackSet(info_callback, saving_callback)

# Use a Runge-Kutta method with automatic (error based) time step size control.
# Enable threading of the RK method for better performance on multiple threads.
# Limiting of the maximum stepsize is necessary to prevent crashing.
# When particles are approaching a wall in a uniform way, they can be advanced
# with large time steps. Close to the wall, the stepsize has to be reduced drastically.
# Sometimes, the method fails to do so with Monaghan-Kajtar BC because forces
# become extremely large when fluid particles are very close to boundary particles,
# and the time integration method interprets this as an instability.
sol = solve(ode, RDPK3SpFSAL49(),
            abstol=1e-6, # Default abstol is 1e-6 (may need to be tuned to prevent boundary penetration)
            reltol=1e-4, # Default reltol is 1e-3 (may need to be tuned to prevent boundary penetration)
            dtmax=1e-2, # Limit stepsize to prevent crashing
            save_everystep=false, callback=callbacks);

# ==========================================================================================
# ==== analytical solution

# In the following, the y deflection of the beam is compared with the analytical
# deflection curve (one of the most widely used formulas in structural engineering).
# Note that this is not the correct analytical solution for this example,
# but just an approximation (see comment at the top of this file).
#
# The equation is derived in e.g.:
# Lubliner, J. & Papadopoulos, P., "Introduction to Solid Mechanics", Ch. 8,
# DOI: 10.1007/978-3-319-18878-2

function plot_analytical(solid_system)
    # Distributed transverse force
    q_0 = gravity * solid_density * thickness_beam^2

    # Second moment of area about z-axis (beam bends in the plane perpendicular to the z-axis)
    I_z = thickness_beam^4 / 12

    L = length_beam

    # d⁴v/dx⁴ = q_0 / (E * I_z)
    # (This "v" should not be confused with the same symbol used for velocity. To denote displacement
    # in solid mechanics the symbol u, v and w are used for x, y and z-direction, respectively)
    v(x) = q_0 * L^4 / (24 * E * I_z) * ((x / L)^4 - 2 * (x / L)^3 + (x / L)^2)

    # The upper edge of the beam is at position y = 0.0
    centroidal_fiber_position = (n_particles_y - 1) / 2 * solid_particle_spacing

    # In a homogeneous linearly elastic beam in pure bending, the neutral fiber (zero stress)
    # coincides with the centroidal fiber
    neutral_fiber_position = [solid_system.current_coordinates[:, i]
                              for i in TrixiParticles.each_moving_particle(solid_system)
                              if isapprox(solid_system.initial_coordinates[2, i],
                                          -centroidal_fiber_position)]

    neutral_fiber_position = hcat(neutral_fiber_position...)
    neutral_fiber_position[2, :] .+= centroidal_fiber_position

    plot(neutral_fiber_position[1, :], neutral_fiber_position[2, :], xlims=(0, L),
         xlabel="x", ylabel="y", lab="sph")
    plot!(v, lab="analytical")
end<|MERGE_RESOLUTION|>--- conflicted
+++ resolved
@@ -114,28 +114,6 @@
 # boundary_model_solid = BoundaryModelMonaghanKajtar(K, beta, fluid_particle_spacing / beta)
 
 # ==========================================================================================
-<<<<<<< HEAD
-# ==== Containers
-
-solid_container = SolidParticleContainer(solid.coordinates, solid.velocities,
-                                         solid.masses, solid.densities,
-                                         solid_smoothing_kernel, solid_smoothing_length,
-                                         E, nu, boundary_model_solid,
-                                         n_fixed_particles=n_fixed_particles,
-                                         acceleration=(0.0, 0.0),
-                                         penalty_force=PenaltyForceGanzenmueller(alpha=0.1))
-
-fluid_container = FluidParticleContainer(fluid.coordinates,
-                                         zeros(size(fluid.coordinates)),
-                                         fluid.masses, fluid.densities,
-                                         ContinuityDensity(), state_equation,
-                                         fluid_smoothing_kernel, fluid_smoothing_length,
-                                         water_density,
-                                         viscosity=viscosity,
-                                         acceleration=(0.0, gravity))
-
-# rigid_solid_container = BoundaryParticleContainer(particle_coordinates, boundary_model_solid)
-=======
 # ==== Systems
 
 solid_system = TotalLagrangianSPHSystem(solid,
@@ -148,12 +126,12 @@
 fluid_system = WeaklyCompressibleSPHSystem(fluid,
                                            ContinuityDensity(), state_equation,
                                            fluid_smoothing_kernel, fluid_smoothing_length,
-                                           viscosity=viscosity,
+                                           water_density,
+                                         viscosity=viscosity,
                                            acceleration=(0.0, gravity))
 
 # Replace the elastic solid by a boundary for testing purposes.
 # rigid_solid_system = BoundarySPHSystem(solid.coordinates, boundary_model_solid)
->>>>>>> cf1f2af8
 
 # ==========================================================================================
 # ==== Simulation
