--- conflicted
+++ resolved
@@ -30,25 +30,8 @@
                           round(Int, (water_height / fluid_particle_spacing))),
                          (0.1, 0.2), density=water_density)
 
-<<<<<<< HEAD
-c = 10 * sqrt(9.81 * water_height)
-state_equation = StateEquationCole(c, 7, 1000.0, 100000.0, background_pressure=100000.0)
-
-smoothing_length = 1.2 * fluid_particle_spacing
-smoothing_kernel = SchoenbergCubicSplineKernel{2}()
-
-# Create semidiscretization
-fluid_container = FluidParticleContainer(setup.coordinates,
-                                         zeros(Float64, size(setup.coordinates)),
-                                         setup.masses, setup.radius, setup.densities,
-                                         ContinuityDensity(), state_equation,
-                                         smoothing_kernel, smoothing_length, water_density,
-                                         viscosity=ArtificialViscosityMonaghan(0.02, 0.0),
-                                         acceleration=(0.0, -9.81))
-=======
 # ==========================================================================================
 # ==== Solid
->>>>>>> 3c672d93
 
 length_beam = 0.35
 thickness = 0.05
