using Pixie
using OrdinaryDiffEq

fluid_particle_spacing = 0.0125 * 3
<<<<<<< HEAD
# Spacing ratio between fluid and boundary particles
beta = 3
=======
>>>>>>> a1fcef1b

water_width = 0.525
water_height = 1.0125
water_density = 1000.0

container_width = 4.0
container_height = 2.0

setup = RectangularTank(fluid_particle_spacing, 3, water_width, water_height,
                        container_width, container_height, water_density)

# Move water column
for i in axes(setup.particle_coordinates, 2)
    setup.particle_coordinates[:, i] .+= [0.1, 0.2]
end

c = 10 * sqrt(9.81 * water_height)
state_equation = StateEquationCole(c, 7, 1000.0, 100000.0, background_pressure=100000.0)

smoothing_length = 1.2 * fluid_particle_spacing
smoothing_kernel = SchoenbergCubicSplineKernel{2}()

# Create semidiscretization
fluid_container = FluidParticleContainer(setup.particle_coordinates, setup.particle_velocities,
                                         setup.particle_masses, setup.particle_densities,
                                         ContinuityDensity(), state_equation,
                                         smoothing_kernel, smoothing_length,
                                         viscosity=ArtificialViscosityMonaghan(0.02, 0.0),
                                         acceleration=(0.0, -9.81))

length = 0.35
thickness = 0.05
n_particles_y = 5
clamp_radius = 0.05

# The structure starts at the position of the first particle and ends
# at the position of the last particle.
solid_particle_spacing = thickness / (n_particles_y - 1)

n_particles_clamp_x = round(Int, clamp_radius / solid_particle_spacing)
n_particles_fixed = 2 * n_particles_clamp_x + n_particles_y + 2

n_particles_per_dimension = (round(Int, length / solid_particle_spacing) + 1 + (n_particles_clamp_x - 1), n_particles_y)

particle_coordinates = Array{Float64, 2}(undef, 2, prod(n_particles_per_dimension) + n_particles_fixed)
particle_velocities = Array{Float64, 2}(undef, 2, prod(n_particles_per_dimension) + n_particles_fixed)
particle_masses = 1000 * solid_particle_spacing^2 * ones(Float64, prod(n_particles_per_dimension) + n_particles_fixed)
particle_densities = 1000 * ones(Float64, prod(n_particles_per_dimension) + n_particles_fixed)

for y in 1:n_particles_per_dimension[2],
        x in 1:n_particles_per_dimension[1]
    particle = (x - 1) * n_particles_per_dimension[2] + y

    # Coordinates
    particle_coordinates[1, particle] = x * solid_particle_spacing
    particle_coordinates[2, particle] = y * solid_particle_spacing

    # Velocity
    particle_velocities[1, particle] = 0.0
    particle_velocities[2, particle] = 0.0
end

# Fixed particle above the beam
for x in 1:n_particles_clamp_x
    particle = prod(n_particles_per_dimension) + x

    # Coordinates
    particle_coordinates[1, particle] = x * solid_particle_spacing
    particle_coordinates[2, particle] = (n_particles_y + 1) * solid_particle_spacing

    # Velocity
    particle_velocities[1, particle] = 0.0
    particle_velocities[2, particle] = 0.0
end

# Fixed particles below the beam
for x in 1:n_particles_clamp_x
    particle = prod(n_particles_per_dimension) + n_particles_clamp_x + x

    # Coordinates
    particle_coordinates[1, particle] = x * solid_particle_spacing
    particle_coordinates[2, particle] = 0.0

    # Velocity
    particle_velocities[1, particle] = 0.0
    particle_velocities[2, particle] = 0.0
end

# Fixed particles to the left of the beam
for x in 1:(n_particles_y + 2)
    particle = prod(n_particles_per_dimension) + 2 * n_particles_clamp_x + x

    # Coordinates
    particle_coordinates[1, particle] = 0.0
    particle_coordinates[2, particle] = (x - 1) * solid_particle_spacing

    # Velocity
    particle_velocities[1, particle] = 0.0
    particle_velocities[2, particle] = 0.0
end

smoothing_length = sqrt(2) * solid_particle_spacing
smoothing_kernel = SchoenbergCubicSplineKernel{2}()

# Lamé constants
E = 1.4e6
nu = 0.4

K = 9.81 * water_height
beta = fluid_particle_spacing / solid_particle_spacing
solid_container = SolidParticleContainer(particle_coordinates, particle_velocities, particle_masses, particle_densities,
                                         smoothing_kernel, smoothing_length,
                                         E, nu,
                                         n_fixed_particles=n_particles_fixed,
                                         acceleration=(0.0, -9.81),
                                         BoundaryModelMonaghanKajtar(K, beta, solid_particle_spacing),
                                         penalty_force=PenaltyForceGanzenmueller(alpha=0.1))

semi = Semidiscretization(fluid_container, solid_container, neighborhood_search=SpatialHashingSearch)

tspan = (0.0, 1.0)
ode = semidiscretize(semi, tspan)

summary_callback = SummaryCallback()
alive_callback = AliveCallback(alive_interval=100)
saved_values, saving_callback = SolutionSavingCallback(saveat=0.0:0.005:1000.0)

callbacks = CallbackSet(summary_callback, alive_callback, saving_callback)

# Use a Runge-Kutta method with automatic (error based) time step size control.
# Enable threading of the RK method for better performance on multiple threads.
# Limiting of the maximum stepsize is necessary to prevent crashing.
# When particles are approaching a wall in a uniform way, they can be advanced
# with large time steps. Close to the wall, the stepsize has to be reduced drastically.
# Sometimes, the method fails to do so with Monaghan-Kajtar BC because forces
# become extremely large when fluid particles are very close to boundary particles,
# and the time integration method interprets this as an instability.
sol = solve(ode, RDPK3SpFSAL49(),
            abstol=1e-6, # Default abstol is 1e-6 (may needs to be tuned to prevent boundary penetration)
            reltol=1e-4, # Default reltol is 1e-3 (may needs to be tuned to prevent boundary penetration)
            dtmax=1e-2, # Limit stepsize to prevent crashing
            save_everystep=false, callback=callbacks);

# Print the timer summary
summary_callback()

# activate to save to vtk
# pixie2vtk(saved_values)<|MERGE_RESOLUTION|>--- conflicted
+++ resolved
@@ -2,11 +2,8 @@
 using OrdinaryDiffEq
 
 fluid_particle_spacing = 0.0125 * 3
-<<<<<<< HEAD
 # Spacing ratio between fluid and boundary particles
 beta = 3
-=======
->>>>>>> a1fcef1b
 
 water_width = 0.525
 water_height = 1.0125
@@ -15,7 +12,7 @@
 container_width = 4.0
 container_height = 2.0
 
-setup = RectangularTank(fluid_particle_spacing, 3, water_width, water_height,
+setup = RectangularTank(fluid_particle_spacing, beta, water_width, water_height,
                         container_width, container_height, water_density)
 
 # Move water column
