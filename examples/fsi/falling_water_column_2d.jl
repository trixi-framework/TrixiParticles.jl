--- conflicted
+++ resolved
@@ -79,30 +79,11 @@
                                              hydrodynamic_masses)
 
 # ==========================================================================================
-<<<<<<< HEAD
-# ==== Containers
-
-fluid_container = FluidParticleContainer(setup.coordinates,
-                                         zeros(Float64, size(setup.coordinates)),
-                                         setup.masses, setup.densities,
-                                         ContinuityDensity(), state_equation,
-                                         smoothing_kernel, smoothing_length, water_density,
-                                         viscosity=viscosity,
-                                         acceleration=(0.0, gravity))
-
-solid_container = SolidParticleContainer(solid.coordinates, solid.velocities,
-                                         solid.masses, solid.densities,
-                                         smoothing_kernel, smoothing_length,
-                                         E, nu,
-                                         n_fixed_particles=fixed_particles.n_particles,
-                                         acceleration=(0.0, gravity), boundary_model,
-                                         penalty_force=PenaltyForceGanzenmueller(alpha=0.1))
-=======
 # ==== Systems
 
 fluid_system = WeaklyCompressibleSPHSystem(fluid,
                                            ContinuityDensity(), state_equation,
-                                           smoothing_kernel, smoothing_length,
+                                           smoothing_kernel, smoothing_length, water_density,
                                            viscosity=viscosity,
                                            acceleration=(0.0, gravity))
 
@@ -112,7 +93,6 @@
                                         n_fixed_particles=nparticles(fixed_particles),
                                         acceleration=(0.0, gravity), boundary_model,
                                         penalty_force=PenaltyForceGanzenmueller(alpha=0.1))
->>>>>>> cf1f2af8
 
 # ==========================================================================================
 # ==== Simulation
