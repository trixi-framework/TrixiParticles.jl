using Pixie
using OrdinaryDiffEq

fluid_particle_spacing = 0.0125 * 3
# Ratio of fluid particle spacing to boundary particle spacing
beta = 3

water_width = 0.5
water_height = 1.0
water_density = 1000.0

container_width = 4.0
container_height = 2.0

setup = RectangularShape(fluid_particle_spacing,
                         round(Int, (water_width / fluid_particle_spacing)),
                         round(Int, (water_height / fluid_particle_spacing)),
                         0.1, 0.2, density=water_density)

c = 10 * sqrt(9.81 * water_height)
state_equation = StateEquationCole(c, 7, 1000.0, 100000.0, background_pressure=100000.0)

smoothing_length = 1.2 * fluid_particle_spacing
smoothing_kernel = SchoenbergCubicSplineKernel{2}()

# Create semidiscretization
fluid_container = FluidParticleContainer(setup.coordinates, zeros(Float64, size(setup.coordinates)),
                                         setup.masses, setup.densities,
                                         ContinuityDensity(), state_equation,
                                         smoothing_kernel, smoothing_length,
                                         viscosity=ArtificialViscosityMonaghan(0.02, 0.0),
                                         acceleration=(0.0, -9.81))

length_beam = 0.35
thickness = 0.05
n_particles_y = 5
clamp_radius = 0.05

# The structure starts at the position of the first particle and ends
# at the position of the last particle.
solid_particle_spacing = thickness / (n_particles_y - 1)

fixed_particle_coords = fill_circle(clamp_radius+solid_particle_spacing/2, 0.0, thickness/2, solid_particle_spacing,
                                    x_recess=[0,clamp_radius], y_recess=[0, thickness])

n_particles_clamp_x = round(Int, clamp_radius / solid_particle_spacing)
n_particles_fixed = size(fixed_particle_coords, 2)

# cantilever and clamped particles
n_particles_per_dimension = (round(Int, length_beam / solid_particle_spacing) + n_particles_clamp_x + 1, n_particles_y)

particle_masses = 1000 * solid_particle_spacing^2 * ones(Float64, prod(n_particles_per_dimension) + n_particles_fixed)
particle_densities = 1000 * ones(Float64, prod(n_particles_per_dimension) + n_particles_fixed)

beam = RectangularShape(solid_particle_spacing, n_particles_per_dimension[1], n_particles_per_dimension[2], 0.0, 0.0)

particle_coordinates = cat(beam.coordinates, fixed_particle_coords, dims=(2,2))
particle_velocities = zeros(Float64, size(particle_coordinates))

smoothing_length = sqrt(2) * solid_particle_spacing
smoothing_kernel = SchoenbergCubicSplineKernel{2}()

# Lamé constants
E = 1.4e6
nu = 0.4

K = 9.81 * water_height
beta = fluid_particle_spacing / solid_particle_spacing
solid_container = SolidParticleContainer(particle_coordinates, particle_velocities, particle_masses, particle_densities,
                                         smoothing_kernel, smoothing_length,
                                         E, nu,
                                         n_fixed_particles=n_particles_fixed,
                                         acceleration=(0.0, -9.81),
                                         BoundaryModelMonaghanKajtar(K, beta, solid_particle_spacing),
                                         penalty_force=PenaltyForceGanzenmueller(alpha=0.1))

semi = Semidiscretization(fluid_container, solid_container, neighborhood_search=SpatialHashingSearch)

tspan = (0.0, 1.0)
ode = semidiscretize(semi, tspan)

summary_callback = SummaryCallback()
alive_callback = AliveCallback(alive_interval=100)
saved_values, saving_callback = SolutionSavingCallback(saveat=0.0:0.005:1000.0)

callbacks = CallbackSet(summary_callback, alive_callback, saving_callback)

# Use a Runge-Kutta method with automatic (error based) time step size control.
# Enable threading of the RK method for better performance on multiple threads.
# Limiting of the maximum stepsize is necessary to prevent crashing.
# When particles are approaching a wall in a uniform way, they can be advanced
# with large time steps. Close to the wall, the stepsize has to be reduced drastically.
# Sometimes, the method fails to do so with Monaghan-Kajtar BC because forces
# become extremely large when fluid particles are very close to boundary particles,
# and the time integration method interprets this as an instability.
sol = solve(ode, RDPK3SpFSAL49(),
            abstol=1e-6, # Default abstol is 1e-6 (may needs to be tuned to prevent boundary penetration)
            reltol=1e-4, # Default reltol is 1e-3 (may needs to be tuned to prevent boundary penetration)
<<<<<<< HEAD
            dtmax=1e-3, # Limit stepsize to prevent crashing
            save_everystep=false, callback=callbacks);
=======
            dtmax=1e-2, # Limit stepsize to prevent crashing
            save_everystep=false, callback=callbacks);

# Print the timer summary
summary_callback()
>>>>>>> 6042794d
<|MERGE_RESOLUTION|>--- conflicted
+++ resolved
@@ -96,13 +96,8 @@
 sol = solve(ode, RDPK3SpFSAL49(),
             abstol=1e-6, # Default abstol is 1e-6 (may needs to be tuned to prevent boundary penetration)
             reltol=1e-4, # Default reltol is 1e-3 (may needs to be tuned to prevent boundary penetration)
-<<<<<<< HEAD
             dtmax=1e-3, # Limit stepsize to prevent crashing
-            save_everystep=false, callback=callbacks);
-=======
-            dtmax=1e-2, # Limit stepsize to prevent crashing
             save_everystep=false, callback=callbacks);
 
 # Print the timer summary
-summary_callback()
->>>>>>> 6042794d
+summary_callback()