--- conflicted
+++ resolved
@@ -10,20 +10,10 @@
 container_width = 4.0
 container_height = 2.0
 
-<<<<<<< HEAD
 setup = RectangularShape(fluid_particle_spacing,
                          round(Int, (water_width / fluid_particle_spacing)),
                          round(Int, (water_height / fluid_particle_spacing)),
                          0.1, 0.2, density=water_density)
-=======
-setup = RectangularTank(fluid_particle_spacing, 3, water_width, water_height,
-                        container_width, container_height, water_density)
-
-# Move water column
-for i in axes(setup.particle_coordinates, 2)
-    setup.particle_coordinates[:, i] .+= [0.1, 0.2]
-end
->>>>>>> 4607895e
 
 c = 10 * sqrt(9.81 * water_height)
 state_equation = StateEquationCole(c, 7, 1000.0, 100000.0, background_pressure=100000.0)
