using TrixiParticles
using OrdinaryDiffEq

# ==========================================================================================
# ==== Resolution
fluid_particle_spacing = 0.02

<<<<<<< HEAD
particle_spacing = 0.02

# Ratio of fluid particle spacing to boundary particle spacing.
# Change spacing ratio to 3 and boundary layers to 1 when using Monaghan-Kajtar boundary model.
beta = 1
=======
# Change spacing ratio to 3 and boundary layers to 1 when using Monaghan-Kajtar boundary model
>>>>>>> d5498216
boundary_layers = 3
spacing_ratio = 1

boundary_particle_spacing = fluid_particle_spacing / spacing_ratio

# ==========================================================================================
# ==== Experiment Setup
gravity = 9.81
tspan = (0.0, 2.0)

# Boundary geometry and initial fluid particle positions
initial_fluid_size = (2.0, 0.9)
tank_size = (2.0, 1.0)

fluid_density = 1000.0
atmospheric_pressure = 100000.0
sound_speed = 10 * sqrt(gravity * initial_fluid_size[2])
state_equation = StateEquationCole(sound_speed, 7, fluid_density, atmospheric_pressure,
                                   background_pressure=atmospheric_pressure,
                                   clip_negative_pressure=false)

tank = RectangularTank(fluid_particle_spacing, initial_fluid_size, tank_size, fluid_density,
                       n_layers=boundary_layers, spacing_ratio=spacing_ratio,
                       acceleration=(0.0, -gravity), state_equation=state_equation)

# ==========================================================================================
# ==== Fluid
smoothing_length = 1.2 * fluid_particle_spacing
smoothing_kernel = SchoenbergCubicSplineKernel{2}()

fluid_density_calculator = ContinuityDensity()
viscosity = ArtificialViscosityMonaghan(alpha=0.02, beta=0.0)

fluid_system = WeaklyCompressibleSPHSystem(tank.fluid, fluid_density_calculator,
                                           state_equation, smoothing_kernel,
                                           smoothing_length, viscosity=viscosity,
                                           acceleration=(0.0, -gravity))

# ==========================================================================================
# ==== Boundary
boundary_density_calculator = AdamiPressureExtrapolation()
boundary_model = BoundaryModelDummyParticles(tank.boundary.density, tank.boundary.mass,
                                             state_equation=state_equation,
                                             boundary_density_calculator,
                                             smoothing_kernel, smoothing_length)

# Uncomment to use repulsive boundary particles by Monaghan & Kajtar.
# Also change spacing ratio and boundary layers (see comment above).
# K = gravity * initial_fluid_size[2]
# boundary_model = BoundaryModelMonaghanKajtar(K, spacing_ratio, boundary_particle_spacing,
#                                              tank.boundary.mass)

boundary_system = BoundarySPHSystem(tank.boundary, boundary_model)

# ==========================================================================================
# ==== Simulation
semi = Semidiscretization(fluid_system, boundary_system,
                          neighborhood_search=GridNeighborhoodSearch)
ode = semidiscretize(semi, tspan)

info_callback = InfoCallback(interval=50)
saving_callback = SolutionSavingCallback(dt=0.02, prefix="")

callbacks = CallbackSet(info_callback, saving_callback)

# Use a Runge-Kutta method with automatic (error based) time step size control.
# Limiting of the maximum stepsize is necessary to prevent crashing.
# When particles are approaching a wall in a uniform way, they can be advanced
# with large time steps. Close to the wall, the stepsize has to be reduced drastically.
# Sometimes, the method fails to do so because forces become extremely large when
# fluid particles are very close to boundary particles, and the time integration method
# interprets this as an instability.
sol = solve(ode, RDPK3SpFSAL49(),
            abstol=1e-5, # Default abstol is 1e-6 (may need to be tuned to prevent boundary penetration)
            reltol=1e-3, # Default reltol is 1e-3 (may need to be tuned to prevent boundary penetration)
            dtmax=1e-2, # Limit stepsize to prevent crashing
            save_everystep=false, callback=callbacks);<|MERGE_RESOLUTION|>--- conflicted
+++ resolved
@@ -5,15 +5,7 @@
 # ==== Resolution
 fluid_particle_spacing = 0.02
 
-<<<<<<< HEAD
-particle_spacing = 0.02
-
-# Ratio of fluid particle spacing to boundary particle spacing.
-# Change spacing ratio to 3 and boundary layers to 1 when using Monaghan-Kajtar boundary model.
-beta = 1
-=======
 # Change spacing ratio to 3 and boundary layers to 1 when using Monaghan-Kajtar boundary model
->>>>>>> d5498216
 boundary_layers = 3
 spacing_ratio = 1
 
