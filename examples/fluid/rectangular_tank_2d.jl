using Pixie
using OrdinaryDiffEq

particle_spacing = 0.02
<<<<<<< HEAD
# Spacing ratio between fluid and boundary particles
beta = 3
=======
# Ratio of fluid particle spacing to boundary particle spacing
beta = 1
>>>>>>> a7a0827b

water_width = 2.0
water_height = 0.9
water_density = 1000.0

container_width = 2.0
container_height = 1.0

setup = RectangularTank(particle_spacing, beta, water_width, water_height,
                        container_width, container_height, water_density, n_layers=3)

c = 10 * sqrt(9.81 * water_height)
state_equation = StateEquationCole(c, 7, water_density, 100000.0, background_pressure=100000.0)

smoothing_length = 1.2 * particle_spacing
smoothing_kernel = SchoenbergCubicSplineKernel{2}()

# Create semidiscretization
particle_container = FluidParticleContainer(setup.particle_coordinates, setup.particle_velocities,
                                            setup.particle_masses, setup.particle_densities,
                                            ContinuityDensity(), state_equation,
                                            smoothing_kernel, smoothing_length,
                                            viscosity=ArtificialViscosityMonaghan(0.02, 0.0),
                                            acceleration=(0.0, -9.81), damping_coefficient=1e-5)

boundary_densities = water_density * ones(size(setup.boundary_masses))
boundary_model = BoundaryModelDummyParticles(boundary_densities, state_equation, AdamiPressureExtrapolation(), smoothing_kernel, smoothing_length)

# K = 9.81 * water_height
# boundary_model = BoundaryModelMonaghanKajtar(K, beta, particle_spacing / beta)

boundary_container = BoundaryParticleContainer(setup.boundary_coordinates, setup.boundary_masses, boundary_model)

semi = Semidiscretization(particle_container, boundary_container, neighborhood_search=SpatialHashingSearch)

tspan = (0.0, 2.0)
ode = semidiscretize(semi, tspan)

alive_callback = AliveCallback(alive_interval=10)
saved_values, saving_callback = SolutionSavingCallback(saveat=0.0:0.02:1000.0)

callbacks = CallbackSet(alive_callback, saving_callback)

# Use a Runge-Kutta method with automatic (error based) time step size control.
# Enable threading of the RK method for better performance on multiple threads.
# Limiting of the maximum stepsize is necessary to prevent crashing.
# When particles are approaching a wall in a uniform way, they can be advanced
# with large time steps. Close to the wall, the stepsize has to be reduced drastically.
# Sometimes, the method fails to do so with Monaghan-Kajtar BC because forces
# become extremely large when fluid particles are very close to boundary particles,
# and the time integration method interprets this as an instability.
sol = solve(ode, RDPK3SpFSAL49(),
            abstol=1e-5, # Default abstol is 1e-6 (may needs to be tuned to prevent boundary penetration)
            reltol=1e-3, # Default reltol is 1e-3 (may needs to be tuned to prevent boundary penetration)
            dtmax=1e-2, # Limit stepsize to prevent crashing
            save_everystep=false, callback=callbacks);


# activate to save to vtk
# pixie2vtk(saved_values)<|MERGE_RESOLUTION|>--- conflicted
+++ resolved
@@ -2,13 +2,8 @@
 using OrdinaryDiffEq
 
 particle_spacing = 0.02
-<<<<<<< HEAD
-# Spacing ratio between fluid and boundary particles
-beta = 3
-=======
 # Ratio of fluid particle spacing to boundary particle spacing
 beta = 1
->>>>>>> a7a0827b
 
 water_width = 2.0
 water_height = 0.9
