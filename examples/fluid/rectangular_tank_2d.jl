using TrixiParticles
using OrdinaryDiffEq

# ==========================================================================================
# ==== Resolution
fluid_particle_spacing = 0.05

# Change spacing ratio to 3 and boundary layers to 1 when using Monaghan-Kajtar boundary model
boundary_layers = 3
spacing_ratio = 1

# ==========================================================================================
# ==== Experiment Setup
gravity = 9.81
tspan = (0.0, 1.0)

# Boundary geometry and initial fluid particle positions
initial_fluid_size = (1.0, 0.9)
tank_size = (1.0, 1.0)

fluid_density = 1000.0
sound_speed = 10 * sqrt(gravity * initial_fluid_size[2])
state_equation = StateEquationCole(; sound_speed, reference_density=fluid_density,
                                   exponent=7, clip_negative_pressure=false)

tank = RectangularTank(fluid_particle_spacing, initial_fluid_size, tank_size, fluid_density,
                       n_layers=boundary_layers, spacing_ratio=spacing_ratio,
                       acceleration=(0.0, -gravity), state_equation=state_equation)

# ==========================================================================================
# ==== Fluid
smoothing_length = 1.2 * fluid_particle_spacing
smoothing_kernel = SchoenbergCubicSplineKernel{2}()

viscosity = ArtificialViscosityMonaghan(alpha=0.02, beta=0.0)

fluid_density_calculator = ContinuityDensity()
fluid_system = WeaklyCompressibleSPHSystem(tank.fluid, fluid_density_calculator,
                                           state_equation, smoothing_kernel,
                                           smoothing_length, viscosity=viscosity,
                                           acceleration=(0.0, -gravity))

# ==========================================================================================
# ==== Boundary
boundary_density_calculator = AdamiPressureExtrapolation()
boundary_model = BoundaryModelDummyParticles(tank.boundary.density, tank.boundary.mass,
                                             state_equation=state_equation,
                                             boundary_density_calculator,
                                             smoothing_kernel, smoothing_length)

# Uncomment to use repulsive boundary particles by Monaghan & Kajtar.
# Also change spacing ratio and boundary layers (see comment above).
#
# boundary_particle_spacing = fluid_particle_spacing / spacing_ratio
# K = gravity * initial_fluid_size[2]
# boundary_model = BoundaryModelMonaghanKajtar(K, spacing_ratio, boundary_particle_spacing,
#                                              tank.boundary.mass)

boundary_system = BoundarySPHSystem(tank.boundary, boundary_model)

# ==========================================================================================
# ==== Simulation
semi = Semidiscretization(fluid_system, boundary_system)
ode = semidiscretize(semi, tspan)

info_callback = InfoCallback(interval=50)
saving_callback = SolutionSavingCallback(dt=0.02, prefix="")

callbacks = CallbackSet(info_callback, saving_callback)

<<<<<<< HEAD
# Use a Runge-Kutta method with automatic (error based) time step size control
sol = solve(ode, RDPK3SpFSAL49(),
=======
# Use a Runge-Kutta method with automatic (error based) time step size control.
# Limiting of the maximum stepsize is necessary to prevent crashing.
# When particles are approaching a wall in a uniform way, they can be advanced
# with large time steps. Close to the wall, the stepsize has to be reduced drastically.
# Sometimes, the method fails to do so because forces become extremely large when
# fluid particles are very close to boundary particles, and the time integration method
# interprets this as an instability.
sol = solve(ode, RDPK3SpFSAL35(),
            abstol=1e-5, # Default abstol is 1e-6 (may need to be tuned to prevent boundary penetration)
            reltol=1e-3, # Default reltol is 1e-3 (may need to be tuned to prevent boundary penetration)
            dtmax=1e-2, # Limit stepsize to prevent crashing
>>>>>>> a5698247
            save_everystep=false, callback=callbacks);<|MERGE_RESOLUTION|>--- conflicted
+++ resolved
@@ -68,20 +68,6 @@
 
 callbacks = CallbackSet(info_callback, saving_callback)
 
-<<<<<<< HEAD
 # Use a Runge-Kutta method with automatic (error based) time step size control
-sol = solve(ode, RDPK3SpFSAL49(),
-=======
-# Use a Runge-Kutta method with automatic (error based) time step size control.
-# Limiting of the maximum stepsize is necessary to prevent crashing.
-# When particles are approaching a wall in a uniform way, they can be advanced
-# with large time steps. Close to the wall, the stepsize has to be reduced drastically.
-# Sometimes, the method fails to do so because forces become extremely large when
-# fluid particles are very close to boundary particles, and the time integration method
-# interprets this as an instability.
 sol = solve(ode, RDPK3SpFSAL35(),
-            abstol=1e-5, # Default abstol is 1e-6 (may need to be tuned to prevent boundary penetration)
-            reltol=1e-3, # Default reltol is 1e-3 (may need to be tuned to prevent boundary penetration)
-            dtmax=1e-2, # Limit stepsize to prevent crashing
->>>>>>> a5698247
             save_everystep=false, callback=callbacks);