--- conflicted
+++ resolved
@@ -57,7 +57,7 @@
                                                acceleration=(0.0, -GRAVITY),
                                                correction=correction_method)
 
-    bnd_system = BoundarySPHSystem(tank.boundary.coordinates, boundary_model)
+    bnd_system = BoundarySPHSystem(tank.boundary, boundary_model)
 
     return fluid_system, bnd_system, tank
 end
@@ -104,16 +104,12 @@
                                "kernel_gradient_continuity_correction" => ContinuityDensity(),
                                "density_reinit" => ContinuityDensity())
 
-<<<<<<< HEAD
 reinit_dict = Dict("no_correction" => false,
                    "shepard_kernel_correction" => false,
                    "akinci_free_surf_correction" => false,
                    "kernel_gradient_summation_correction" => false,
                    "kernel_gradient_continuity_correction" => false,
                    "density_reinit" => true)
-=======
-boundary_system = BoundarySPHSystem(setup.boundary, boundary_model)
->>>>>>> 2174da49
 
 for correction_name in keys(correction_dict)
     density_calculator = density_calculator_dict[correction_name]
