--- conflicted
+++ resolved
@@ -10,7 +10,7 @@
 correction_dict = Dict(
     "no_correction" => Nothing(),
     "shepard_kernel_correction" => ShepardKernelCorrection(),
-    "akinci_free_surf_correction" => AkinciFreeSurfaceCorrection(water_density),
+    "akinci_free_surf_correction" => AkinciFreeSurfaceCorrection(fluid_density),
     "kernel_gradient_summation_correction" => KernelGradientCorrection(),
     "kernel_gradient_continuity_correction" => KernelGradientCorrection(),
 )
@@ -24,7 +24,6 @@
 )
 
 for correction_name in keys(correction_dict)
-<<<<<<< HEAD
     fluid_density_calculator = density_calculator_dict[correction_name]
     correction = correction_dict[correction_name]
 
@@ -35,71 +34,4 @@
                   correction=correction, density_reinit_cb=nothing,
                   relaxation_step_file_prefix="relaxation_$(correction_name)",
                   simulation_step_file_prefix="$(correction_name)")
-=======
-    particle_system = WeaklyCompressibleSPHSystem(tank.fluid,
-                                                  density_calculator_dict[correction_name],
-                                                  state_equation,
-                                                  smoothing_kernel, smoothing_length,
-                                                  viscosity=viscosity,
-                                                  acceleration=(0.0, -gravity),
-                                                  correction=correction_dict[correction_name])
-
-    # Move right boundary.
-    # Use the new fluid size, since it might have been rounded in `RectangularTank`.
-    reset_faces = (false, true, false, false)
-    positions = (0, tank.fluid_size[1], 0, 0)
-
-    reset_wall!(tank, reset_faces, positions)
-
-    semi = Semidiscretization(particle_system, boundary_system,
-                              neighborhood_search=GridNeighborhoodSearch,
-                              damping_coefficient=1e-5)
-
-    tspan = (0.0, 3.0)
-    ode = semidiscretize(semi, tspan)
-
-    info_callback = InfoCallback(interval=100)
-    saving_callback_relaxation = SolutionSavingCallback(interval=100,
-                                                        prefix="$(correction_name)_relaxation")
-    callbacks_relaxation = CallbackSet(info_callback, saving_callback_relaxation)
-
-    # Use a Runge-Kutta method with automatic (error based) time step size control.
-    # Enable threading of the RK method for better performance on multiple threads.
-    # Limiting of the maximum stepsize is necessary to prevent crashing.
-    # When particles are approaching a wall in a uniform way, they can be advanced
-    # with large time steps. Close to the wall, the stepsize has to be reduced drastically.
-    # Sometimes, the method fails to do so with Monaghan-Kajtar BC because forces
-    # become extremely large when fluid particles are very close to boundary particles,
-    # and the time integration method interprets this as an instability.
-    global sol = solve(ode, RDPK3SpFSAL49(),
-                       abstol=1e-5, # Default abstol is 1e-6 (may need to be tuned to prevent boundary penetration)
-                       reltol=1e-3, # Default reltol is 1e-3 (may need to be tuned to prevent boundary penetration)
-                       dtmax=1e-2, # Limit stepsize to prevent crashing
-                       save_everystep=false, callback=callbacks_relaxation)
-
-    # Move right boundary
-    positions = (0, tank.tank_size[1], 0, 0)
-    reset_wall!(tank, reset_faces, positions)
-
-    # Run full simulation
-    tspan = (0.0, 5.7 / sqrt(9.81))
-
-    # Use solution of the relaxing step as initial coordinates
-    restart_with!(semi, sol)
-
-    semi = Semidiscretization(particle_system, boundary_system,
-                              neighborhood_search=GridNeighborhoodSearch)
-    ode = semidiscretize(semi, tspan)
-
-    saving_callback = SolutionSavingCallback(dt=0.02,
-                                             prefix="$(correction_name)")
-    callbacks = CallbackSet(info_callback, saving_callback)
-
-    # See above for an explanation of the parameter choice
-    global sol = solve(ode, RDPK3SpFSAL49(),
-                       abstol=1e-6, # Default abstol is 1e-6 (may need to be tuned to prevent boundary penetration)
-                       reltol=1e-5, # Default reltol is 1e-3 (may need to be tuned to prevent boundary penetration)
-                       dtmax=1e-2, # Limit stepsize to prevent crashing
-                       save_everystep=false, callback=callbacks)
->>>>>>> ee70c441
 end