--- conflicted
+++ resolved
@@ -67,18 +67,9 @@
               smoothing_length=3.0 * particle_spacing,
               boundary_density_calculator=ContinuityDensity(),
               fluid_density_calculator=ContinuityDensity(),
-<<<<<<< HEAD
-              correction=Nothing(), use_reinit=true,
-              prefix="continuity_reinit", tspan=tspan)
-
-# Clip negative pressure to be able to use `SummationDensity`
-state_equation = StateEquationCole(; sound_speed, reference_density=fluid_density,
-                                   clip_negative_pressure=true)
-=======
               correction=nothing, use_reinit=true,
               prefix="continuity_reinit", tspan=tspan,
               fluid_density=fluid_density, density_diffusion=nothing)
->>>>>>> f789ffb6
 
 for correction_name in keys(correction_dict)
     local fluid_density_calculator = density_calculator_dict[correction_name]
