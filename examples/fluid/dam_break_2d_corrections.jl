using TrixiParticles

fluid_density = 1000.0

particle_spacing = 0.05
smoothing_length = 1.15 * particle_spacing

boundary_density_calculator = SummationDensity()

<<<<<<< HEAD
correction_dict = Dict("no_correction" => Nothing(),
                       "shepard_kernel_correction" => ShepardKernelCorrection(),
                       "akinci_free_surf_correction" => AkinciFreeSurfaceCorrection(fluid_density),
                       "kernel_gradient_summation_correction" => KernelGradientCorrection(),
                       "kernel_gradient_continuity_correction" => KernelGradientCorrection())

density_calculator_dict = Dict("no_correction" => SummationDensity(),
                               "shepard_kernel_correction" => SummationDensity(),
                               "akinci_free_surf_correction" => SummationDensity(),
                               "kernel_gradient_summation_correction" => SummationDensity(),
                               "kernel_gradient_continuity_correction" => ContinuityDensity())
=======
correction_dict = Dict(
    "no_correction" => Nothing(),
    "shepard_kernel_correction" => ShepardKernelCorrection(),
    "akinci_free_surf_correction" => AkinciFreeSurfaceCorrection(water_density),
    "kernel_gradient_summation_correction" => KernelGradientCorrection(),
    "kernel_gradient_continuity_correction" => KernelGradientCorrection(),
)

density_calculator_dict = Dict(
    "no_correction" => SummationDensity(),
    "shepard_kernel_correction" => SummationDensity(),
    "akinci_free_surf_correction" => SummationDensity(),
    "kernel_gradient_summation_correction" => SummationDensity(),
    "kernel_gradient_continuity_correction" => ContinuityDensity(),
)
>>>>>>> e60b956a

for correction_name in keys(correction_dict)
    fluid_density_calculator = density_calculator_dict[correction_name]
    correction = correction_dict[correction_name]

    trixi_include(@__MODULE__, joinpath(examples_dir(), "fluid", "dam_break_2d.jl"),
                  particle_spacing=particle_spacing, smoothing_length=smoothing_length,
                  boundary_density_calculator=boundary_density_calculator,
                  fluid_density_calculator=fluid_density_calculator,
                  correction=correction, density_reinit_cb=nothing,
                  relaxation_step_file_prefix="relaxation_$(correction_name)",
                  simulation_step_file_prefix="$(correction_name)")
end<|MERGE_RESOLUTION|>--- conflicted
+++ resolved
@@ -7,19 +7,6 @@
 
 boundary_density_calculator = SummationDensity()
 
-<<<<<<< HEAD
-correction_dict = Dict("no_correction" => Nothing(),
-                       "shepard_kernel_correction" => ShepardKernelCorrection(),
-                       "akinci_free_surf_correction" => AkinciFreeSurfaceCorrection(fluid_density),
-                       "kernel_gradient_summation_correction" => KernelGradientCorrection(),
-                       "kernel_gradient_continuity_correction" => KernelGradientCorrection())
-
-density_calculator_dict = Dict("no_correction" => SummationDensity(),
-                               "shepard_kernel_correction" => SummationDensity(),
-                               "akinci_free_surf_correction" => SummationDensity(),
-                               "kernel_gradient_summation_correction" => SummationDensity(),
-                               "kernel_gradient_continuity_correction" => ContinuityDensity())
-=======
 correction_dict = Dict(
     "no_correction" => Nothing(),
     "shepard_kernel_correction" => ShepardKernelCorrection(),
@@ -35,7 +22,6 @@
     "kernel_gradient_summation_correction" => SummationDensity(),
     "kernel_gradient_continuity_correction" => ContinuityDensity(),
 )
->>>>>>> e60b956a
 
 for correction_name in keys(correction_dict)
     fluid_density_calculator = density_calculator_dict[correction_name]
