--- conflicted
+++ resolved
@@ -68,13 +68,13 @@
     reset_wall!(tank, reset_faces, positions)
 end
 
+
 """
 Run simulation.
 """
 function run(semi, tspan::Tuple{Real, Real}, prefix; density_reinit=false)
     ode = semidiscretize(semi, tspan)
 
-<<<<<<< HEAD
     info_callback = InfoCallback(interval=100)
     saving_callback_correction = SolutionSavingCallback(dt=0.02, prefix=prefix)
     density_reinit_cb = density_reinit ?
@@ -83,25 +83,13 @@
                            CallbackSet(info_callback, saving_callback_correction,
                                        density_reinit_cb) :
                            CallbackSet(info_callback, saving_callback_correction)
-=======
-tank = RectangularTank(particle_spacing, (water_width, water_height),
-                       (tank_width, tank_height), water_density,
-                       n_layers=boundary_layers, spacing_ratio=beta)
->>>>>>> aeecf473
 
     sol = solve(ode, RDPK3SpFSAL49(),
                 abstol=1e-6, reltol=1e-5, dtmax=1e-2,
                 save_everystep=false, callback=callbacks_correction)
 
-<<<<<<< HEAD
     return sol
 end
-=======
-boundary_model = BoundaryModelDummyParticles(tank.boundary.density,
-                                             tank.boundary.mass, state_equation,
-                                             SummationDensity(), smoothing_kernel,
-                                             smoothing_length)
->>>>>>> aeecf473
 
 correction_dict = Dict("no_correction" => Nothing(),
                        "shepard_kernel_correction" => ShepardKernelCorrection(),
@@ -117,43 +105,21 @@
                                "kernel_gradient_continuity_correction" => ContinuityDensity(),
                                "density_reinit" => ContinuityDensity())
 
-<<<<<<< HEAD
 reinit_dict = Dict("no_correction" => false,
                    "shepard_kernel_correction" => false,
                    "akinci_free_surf_correction" => false,
                    "kernel_gradient_summation_correction" => false,
                    "kernel_gradient_continuity_correction" => false,
                    "density_reinit" => true)
-=======
-boundary_system = BoundarySPHSystem(tank.boundary, boundary_model)
->>>>>>> aeecf473
+
 
 for correction_name in keys(correction_dict)
-<<<<<<< HEAD
     density_calculator = density_calculator_dict[correction_name]
     correction_method = correction_dict[correction_name]
 
     fluid_system, bnd_system, tank = setup_simulation(density_calculator, correction_method)
 
     semi = Semidiscretization(fluid_system, bnd_system,
-=======
-    particle_system = WeaklyCompressibleSPHSystem(tank.fluid,
-                                                  density_calculator_dict[correction_name],
-                                                  state_equation,
-                                                  smoothing_kernel, smoothing_length,
-                                                  viscosity=viscosity,
-                                                  acceleration=(0.0, -gravity),
-                                                  correction=correction_dict[correction_name])
-
-    # Move right boundary.
-    # Use the new fluid size, since it might have been rounded in `RectangularTank`.
-    reset_faces = (false, true, false, false)
-    positions = (0, tank.fluid_size[1], 0, 0)
-
-    reset_wall!(tank, reset_faces, positions)
-
-    semi = Semidiscretization(particle_system, boundary_system,
->>>>>>> aeecf473
                               neighborhood_search=SpatialHashingSearch,
                               damping_coefficient=1e-5)
 
@@ -163,7 +129,6 @@
                          density_reinit=reinit_dict[correction_name])
 
     # Move right boundary
-<<<<<<< HEAD
     move_wall(tank, tank.tank_size[1])
     # set relaxation result within the systems
     restart_with!(semi, sol_relaxation)
@@ -171,10 +136,6 @@
     semi = Semidiscretization(fluid_system, bnd_system,
                               neighborhood_search=SpatialHashingSearch,
                               damping_coefficient=1e-5)
-=======
-    positions = (0, tank.tank_size[1], 0, 0)
-    reset_wall!(tank, reset_faces, positions)
->>>>>>> aeecf473
 
     # Run full simulation
     tspan = (0.0, 5.7 / sqrt(GRAVITY))
