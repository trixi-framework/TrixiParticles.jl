using TrixiParticles
using OrdinaryDiffEq

# ==========================================================================================
# ==== Resolution
fluid_particle_spacing = 0.05

# Make sure that the kernel support of fluid particles at a boundary is always fully sampled
boundary_layers = 3

# ==========================================================================================
# ==== Experiment Setup
gravity = 9.81
tspan = (0.0, 1.0)

# Boundary geometry and initial fluid particle positions
initial_fluid_size = (1.0, 0.9)
tank_size = (1.0, 1.0)

fluid_density = 1000.0
sound_speed = 10.0
state_equation = StateEquationCole(; sound_speed, reference_density=fluid_density,
                                   exponent=7, clip_negative_pressure=false)

tank = RectangularTank(fluid_particle_spacing, initial_fluid_size, tank_size, fluid_density,
                       n_layers=boundary_layers,
                       acceleration=(0.0, -gravity), state_equation=state_equation)

# ==========================================================================================
# ==== Fluid
smoothing_length = 1.2 * fluid_particle_spacing
smoothing_kernel = SchoenbergCubicSplineKernel{2}()

viscosity = ArtificialViscosityMonaghan(alpha=0.02, beta=0.0)

fluid_density_calculator = ContinuityDensity()
fluid_system = WeaklyCompressibleSPHSystem(tank.fluid, fluid_density_calculator,
                                           state_equation, smoothing_kernel,
                                           smoothing_length, viscosity=viscosity,
                                           acceleration=(0.0, -gravity),
                                           source_terms=nothing)

# ==========================================================================================
# ==== Boundary

# This is to set another boundary density calculation with `trixi_include`
boundary_density_calculator = AdamiPressureExtrapolation()

# This is to set wall viscosity with `trixi_include`
viscosity_wall = nothing
boundary_model = BoundaryModelDummyParticles(tank.boundary.density, tank.boundary.mass,
                                             state_equation=state_equation,
                                             boundary_density_calculator,
                                             smoothing_kernel, smoothing_length,
                                             viscosity=viscosity_wall)
boundary_system = BoundarySPHSystem(tank.boundary, boundary_model, movement=nothing)

# ==========================================================================================
# ==== Simulation
<<<<<<< HEAD
ode = initialize_ode(tspan, fluid_system, boundary_system)

# Use a Runge-Kutta method with automatic (error based) time step size control
sol = solve(ode, RDPK3SpFSAL35(),
            save_everystep=false, callback=default_callback());
=======
semi = Semidiscretization(fluid_system, boundary_system)
ode = semidiscretize(semi, tspan)

info_callback = InfoCallback(interval=50)
saving_callback = SolutionSavingCallback(dt=0.02, prefix="")

# This is to easily add a new callback with `trixi_include`
extra_callback = nothing

callbacks = CallbackSet(info_callback, saving_callback, extra_callback)

# Use a Runge-Kutta method with automatic (error based) time step size control
sol = solve(ode, RDPK3SpFSAL35(), save_everystep=false, callback=callbacks);
>>>>>>> 8d8c15aa
<|MERGE_RESOLUTION|>--- conflicted
+++ resolved
@@ -57,13 +57,6 @@
 
 # ==========================================================================================
 # ==== Simulation
-<<<<<<< HEAD
-ode = initialize_ode(tspan, fluid_system, boundary_system)
-
-# Use a Runge-Kutta method with automatic (error based) time step size control
-sol = solve(ode, RDPK3SpFSAL35(),
-            save_everystep=false, callback=default_callback());
-=======
 semi = Semidiscretization(fluid_system, boundary_system)
 ode = semidiscretize(semi, tspan)
 
@@ -76,5 +69,4 @@
 callbacks = CallbackSet(info_callback, saving_callback, extra_callback)
 
 # Use a Runge-Kutta method with automatic (error based) time step size control
-sol = solve(ode, RDPK3SpFSAL35(), save_everystep=false, callback=callbacks);
->>>>>>> 8d8c15aa
+sol = solve(ode, RDPK3SpFSAL35(), save_everystep=false, callback=callbacks);