--- conflicted
+++ resolved
@@ -143,11 +143,8 @@
                                 update_strategy=ParallelUpdate())
 
 semi = Semidiscretization(fluid_system, open_boundary_in, open_boundary_out,
-<<<<<<< HEAD
-                          boundary_system, neighborhood_search=nhs)
-=======
-                          boundary_system, parallelization_backend=PolyesterBackend())
->>>>>>> d4e892b1
+                          boundary_system, neighborhood_search=nhs,
+                          parallelization_backend=PolyesterBackend())
 
 ode = semidiscretize(semi, tspan)
 
