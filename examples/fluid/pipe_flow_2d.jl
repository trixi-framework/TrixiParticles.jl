# 2D channel flow simulation with open boundaries.

using TrixiParticles
using OrdinaryDiffEq

# ==========================================================================================
# ==== Resolution
particle_spacing = 0.05

# Make sure that the kernel support of fluid particles at a boundary is always fully sampled
boundary_layers = 3

# Make sure that the kernel support of fluid particles at an open boundary is always
# fully sampled.
# Note: Due to the dynamics at the inlets and outlets of open boundaries,
# it is recommended to use `open_boundary_layers > boundary_layers`
open_boundary_layers = 6

# ==========================================================================================
# ==== Experiment Setup
tspan = (0.0, 2.0)

# Boundary geometry and initial fluid particle positions
domain_size = (1.0, 0.4)

flow_direction = [1.0, 0.0]
reynolds_number = 100
const prescribed_velocity = 2.0

boundary_size = (domain_size[1] + 2 * particle_spacing * open_boundary_layers,
                 domain_size[2])

fluid_density = 1000.0

# For this particular example, it is necessary to have a background pressure.
# Otherwise the suction at the outflow is to big and the simulation becomes unstable.
pressure = 1000.0

sound_speed = 10 * prescribed_velocity

state_equation = StateEquationCole(; sound_speed, reference_density=fluid_density,
                                   exponent=7, background_pressure=pressure)

pipe = RectangularTank(particle_spacing, domain_size, boundary_size, fluid_density,
                       pressure=pressure, n_layers=boundary_layers,
                       faces=(false, false, true, true))

# Shift pipe walls in negative x-direction for the inflow
pipe.boundary.coordinates[1, :] .-= particle_spacing * open_boundary_layers

n_buffer_particles = 4 * pipe.n_particles_per_dimension[2]^(ndims(pipe.fluid) - 1)

# ==========================================================================================
# ==== Fluid
smoothing_length = 3.0 * particle_spacing
smoothing_kernel = WendlandC2Kernel{2}()

fluid_density_calculator = ContinuityDensity()

kinematic_viscosity = prescribed_velocity * domain_size[2] / reynolds_number

viscosity = ViscosityAdami(nu=kinematic_viscosity)

fluid_system = EntropicallyDampedSPHSystem(pipe.fluid, smoothing_kernel, smoothing_length,
                                           sound_speed, viscosity=viscosity,
                                           density_calculator=fluid_density_calculator,
                                           buffer_size=n_buffer_particles)

# Alternatively the WCSPH scheme can be used
# alpha = 8 * kinematic_viscosity / (smoothing_length * sound_speed)
# viscosity = ArtificialViscosityMonaghan(; alpha, beta=0.0)

# fluid_system = WeaklyCompressibleSPHSystem(pipe.fluid, fluid_density_calculator,
#                                            state_equation, smoothing_kernel,
#                                            smoothing_length, viscosity=viscosity,
#                                            buffer_size=n_buffer_particles)

# ==========================================================================================
# ==== Open Boundary
<<<<<<< HEAD
if !@isdefined(VELOCITY_FUNC)
    # to avoid double declaration with `trixi_include`
    function velocity_function2d(pos, t)
        # Use this for a time-dependent inflow velocity
        # return SVector(0.5prescribed_velocity * sin(2pi * t) + prescribed_velocity, 0)

        return SVector(prescribed_velocity, 0.0)
    end
    const VELOCITY_FUNC = true
=======

function velocity_function2d(pos, t)
    # Use this for a time-dependent inflow velocity
    # return SVector(0.5prescribed_velocity * sin(2pi * t) + prescribed_velocity, 0)

    return SVector(prescribed_velocity, 0.0)
>>>>>>> 223bcd0b
end

plane_in = ([0.0, 0.0], [0.0, domain_size[2]])
inflow = InFlow(; plane=plane_in, flow_direction,
                open_boundary_layers, density=fluid_density, particle_spacing)

open_boundary_in = OpenBoundarySPHSystem(inflow; fluid_system,
                                         boundary_model=BoundaryModelLastiwka(),
                                         buffer_size=n_buffer_particles,
                                         reference_density=fluid_density,
                                         reference_pressure=pressure,
                                         reference_velocity=velocity_function2d)

plane_out = ([domain_size[1], 0.0], [domain_size[1], domain_size[2]])
outflow = OutFlow(; plane=plane_out,
                  flow_direction, open_boundary_layers, density=fluid_density,
                  particle_spacing)

open_boundary_out = OpenBoundarySPHSystem(outflow; fluid_system,
                                          boundary_model=BoundaryModelLastiwka(),
                                          buffer_size=n_buffer_particles,
                                          reference_density=fluid_density,
                                          reference_pressure=pressure,
                                          reference_velocity=velocity_function2d)

# ==========================================================================================
# ==== Boundary

boundary_model = BoundaryModelDummyParticles(pipe.boundary.density, pipe.boundary.mass,
                                             AdamiPressureExtrapolation(),
                                             state_equation=state_equation,
                                             #viscosity=ViscosityAdami(nu=1e-4),
                                             smoothing_kernel, smoothing_length)

boundary_system = BoundarySPHSystem(pipe.boundary, boundary_model)

# ==========================================================================================
# ==== Simulation
semi = Semidiscretization(fluid_system, open_boundary_in, open_boundary_out,
                          boundary_system)

ode = semidiscretize(semi, tspan)

info_callback = InfoCallback(interval=100)
saving_callback = SolutionSavingCallback(dt=0.02, prefix="")

callbacks = CallbackSet(info_callback, saving_callback, UpdateCallback())

sol = solve(ode, RDPK3SpFSAL35(),
            abstol=1e-5, # Default abstol is 1e-6 (may need to be tuned to prevent boundary penetration)
            reltol=1e-3, # Default reltol is 1e-3 (may need to be tuned to prevent boundary penetration)
            dtmax=1e-2, # Limit stepsize to prevent crashing
            save_everystep=false, callback=callbacks);<|MERGE_RESOLUTION|>--- conflicted
+++ resolved
@@ -77,25 +77,14 @@
 
 # ==========================================================================================
 # ==== Open Boundary
-<<<<<<< HEAD
-if !@isdefined(VELOCITY_FUNC)
-    # to avoid double declaration with `trixi_include`
-    function velocity_function2d(pos, t)
-        # Use this for a time-dependent inflow velocity
-        # return SVector(0.5prescribed_velocity * sin(2pi * t) + prescribed_velocity, 0)
-
-        return SVector(prescribed_velocity, 0.0)
-    end
-    const VELOCITY_FUNC = true
-=======
 
 function velocity_function2d(pos, t)
     # Use this for a time-dependent inflow velocity
     # return SVector(0.5prescribed_velocity * sin(2pi * t) + prescribed_velocity, 0)
 
     return SVector(prescribed_velocity, 0.0)
->>>>>>> 223bcd0b
 end
+
 
 plane_in = ([0.0, 0.0], [0.0, domain_size[2]])
 inflow = InFlow(; plane=plane_in, flow_direction,
