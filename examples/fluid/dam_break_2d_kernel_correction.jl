# 2D dam break simulation based on
#
# S. Marrone, M. Antuono, A. Colagrossi, G. Colicchio, D. le Touzé, G. Graziani.
# "δ-SPH model for simulating violent impact flows".
# In: Computer Methods in Applied Mechanics and Engineering, Volume 200, Issues 13–16 (2011), pages 1526–1542.
# https://doi.org/10.1016/J.CMA.2010.12.016

using TrixiParticles
using OrdinaryDiffEq

gravity = 9.81

# ==========================================================================================
# ==== Fluid

particle_spacing = 0.05

# Spacing ratio between fluid and boundary particles
beta = 1
boundary_layers = 3

water_width = 2.0
water_height = 1.0
water_density = 1000.0

tank_width = floor(5.366 / particle_spacing * beta) * particle_spacing / beta
tank_height = 4

sound_speed = 20 * sqrt(gravity * water_height)

smoothing_length = 1.15 * particle_spacing
smoothing_kernel = SchoenbergQuarticSplineKernel{2}()

state_equation = StateEquationCole(sound_speed, 7, water_density, 100000.0,
                                   background_pressure=100000.0)

viscosity = ArtificialViscosityMonaghan(0.02, 0.0)

setup = RectangularTank(particle_spacing, (water_width, water_height),
                        (tank_width, tank_height), water_density,
                        n_layers=boundary_layers, spacing_ratio=beta)

# Move right boundary
# Recompute the new water column width since the width has been rounded in `RectangularTank`.
new_wall_position = (setup.n_particles_per_dimension[1] + 1) * particle_spacing
reset_faces = (false, true, false, false)
positions = (0, new_wall_position, 0, 0)

reset_wall!(setup, reset_faces, positions)

# ==========================================================================================
# ==== Boundary models

boundary_model = BoundaryModelDummyParticles(setup.boundary.density,
                                             setup.boundary.mass, state_equation,
                                             SummationDensity(), smoothing_kernel,
                                             smoothing_length)

# ==========================================================================================
# ==== Containers

<<<<<<< HEAD
particle_containers = (FluidParticleContainer(setup, SummationDensity(), state_equation,
                                              smoothing_kernel, smoothing_length,
                                              water_density,
                                              viscosity=viscosity,
                                              acceleration=(0.0, gravity)),
                       FluidParticleContainer(setup, SummationDensity(), state_equation,
                                              smoothing_kernel, smoothing_length,
                                              water_density,
                                              viscosity=viscosity,
                                              acceleration=(0.0, gravity),
                                              correction=KernelCorrection()),
                       FluidParticleContainer(setup, SummationDensity(), state_equation,
                                              smoothing_kernel, smoothing_length,
                                              water_density,
                                              viscosity=viscosity,
                                              acceleration=(0.0, gravity),
                                              correction=AkinciFreeSurfaceCorrection()))

function container_to_name(container)
    if container.correction isa Nothing
        return "no_correction"
    elseif container.correction isa KernelCorrection
        return "kernel_correction"
    elseif container.correction isa AkinciFreeSurfaceCorrection
        return "akinci_free_surf_correction"
    end
    return "undefined"
end
=======
particle_container = WeaklyCompressibleSPHSystem(setup.fluid, SummationDensity(),
                                                 state_equation,
                                                 smoothing_kernel, smoothing_length,
                                                 viscosity=viscosity,
                                                 acceleration=(0.0, -gravity),
                                                 correction=ShepardKernelCorrection())
>>>>>>> cf1f2af8

boundary_container = BoundarySPHSystem(setup.boundary.coordinates, boundary_model)

# ==========================================================================================
# ==== Simulation

<<<<<<< HEAD
for particle_container in particle_containers

    # Move right boundary
    positions = (0, water_width + particle_spacing, 0, 0)
    reset_wall!(setup, reset_faces, positions)

    semi = Semidiscretization(particle_container, boundary_container,
                              neighborhood_search=SpatialHashingSearch,
                              damping_coefficient=1e-5)

    tspan = (0.0, 3.0)
    ode = semidiscretize(semi, tspan)

    info_callback = InfoCallback(interval=100)
    saving_callback_relaxation = SolutionSavingCallback(interval=100,
                                                        prefix="$(container_to_name(particle_container))_relaxation")
    callbacks_relaxation = CallbackSet(info_callback, saving_callback_relaxation)

    # Use a Runge-Kutta method with automatic (error based) time step size control.
    # Enable threading of the RK method for better performance on multiple threads.
    # Limiting of the maximum stepsize is necessary to prevent crashing.
    # When particles are approaching a wall in a uniform way, they can be advanced
    # with large time steps. Close to the wall, the stepsize has to be reduced drastically.
    # Sometimes, the method fails to do so with Monaghan-Kajtar BC because forces
    # become extremely large when fluid particles are very close to boundary particles,
    # and the time integration method interprets this as an instability.
    sol = solve(ode, RDPK3SpFSAL49(),
                abstol=1e-5, # Default abstol is 1e-6 (may need to be tuned to prevent boundary penetration)
                reltol=1e-3, # Default reltol is 1e-3 (may need to be tuned to prevent boundary penetration)
                dtmax=1e-2, # Limit stepsize to prevent crashing
                save_everystep=false, callback=callbacks_relaxation)

    # Move right boundary
    positions = (0, tank_width, 0, 0)
    reset_wall!(setup, reset_faces, positions)

    # Run full simulation
    tspan = (0.0, 5.7 / sqrt(9.81))
    #tspan = (0.0, 2.5)

    # Use solution of the relaxing step as initial coordinates
    restart_with!(semi, sol)

    semi = Semidiscretization(particle_container, boundary_container,
                              neighborhood_search=SpatialHashingSearch)
    ode = semidiscretize(semi, tspan)

    saving_callback = SolutionSavingCallback(dt=0.02,
                                             prefix="$(container_to_name(particle_container))")
    callbacks = CallbackSet(info_callback, saving_callback)

    # See above for an explanation of the parameter choice
    sol = solve(ode, RDPK3SpFSAL49(),
                abstol=1e-6, # Default abstol is 1e-6 (may need to be tuned to prevent boundary penetration)
                reltol=1e-5, # Default reltol is 1e-3 (may need to be tuned to prevent boundary penetration)
                dtmax=1e-2, # Limit stepsize to prevent crashing
                save_everystep=false, callback=callbacks)
end
=======
semi = Semidiscretization(particle_container, boundary_container,
                          neighborhood_search=SpatialHashingSearch,
                          damping_coefficient=1e-5)

tspan = (0.0, 3.0)
ode = semidiscretize(semi, tspan)

info_callback = InfoCallback(interval=100)
saving_callback_relaxation = SolutionSavingCallback(interval=100, prefix="relaxation")
callbacks_relaxation = CallbackSet(info_callback, saving_callback_relaxation)

# Use a Runge-Kutta method with automatic (error based) time step size control.
# Enable threading of the RK method for better performance on multiple threads.
# Limiting of the maximum stepsize is necessary to prevent crashing.
# When particles are approaching a wall in a uniform way, they can be advanced
# with large time steps. Close to the wall, the stepsize has to be reduced drastically.
# Sometimes, the method fails to do so with Monaghan-Kajtar BC because forces
# become extremely large when fluid particles are very close to boundary particles,
# and the time integration method interprets this as an instability.
sol = solve(ode, RDPK3SpFSAL49(),
            abstol=1e-5, # Default abstol is 1e-6 (may need to be tuned to prevent boundary penetration)
            reltol=1e-3, # Default reltol is 1e-3 (may need to be tuned to prevent boundary penetration)
            dtmax=1e-2, # Limit stepsize to prevent crashing
            save_everystep=false, callback=callbacks_relaxation);

# Move right boundary
positions = (0, tank_width, 0, 0)
reset_wall!(setup, reset_faces, positions)

# Run full simulation
tspan = (0.0, 5.7 / sqrt(9.81))

# Use solution of the relaxing step as initial coordinates
restart_with!(semi, sol)

semi = Semidiscretization(particle_container, boundary_container,
                          neighborhood_search=SpatialHashingSearch)
ode = semidiscretize(semi, tspan)

saving_callback = SolutionSavingCallback(dt=0.02, prefix="correction")
callbacks = CallbackSet(info_callback, saving_callback)

# See above for an explanation of the parameter choice
sol = solve(ode, RDPK3SpFSAL49(),
            abstol=1e-6, # Default abstol is 1e-6 (may need to be tuned to prevent boundary penetration)
            reltol=1e-5, # Default reltol is 1e-3 (may need to be tuned to prevent boundary penetration)
            dtmax=1e-2, # Limit stepsize to prevent crashing
            save_everystep=false, callback=callbacks);
>>>>>>> cf1f2af8
<|MERGE_RESOLUTION|>--- conflicted
+++ resolved
@@ -59,24 +59,24 @@
 # ==========================================================================================
 # ==== Containers
 
-<<<<<<< HEAD
-particle_containers = (FluidParticleContainer(setup, SummationDensity(), state_equation,
+particle_containers = (WeaklyCompressibleSPHSystem(setup.fluid, SummationDensity(), state_equation,
                                               smoothing_kernel, smoothing_length,
                                               water_density,
                                               viscosity=viscosity,
                                               acceleration=(0.0, gravity)),
-                       FluidParticleContainer(setup, SummationDensity(), state_equation,
+                                              WeaklyCompressibleSPHSystem(setup.fluid, SummationDensity(), state_equation,
                                               smoothing_kernel, smoothing_length,
                                               water_density,
                                               viscosity=viscosity,
                                               acceleration=(0.0, gravity),
                                               correction=KernelCorrection()),
-                       FluidParticleContainer(setup, SummationDensity(), state_equation,
-                                              smoothing_kernel, smoothing_length,
-                                              water_density,
+                       WeaklyCompressibleSPHSystem(setup.fluid, SummationDensity(),
+                                                 state_equation,
+                                                   smoothing_kernel, smoothing_length,
+                                                   water_density,
                                               viscosity=viscosity,
-                                              acceleration=(0.0, gravity),
-                                              correction=AkinciFreeSurfaceCorrection()))
+                                                   acceleration=(0.0, -gravity),
+                                                   correction=ShepardAkinciFreeSurfaceCorrection()))
 
 function container_to_name(container)
     if container.correction isa Nothing
@@ -88,21 +88,12 @@
     end
     return "undefined"
 end
-=======
-particle_container = WeaklyCompressibleSPHSystem(setup.fluid, SummationDensity(),
-                                                 state_equation,
-                                                 smoothing_kernel, smoothing_length,
-                                                 viscosity=viscosity,
-                                                 acceleration=(0.0, -gravity),
-                                                 correction=ShepardKernelCorrection())
->>>>>>> cf1f2af8
 
 boundary_container = BoundarySPHSystem(setup.boundary.coordinates, boundary_model)
 
 # ==========================================================================================
 # ==== Simulation
 
-<<<<<<< HEAD
 for particle_container in particle_containers
 
     # Move right boundary
@@ -139,9 +130,8 @@
     positions = (0, tank_width, 0, 0)
     reset_wall!(setup, reset_faces, positions)
 
-    # Run full simulation
-    tspan = (0.0, 5.7 / sqrt(9.81))
-    #tspan = (0.0, 2.5)
+# Run full simulation
+tspan = (0.0, 5.7 / sqrt(9.81))
 
     # Use solution of the relaxing step as initial coordinates
     restart_with!(semi, sol)
@@ -160,54 +150,4 @@
                 reltol=1e-5, # Default reltol is 1e-3 (may need to be tuned to prevent boundary penetration)
                 dtmax=1e-2, # Limit stepsize to prevent crashing
                 save_everystep=false, callback=callbacks)
-end
-=======
-semi = Semidiscretization(particle_container, boundary_container,
-                          neighborhood_search=SpatialHashingSearch,
-                          damping_coefficient=1e-5)
-
-tspan = (0.0, 3.0)
-ode = semidiscretize(semi, tspan)
-
-info_callback = InfoCallback(interval=100)
-saving_callback_relaxation = SolutionSavingCallback(interval=100, prefix="relaxation")
-callbacks_relaxation = CallbackSet(info_callback, saving_callback_relaxation)
-
-# Use a Runge-Kutta method with automatic (error based) time step size control.
-# Enable threading of the RK method for better performance on multiple threads.
-# Limiting of the maximum stepsize is necessary to prevent crashing.
-# When particles are approaching a wall in a uniform way, they can be advanced
-# with large time steps. Close to the wall, the stepsize has to be reduced drastically.
-# Sometimes, the method fails to do so with Monaghan-Kajtar BC because forces
-# become extremely large when fluid particles are very close to boundary particles,
-# and the time integration method interprets this as an instability.
-sol = solve(ode, RDPK3SpFSAL49(),
-            abstol=1e-5, # Default abstol is 1e-6 (may need to be tuned to prevent boundary penetration)
-            reltol=1e-3, # Default reltol is 1e-3 (may need to be tuned to prevent boundary penetration)
-            dtmax=1e-2, # Limit stepsize to prevent crashing
-            save_everystep=false, callback=callbacks_relaxation);
-
-# Move right boundary
-positions = (0, tank_width, 0, 0)
-reset_wall!(setup, reset_faces, positions)
-
-# Run full simulation
-tspan = (0.0, 5.7 / sqrt(9.81))
-
-# Use solution of the relaxing step as initial coordinates
-restart_with!(semi, sol)
-
-semi = Semidiscretization(particle_container, boundary_container,
-                          neighborhood_search=SpatialHashingSearch)
-ode = semidiscretize(semi, tspan)
-
-saving_callback = SolutionSavingCallback(dt=0.02, prefix="correction")
-callbacks = CallbackSet(info_callback, saving_callback)
-
-# See above for an explanation of the parameter choice
-sol = solve(ode, RDPK3SpFSAL49(),
-            abstol=1e-6, # Default abstol is 1e-6 (may need to be tuned to prevent boundary penetration)
-            reltol=1e-5, # Default reltol is 1e-3 (may need to be tuned to prevent boundary penetration)
-            dtmax=1e-2, # Limit stepsize to prevent crashing
-            save_everystep=false, callback=callbacks);
->>>>>>> cf1f2af8
+end