# 2D dam break simulation based on
#
# S. Marrone, M. Antuono, A. Colagrossi, G. Colicchio, D. le Touzé, G. Graziani.
# "δ-SPH model for simulating violent impact flows".
# In: Computer Methods in Applied Mechanics and Engineering, Volume 200, Issues 13–16 (2011), pages 1526–1542.
# https://doi.org/10.1016/J.CMA.2010.12.016

using Pixie
using OrdinaryDiffEq

particle_spacing = 0.01

# Spacing ratio between fluid and boundary particles
beta = 3

water_width = 2.0
water_height = 1.0
water_density = 1000.0

container_width = floor(5.366 / particle_spacing * beta) * particle_spacing / beta
container_height = 6

setup = RectangularTank(particle_spacing, beta, water_width, water_height,
                        container_width, container_height, water_density)

# Move right boundary
# Recompute the new water column width since the width has been rounded in `RectangularTank`.
reset_right_wall!(setup, container_width,
                  wall_position=(setup.n_particles_per_dimension[1] + 1) * particle_spacing)

c = 20 * sqrt(9.81 * water_height)

smoothing_length = 1.2 * particle_spacing
smoothing_kernel = SchoenbergCubicSplineKernel{2}()

state_equation = StateEquationCole(c, 7, water_density, 100000.0,
                                   background_pressure=100000.0)

particle_container = FluidParticleContainer(setup.particle_coordinates,
                                            setup.particle_velocities,
                                            setup.particle_masses, setup.particle_densities,
                                            ContinuityDensity(), state_equation,
                                            smoothing_kernel, smoothing_length,
<<<<<<< HEAD
                                            viscosity=ArtificialViscosityMonaghan(0.02, 0.0),
                                            acceleration=(0.0, -9.81), surface_tension=CohesionForceAkinci(0.01))
=======
                                            viscosity=ArtificialViscosityMonaghan(0.02,
                                                                                  0.0),
                                            acceleration=(0.0, -9.81))
>>>>>>> 5a7bb028

K = 9.81 * water_height
boundary_container = BoundaryParticleContainer(setup.boundary_coordinates,
                                               setup.boundary_masses,
                                               BoundaryModelMonaghanKajtar(K, beta,
                                                                           particle_spacing /
                                                                           beta))

semi = Semidiscretization(particle_container, boundary_container,
                          neighborhood_search=SpatialHashingSearch,
                          damping_coefficient=1e-5)

tspan = (0.0, 3.0)
ode = semidiscretize(semi, tspan)

summary_callback = SummaryCallback()
alive_callback = AliveCallback(alive_interval=100)

# activate to save
# saved_values, saving_callback = SolutionSavingCallback(saveat=0.0:0.02:20.0,
#                                                         index=(u, t, container) -> Pixie.eachparticle(container))
# callbacks = CallbackSet(summary_callback, alive_callback, saving_callback)

callbacks = CallbackSet(summary_callback, alive_callback)

# Use a Runge-Kutta method with automatic (error based) time step size control.
# Enable threading of the RK method for better performance on multiple threads.
# Limiting of the maximum stepsize is necessary to prevent crashing.
# When particles are approaching a wall in a uniform way, they can be advanced
# with large time steps. Close to the wall, the stepsize has to be reduced drastically.
# Sometimes, the method fails to do so with Monaghan-Kajtar BC because forces
# become extremely large when fluid particles are very close to boundary particles,
# and the time integration method interprets this as an instability.
sol = solve(ode, RDPK3SpFSAL49(),
            abstol=1e-5, # Default abstol is 1e-6 (may needs to be tuned to prevent boundary penetration)
            reltol=1e-4, # Default reltol is 1e-3 (may needs to be tuned to prevent boundary penetration)
            dtmax=1e-2, # Limit stepsize to prevent crashing
            save_everystep=false, callback=callbacks);

# Print the timer summary
summary_callback()

# Move right boundary
reset_right_wall!(setup, container_width)

# Run full simulation
tspan = (0.0, 5.7 / sqrt(9.81))

# Use solution of the relaxing step as initial coordinates
u_end = Pixie.wrap_array(sol[end], 1, particle_container, semi)
particle_container.initial_coordinates .= view(u_end, 1:2, :)
particle_container.initial_velocity .= view(u_end, 3:4, :)

semi = Semidiscretization(particle_container, boundary_container,
                          neighborhood_search=SpatialHashingSearch)
ode = semidiscretize(semi, tspan)

saved_values, saving_callback = SolutionSavingCallback(saveat=0.0:0.02:1000.0,
                                                       index=(u, t, container) -> Pixie.eachparticle(container))

callbacks = CallbackSet(summary_callback, alive_callback, saving_callback)

# See above for an explanation of the parameter choice
sol = solve(ode, RDPK3SpFSAL49(),
            abstol=1e-6, # Default abstol is 1e-6 (may needs to be tuned to prevent boundary penetration)
            reltol=1e-5, # Default reltol is 1e-3 (may needs to be tuned to prevent boundary penetration)
            dtmax=1e-2, # Limit stepsize to prevent crashing
            save_everystep=false, callback=callbacks);

# Print the timer summary
summary_callback()

# activate to save to vtk
pixie2vtk(saved_values)<|MERGE_RESOLUTION|>--- conflicted
+++ resolved
@@ -41,14 +41,8 @@
                                             setup.particle_masses, setup.particle_densities,
                                             ContinuityDensity(), state_equation,
                                             smoothing_kernel, smoothing_length,
-<<<<<<< HEAD
                                             viscosity=ArtificialViscosityMonaghan(0.02, 0.0),
                                             acceleration=(0.0, -9.81), surface_tension=CohesionForceAkinci(0.01))
-=======
-                                            viscosity=ArtificialViscosityMonaghan(0.02,
-                                                                                  0.0),
-                                            acceleration=(0.0, -9.81))
->>>>>>> 5a7bb028
 
 K = 9.81 * water_height
 boundary_container = BoundaryParticleContainer(setup.boundary_coordinates,
