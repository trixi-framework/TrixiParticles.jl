# 2D dam break simulation based on
#
# S. Marrone, M. Antuono, A. Colagrossi, G. Colicchio, D. le Touzé, G. Graziani.
# "δ-SPH model for simulating violent impact flows".
# In: Computer Methods in Applied Mechanics and Engineering, Volume 200, Issues 13–16 (2011), pages 1526–1542.
# https://doi.org/10.1016/J.CMA.2010.12.016

using TrixiParticles
using OrdinaryDiffEq

# ==========================================================================================
# ==== Resolution
fluid_particle_spacing = 0.02

# Change spacing ratio to 3 and boundary layers to 1 when using Monaghan-Kajtar boundary model
boundary_layers = 3
spacing_ratio = 1

boundary_particle_spacing = fluid_particle_spacing / spacing_ratio

# ==========================================================================================
# ==== Experiment Setup
gravity = 9.81
tspan = (0.0, 5.7 / sqrt(gravity))

# Boundary geometry and initial fluid particle positions
initial_fluid_size = (2.0, 1.0)
tank_size = (floor(5.366 / boundary_particle_spacing) * boundary_particle_spacing, 4.0)

fluid_density = 1000.0
sound_speed = 20 * sqrt(gravity * initial_fluid_size[2])
<<<<<<< HEAD
state_equation = StateEquationCole(; sound_speed, reference_density=fluid_density)
=======
state_equation = StateEquationCole(sound_speed, 7, fluid_density, atmospheric_pressure,
                                   background_pressure=atmospheric_pressure,
                                   clip_negative_pressure=false)
>>>>>>> f789ffb6

tank = RectangularTank(fluid_particle_spacing, initial_fluid_size, tank_size, fluid_density,
                       n_layers=boundary_layers, spacing_ratio=spacing_ratio,
                       acceleration=(0.0, -gravity), state_equation=state_equation)

# ==========================================================================================
# ==== Fluid
smoothing_length = 3.0 * fluid_particle_spacing
smoothing_kernel = WendlandC2Kernel{2}()

fluid_density_calculator = ContinuityDensity()
viscosity = ArtificialViscosityMonaghan(alpha=0.02, beta=0.0)
density_diffusion = DensityDiffusionMolteniColagrossi(delta=0.1)
# density_diffusion = DensityDiffusionAntuono(tank.fluid, delta=0.1)

fluid_system = WeaklyCompressibleSPHSystem(tank.fluid, fluid_density_calculator,
                                           state_equation, smoothing_kernel,
                                           smoothing_length, viscosity=viscosity,
                                           density_diffusion=density_diffusion,
                                           acceleration=(0.0, -gravity), correction=nothing)

# ==========================================================================================
# ==== Boundary
boundary_density_calculator = AdamiPressureExtrapolation()
boundary_model = BoundaryModelDummyParticles(tank.boundary.density, tank.boundary.mass,
                                             state_equation=state_equation,
                                             boundary_density_calculator,
                                             smoothing_kernel, smoothing_length,
                                             correction=nothing)

boundary_system = BoundarySPHSystem(tank.boundary, boundary_model)

# ==========================================================================================
# ==== Simulation
semi = Semidiscretization(fluid_system, boundary_system,
                          neighborhood_search=GridNeighborhoodSearch)
ode = semidiscretize(semi, tspan)

info_callback = InfoCallback(interval=250)
saving_callback = SolutionSavingCallback(dt=0.02, prefix="")

use_reinit = false
density_reinit_cb = use_reinit ? DensityReinitializationCallback(semi.systems[1], dt=0.01) :
                    nothing

callbacks = CallbackSet(info_callback, saving_callback, density_reinit_cb)

# Use a Runge-Kutta method with automatic (error based) time step size control.
# Limiting of the maximum stepsize is necessary to prevent crashing.
# When particles are approaching a wall in a uniform way, they can be advanced
# with large time steps. Close to the wall, the stepsize has to be reduced drastically.
# Sometimes, the method fails to do so because forces become extremely large when
# fluid particles are very close to boundary particles, and the time integration method
# interprets this as an instability.
sol = solve(ode, RDPK3SpFSAL49(),
            abstol=1e-6, # Default abstol is 1e-6 (may need to be tuned to prevent boundary penetration)
            reltol=1e-5, # Default reltol is 1e-3 (may need to be tuned to prevent boundary penetration)
            dtmax=1e-3, # Limit stepsize to prevent crashing
            save_everystep=false, callback=callbacks);<|MERGE_RESOLUTION|>--- conflicted
+++ resolved
@@ -29,13 +29,8 @@
 
 fluid_density = 1000.0
 sound_speed = 20 * sqrt(gravity * initial_fluid_size[2])
-<<<<<<< HEAD
-state_equation = StateEquationCole(; sound_speed, reference_density=fluid_density)
-=======
-state_equation = StateEquationCole(sound_speed, 7, fluid_density, atmospheric_pressure,
-                                   background_pressure=atmospheric_pressure,
+state_equation = StateEquationCole(; sound_speed, reference_density=fluid_density,
                                    clip_negative_pressure=false)
->>>>>>> f789ffb6
 
 tank = RectangularTank(fluid_particle_spacing, initial_fluid_size, tank_size, fluid_density,
                        n_layers=boundary_layers, spacing_ratio=spacing_ratio,
