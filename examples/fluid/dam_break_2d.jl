# 2D dam break simulation based on
#
# S. Marrone, M. Antuono, A. Colagrossi, G. Colicchio, D. le Touzé, G. Graziani.
# "δ-SPH model for simulating violent impact flows".
# In: Computer Methods in Applied Mechanics and Engineering, Volume 200, Issues 13–16 (2011), pages 1526–1542.
# https://doi.org/10.1016/J.CMA.2010.12.016

using TrixiParticles
using OrdinaryDiffEq

# Size parameters
H = 0.6
W = 2 * H

# ==========================================================================================
# ==== Resolution
fluid_particle_spacing = H / 40

# Change spacing ratio to 3 and boundary layers to 1 when using Monaghan-Kajtar boundary model
boundary_layers = 4
spacing_ratio = 1

boundary_particle_spacing = fluid_particle_spacing / spacing_ratio

# ==========================================================================================
# ==== Experiment Setup
gravity = 9.81

tspan = (0.0, 5.7 / sqrt(gravity))

# Boundary geometry and initial fluid particle positions
initial_fluid_size = (W, H)
tank_size = (floor(5.366 * H / boundary_particle_spacing) * boundary_particle_spacing, 4.0)

fluid_density = 1000.0
sound_speed = 20 * sqrt(gravity * H)
state_equation = StateEquationCole(; sound_speed, reference_density=fluid_density,
                                   exponent=1, clip_negative_pressure=false)

tank = RectangularTank(fluid_particle_spacing, initial_fluid_size, tank_size, fluid_density,
                       n_layers=boundary_layers, spacing_ratio=spacing_ratio,
                       acceleration=(0.0, -gravity), state_equation=state_equation)

# ==========================================================================================
# ==== Fluid
smoothing_length = 3.5 * fluid_particle_spacing
smoothing_kernel = WendlandC2Kernel{2}()

fluid_density_calculator = ContinuityDensity()
viscosity = ArtificialViscosityMonaghan(alpha=0.02, beta=0.0)
# Alternatively the density diffusion model by Molteni & Colagrossi can be used,
# which will run faster.
# density_diffusion = DensityDiffusionMolteniColagrossi(delta=0.1)
density_diffusion = DensityDiffusionAntuono(tank.fluid, delta=0.1)

fluid_system = WeaklyCompressibleSPHSystem(tank.fluid, fluid_density_calculator,
                                           state_equation, smoothing_kernel,
                                           smoothing_length, viscosity=viscosity,
                                           density_diffusion=density_diffusion,
<<<<<<< HEAD
                                           acceleration=(0.0, -gravity), correction=nothing,
                                           surface_tension=nothing)
=======
                                           acceleration=(0.0, -gravity),
                                           correction=nothing)
>>>>>>> 1ca7fffa

# ==========================================================================================
# ==== Boundary
boundary_density_calculator = AdamiPressureExtrapolation()
boundary_model = BoundaryModelDummyParticles(tank.boundary.density, tank.boundary.mass,
                                             state_equation=state_equation,
                                             boundary_density_calculator,
                                             smoothing_kernel, smoothing_length,
                                             correction=nothing)

boundary_system = BoundarySPHSystem(tank.boundary, boundary_model)

# ==========================================================================================
# ==== Simulation
semi = Semidiscretization(fluid_system, boundary_system, threaded_nhs_update=true)
ode = semidiscretize(semi, tspan)

info_callback = InfoCallback(interval=100)

solution_prefix = ""
saving_callback = SolutionSavingCallback(dt=0.02, prefix=solution_prefix)

# Save at certain timepoints which allows comparison to the results of Marrone et al.,
# i.e. (1.5, 2.36, 3.0, 5.7, 6.45).
# Please note that the images in Marrone et al. are obtained at a particle_spacing = H/320,
# which takes between 2 and 4 hours.
saving_paper = SolutionSavingCallback(save_times=[0.0, 0.371, 0.584, 0.743, 1.411, 1.597],
                                      prefix="marrone_times")

# This can be overwritten with `trixi_include`
extra_callback = nothing

use_reinit = false
density_reinit_cb = use_reinit ?
                    DensityReinitializationCallback(semi.systems[1], interval=10) :
                    nothing
stepsize_callback = StepsizeCallback(cfl=0.9)

callbacks = CallbackSet(info_callback, saving_callback, stepsize_callback, extra_callback,
                        density_reinit_cb, saving_paper)

sol = solve(ode, CarpenterKennedy2N54(williamson_condition=false),
            dt=1.0, # This is overwritten by the stepsize callback
            save_everystep=false, callback=callbacks);<|MERGE_RESOLUTION|>--- conflicted
+++ resolved
@@ -57,13 +57,8 @@
                                            state_equation, smoothing_kernel,
                                            smoothing_length, viscosity=viscosity,
                                            density_diffusion=density_diffusion,
-<<<<<<< HEAD
                                            acceleration=(0.0, -gravity), correction=nothing,
                                            surface_tension=nothing)
-=======
-                                           acceleration=(0.0, -gravity),
-                                           correction=nothing)
->>>>>>> 1ca7fffa
 
 # ==========================================================================================
 # ==== Boundary
