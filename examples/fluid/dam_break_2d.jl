# 2D dam break simulation based on
#
# S. Marrone, M. Antuono, A. Colagrossi, G. Colicchio, D. le Touzé, G. Graziani.
# "δ-SPH model for simulating violent impact flows".
# In: Computer Methods in Applied Mechanics and Engineering, Volume 200, Issues 13–16 (2011), pages 1526–1542.
# https://doi.org/10.1016/J.CMA.2010.12.016

using TrixiParticles
using OrdinaryDiffEq

# Constants
gravity = 9.81
athmospheric_pressure = 100000.0
fluid_density = 1000.0

# Simulation settings
particle_spacing = 0.02
smoothing_length = 1.2 * particle_spacing
boundary_layers = 3
output_dt = 0.02
relaxation_step_file_prefix = "relaxation"
simulation_step_file_prefix = ""
relaxation_tspan = (0.0, 3.0)
simulation_tspan = (0.0, 5.7 / sqrt(gravity))

# Model settings
fluid_density_calculator = ContinuityDensity()
boundary_density_calculator = AdamiPressureExtrapolation()

# Boundary geometry and initial fluid particle positions
initial_fluid_height = 2.0
initial_fluid_size = (initial_fluid_height, 1.0)
tank_size = (floor(5.366 / particle_spacing) * particle_spacing, 4.0)
tank = RectangularTank(particle_spacing, initial_fluid_size, tank_size, fluid_density,
                       n_layers=boundary_layers)

# move the right wall of the tank to a new position
function move_wall(tank, new_wall_position)
    reset_faces = (false, true, false, false)
    positions = (0, new_wall_position, 0, 0)
    reset_wall!(tank, reset_faces, positions)
end

move_wall(tank, tank.fluid_size[1])

# ==========================================================================================
# ==== Fluid
sound_speed = 20 * sqrt(gravity * initial_fluid_height)

state_equation = StateEquationCole(sound_speed, 7, fluid_density, athmospheric_pressure,
                                   background_pressure=athmospheric_pressure)

smoothing_kernel = SchoenbergCubicSplineKernel{2}()

viscosity = ArtificialViscosityMonaghan(0.02, 0.0)

fluid_system = WeaklyCompressibleSPHSystem(tank.fluid, fluid_density_calculator,
                                           state_equation, smoothing_kernel,
                                           smoothing_length, viscosity=viscosity,
                                           acceleration=(0.0, -gravity), correction=nothing)

# ==========================================================================================
# ==== Boundary models
boundary_model = BoundaryModelDummyParticles(tank.boundary.density, tank.boundary.mass,
                                             state_equation, boundary_density_calculator,
                                             smoothing_kernel, smoothing_length)

# K = 9.81 * initial_fluid_height
# boundary_model = BoundaryModelMonaghanKajtar(K, beta, particle_spacing / beta,
#                                              tank.boundary.mass)

boundary_system = BoundarySPHSystem(tank.boundary, boundary_model)

# ==========================================================================================
# ==== Simulation

semi = Semidiscretization(fluid_system, boundary_system,
                          neighborhood_search=GridNeighborhoodSearch,
                          damping_coefficient=1e-5)

ode = semidiscretize(semi, relaxation_tspan)

info_callback = InfoCallback(interval=100)
saving_callback_relaxation = SolutionSavingCallback(dt=output_dt,
                                                    prefix=relaxation_step_file_prefix)
callbacks_relaxation = CallbackSet(info_callback, saving_callback_relaxation)

# Use a Runge-Kutta method with automatic (error based) time step size control.
# Enable threading of the RK method for better performance on multiple threads.
# Limiting of the maximum stepsize is necessary to prevent crashing.
# When particles are approaching a wall in a uniform way, they can be advanced
# with large time steps. Close to the wall, the stepsize has to be reduced drastically.
# Sometimes, the method fails to do so with Monaghan-Kajtar BC because forces
# become extremely large when fluid particles are very close to boundary particles,
# and the time integration method interprets this as an instability.
sol = solve(ode, RDPK3SpFSAL49(),
            abstol=1e-5, # Default abstol is 1e-6 (may need to be tuned to prevent boundary penetration)
            reltol=1e-3, # Default reltol is 1e-3 (may need to be tuned to prevent boundary penetration)
            dtmax=1e-2, # Limit stepsize to prevent crashing
            save_everystep=false, callback=callbacks_relaxation);

move_wall(tank, tank.tank_size[1])

# Use solution of the relaxing step as initial coordinates
restart_with!(semi, sol)

semi = Semidiscretization(fluid_system, boundary_system,
<<<<<<< HEAD
                          neighborhood_search=SpatialHashingSearch)
ode = semidiscretize(semi, simulation_tspan)
=======
                          neighborhood_search=GridNeighborhoodSearch)
ode = semidiscretize(semi, tspan)
>>>>>>> ee70c441

saving_callback = SolutionSavingCallback(dt=output_dt, prefix=simulation_step_file_prefix)
density_reinit_cb = DensityReinitializationCallback(semi.systems[1], dt=0.01)
callbacks = CallbackSet(info_callback, saving_callback, density_reinit_cb)

# See above for an explanation of the parameter choice
sol = solve(ode, RDPK3SpFSAL49(),
            abstol=1e-6, # Default abstol is 1e-6 (may need to be tuned to prevent boundary penetration)
            reltol=1e-5, # Default reltol is 1e-3 (may need to be tuned to prevent boundary penetration)
            dtmax=1e-2, # Limit stepsize to prevent crashing
            save_everystep=false, callback=callbacks);<|MERGE_RESOLUTION|>--- conflicted
+++ resolved
@@ -105,13 +105,8 @@
 restart_with!(semi, sol)
 
 semi = Semidiscretization(fluid_system, boundary_system,
-<<<<<<< HEAD
-                          neighborhood_search=SpatialHashingSearch)
+                          neighborhood_search=GridNeighborhoodSearch)
 ode = semidiscretize(semi, simulation_tspan)
-=======
-                          neighborhood_search=GridNeighborhoodSearch)
-ode = semidiscretize(semi, tspan)
->>>>>>> ee70c441
 
 saving_callback = SolutionSavingCallback(dt=output_dt, prefix=simulation_step_file_prefix)
 density_reinit_cb = DensityReinitializationCallback(semi.systems[1], dt=0.01)
