# 2D dam break simulation based on
#
# S. Marrone, M. Antuono, A. Colagrossi, G. Colicchio, D. le Touzé, G. Graziani.
# "δ-SPH model for simulating violent impact flows".
# In: Computer Methods in Applied Mechanics and Engineering, Volume 200, Issues 13–16 (2011), pages 1526–1542.
# https://doi.org/10.1016/J.CMA.2010.12.016

using Pixie
using OrdinaryDiffEq

particle_spacing = 0.02

# Spacing ratio between fluid and boundary particles
beta = 1
boundary_layers = 3

water_width = 2.0
water_height = 1.0
water_density = 1000.0

container_width = floor(5.366 / particle_spacing * beta) * particle_spacing / beta
container_height = 4

setup = RectangularTank(particle_spacing, beta, water_width, water_height,
                        container_width, container_height, water_density,
                        n_layers=boundary_layers)

# Move right boundary
# Recompute the new water column width since the width has been rounded in `RectangularTank`.
new_wall_position = (setup.n_particles_per_dimension[1] + 1) * particle_spacing
reset_faces = (false, true, false, false)
positions = (0, new_wall_position, 0, 0)

reset_wall!(setup, reset_faces, positions)

c = 20 * sqrt(9.81 * water_height)

smoothing_length = 1.2 * particle_spacing
smoothing_kernel = SchoenbergCubicSplineKernel{2}()

state_equation = StateEquationCole(c, 7, water_density, 100000.0,
                                   background_pressure=100000.0)

particle_container = FluidParticleContainer(setup.particle_coordinates,
                                            setup.particle_velocities,
                                            setup.particle_masses, setup.particle_densities,
                                            ContinuityDensity(), state_equation,
                                            smoothing_kernel, smoothing_length,
                                            viscosity=ArtificialViscosityMonaghan(0.02,
                                                                                  0.0),
                                            acceleration=(0.0, -9.81))

boundary_model = BoundaryModelDummyParticles(setup.boundary_densities,
                                             setup.boundary_masses, state_equation,
                                             AdamiPressureExtrapolation(), smoothing_kernel,
                                             smoothing_length)

#K = 9.81 * water_height
#boundary_model = BoundaryModelMonaghanKajtar(K, beta, particle_spacing / beta)

boundary_container = BoundaryParticleContainer(setup.boundary_coordinates,
                                               setup.boundary_masses, boundary_model)

semi = Semidiscretization(particle_container, boundary_container,
                          neighborhood_search=SpatialHashingSearch,
                          damping_coefficient=1e-5)

tspan = (0.0, 3.0)
ode = semidiscretize(semi, tspan)

summary_callback = SummaryCallback()
alive_callback = AliveCallback(alive_interval=100)

# activate to save
# saved_values, saving_callback = SolutionSavingCallback(saveat=0.0:0.02:20.0,
#                                                         index=(u, t, container) -> Pixie.eachparticle(container))
# callbacks = CallbackSet(summary_callback, alive_callback, saving_callback)

callbacks = CallbackSet(summary_callback, alive_callback)

# Use a Runge-Kutta method with automatic (error based) time step size control.
# Enable threading of the RK method for better performance on multiple threads.
# Limiting of the maximum stepsize is necessary to prevent crashing.
# When particles are approaching a wall in a uniform way, they can be advanced
# with large time steps. Close to the wall, the stepsize has to be reduced drastically.
# Sometimes, the method fails to do so with Monaghan-Kajtar BC because forces
# become extremely large when fluid particles are very close to boundary particles,
# and the time integration method interprets this as an instability.
sol = solve(ode, RDPK3SpFSAL49(),
            abstol=1e-5, # Default abstol is 1e-6 (may needs to be tuned to prevent boundary penetration)
            reltol=1e-3, # Default reltol is 1e-3 (may needs to be tuned to prevent boundary penetration)
            dtmax=1e-2, # Limit stepsize to prevent crashing
            save_everystep=false, callback=callbacks);

# Print the timer summary
summary_callback()

# Move right boundary
positions = (0, container_width, 0, 0)
reset_wall!(setup, reset_faces, positions)

# Run full simulation
tspan = (0.0, 5.7 / sqrt(9.81))

# Use solution of the relaxing step as initial coordinates
<<<<<<< HEAD
u_end = Pixie.wrap_array(sol[end], 1, particle_container, semi)
particle_container.initial_coordinates .= view(u_end, 1:2, :)
particle_container.initial_velocity .= view(u_end, 3:4, :)
# TODO
particle_container.cache.initial_density .= view(u_end, 5, :)
=======
restart_with!(semi, sol)
>>>>>>> 8078db31

semi = Semidiscretization(particle_container, boundary_container,
                          neighborhood_search=SpatialHashingSearch)
ode = semidiscretize(semi, tspan)

saved_values, saving_callback = SolutionSavingCallback(saveat=0.0:0.02:1000.0,
                                                       index=(v, u, t, container) -> Pixie.eachparticle(container))

callbacks = CallbackSet(summary_callback, alive_callback, saving_callback)

# See above for an explanation of the parameter choice
sol = solve(ode, RDPK3SpFSAL49(),
            abstol=1e-6, # Default abstol is 1e-6 (may needs to be tuned to prevent boundary penetration)
            reltol=1e-5, # Default reltol is 1e-3 (may needs to be tuned to prevent boundary penetration)
            dtmax=1e-2, # Limit stepsize to prevent crashing
            save_everystep=false, callback=callbacks);

# Print the timer summary
summary_callback()

# activate to save to vtk
# pixie2vtk(saved_values)<|MERGE_RESOLUTION|>--- conflicted
+++ resolved
@@ -103,15 +103,7 @@
 tspan = (0.0, 5.7 / sqrt(9.81))
 
 # Use solution of the relaxing step as initial coordinates
-<<<<<<< HEAD
-u_end = Pixie.wrap_array(sol[end], 1, particle_container, semi)
-particle_container.initial_coordinates .= view(u_end, 1:2, :)
-particle_container.initial_velocity .= view(u_end, 3:4, :)
-# TODO
-particle_container.cache.initial_density .= view(u_end, 5, :)
-=======
 restart_with!(semi, sol)
->>>>>>> 8078db31
 
 semi = Semidiscretization(particle_container, boundary_container,
                           neighborhood_search=SpatialHashingSearch)
