# 2D dam break simulation with an oil film on top

using TrixiParticles
using OrdinaryDiffEq

# Size parameters
H = 0.6
W = 2 * H

gravity = 9.81
tspan = (0.0, 5.7 / sqrt(gravity))

# Resolution
fluid_particle_spacing = H / 60

# Numerical settings
smoothing_length = 3.5 * fluid_particle_spacing
sound_speed = 20 * sqrt(gravity * H)

# Physical values
nu_water = 8.9e-7
nu_oil = 6e-5
nu_ratio = nu_water / nu_oil

nu_sim_oil = max(0.01 * smoothing_length * sound_speed, nu_oil)
nu_sim_water = nu_ratio * nu_sim_oil

oil_viscosity = ViscosityMorris(nu=nu_sim_oil)

# TODO: broken if both systems use surface tension
trixi_include(@__MODULE__, joinpath(examples_dir(), "fluid", "dam_break_2d.jl"),
<<<<<<< HEAD
              sol=nothing, fluid_particle_spacing=fluid_particle_spacing,
              viscosity_fluid=ViscosityMorris(nu=nu_sim_water),
              smoothing_length=smoothing_length,
=======
              sol=nothing, fluid_particle_spacing=fluid_particle_spacing, tspan=tspan,
              viscosity=ViscosityMorris(nu=nu_sim_water), smoothing_length=smoothing_length,
>>>>>>> 455ecf34
              gravity=gravity, density_diffusion=nothing, sound_speed=sound_speed,
              prefix="", reference_particle_spacing=fluid_particle_spacing)

# ==========================================================================================
# ==== Setup oil layer

oil_size = (W, 0.1 * H)
oil_density = 700.0
oil_eos = StateEquationCole(; sound_speed, reference_density=oil_density, exponent=1,
                            clip_negative_pressure=false)

oil = RectangularShape(fluid_particle_spacing,
                       round.(Int, oil_size ./ fluid_particle_spacing),
                       zeros(length(oil_size)), density=oil_density)

# move on top of the water
for i in axes(oil.coordinates, 2)
    oil.coordinates[:, i] .+= [0.0, H]
end

oil_state_equation = StateEquationCole(; sound_speed, reference_density=oil_density,
                                       exponent=1, clip_negative_pressure=false)
oil_system = WeaklyCompressibleSPHSystem(oil, fluid_density_calculator,
                                         oil_eos, smoothing_kernel,
                                         smoothing_length, viscosity=oil_viscosity,
                                         acceleration=(0.0, -gravity),
                                         surface_tension=SurfaceTensionAkinci(surface_tension_coefficient=0.01),
                                         correction=AkinciFreeSurfaceCorrection(oil_density),
                                         reference_particle_spacing=fluid_particle_spacing)

# oil_system = WeaklyCompressibleSPHSystem(oil, fluid_density_calculator,
#                                          oil_eos, smoothing_kernel,
#                                          smoothing_length, viscosity=oil_viscosity,
#                                          acceleration=(0.0, -gravity),
#                                          surface_tension=SurfaceTensionMorris(surface_tension_coefficient=0.03),
#                                          reference_particle_spacing=fluid_particle_spacing)

# ==========================================================================================
# ==== Simulation
semi = Semidiscretization(fluid_system, oil_system, boundary_system,
                          neighborhood_search=GridNeighborhoodSearch{2}(update_strategy=nothing),
                          parallelization_backend=PolyesterBackend())
ode = semidiscretize(semi, tspan)

sol = solve(ode, CarpenterKennedy2N54(williamson_condition=false),
            dt=1.0, # This is overwritten by the stepsize callback
            save_everystep=false, callback=callbacks);<|MERGE_RESOLUTION|>--- conflicted
+++ resolved
@@ -29,14 +29,9 @@
 
 # TODO: broken if both systems use surface tension
 trixi_include(@__MODULE__, joinpath(examples_dir(), "fluid", "dam_break_2d.jl"),
-<<<<<<< HEAD
-              sol=nothing, fluid_particle_spacing=fluid_particle_spacing,
+              sol=nothing, fluid_particle_spacing=fluid_particle_spacing, tspan=tspan,
               viscosity_fluid=ViscosityMorris(nu=nu_sim_water),
               smoothing_length=smoothing_length,
-=======
-              sol=nothing, fluid_particle_spacing=fluid_particle_spacing, tspan=tspan,
-              viscosity=ViscosityMorris(nu=nu_sim_water), smoothing_length=smoothing_length,
->>>>>>> 455ecf34
               gravity=gravity, density_diffusion=nothing, sound_speed=sound_speed,
               prefix="", reference_particle_spacing=fluid_particle_spacing)
 
