--- conflicted
+++ resolved
@@ -56,9 +56,9 @@
                                          oil_eos, smoothing_kernel,
                                          smoothing_length, viscosity=oil_viscosity,
                                          acceleration=(0.0, -gravity),
-<<<<<<< HEAD
                                          surface_tension=SurfaceTensionAkinci(surface_tension_coefficient=0.01),
                                          correction=AkinciFreeSurfaceCorrection(oil_density),
+                                         reference_particle_spacing=fluid_particle_spacing,
                                          reference_particle_spacing=fluid_particle_spacing)
 
 # oil_system = WeaklyCompressibleSPHSystem(oil, fluid_density_calculator,
@@ -67,11 +67,6 @@
 #                                          acceleration=(0.0, -gravity),
 #                                          surface_tension=SurfaceTensionMorris(surface_tension_coefficient=0.03),
 #                                          reference_particle_spacing=fluid_particle_spacing)
-=======
-                                         surface_tension=SurfaceTensionAkinci(surface_tension_coefficient=0.02),
-                                         correction=AkinciFreeSurfaceCorrection(oil_density),
-                                         reference_particle_spacing=fluid_particle_spacing)
->>>>>>> 0acdcc56
 
 # ==========================================================================================
 # ==== Simulation
