--- conflicted
+++ resolved
@@ -21,14 +21,15 @@
 nu_water = 8.9E-7
 nu_oil = 6E-5
 nu_ratio = nu_water / nu_oil
-<<<<<<< HEAD
-=======
 
 nu_sim_oil = max(0.01 * smoothing_length * sound_speed, nu_oil)
 nu_sim_water = nu_ratio * nu_sim_oil
 
 oil_viscosity = ViscosityMorris(nu=nu_sim_oil)
->>>>>>> eab774ab
+# Physical values
+nu_water = 8.9E-7
+nu_oil = 6E-5
+nu_ratio = nu_water / nu_oil
 
 nu_sim_oil = max(0.01 * smoothing_length * sound_speed, nu_oil)
 nu_sim_water = nu_ratio * nu_sim_oil
@@ -39,12 +40,7 @@
 trixi_include(@__MODULE__, joinpath(examples_dir(), "fluid", "dam_break_2d.jl"),
               sol=nothing, fluid_particle_spacing=fluid_particle_spacing,
               viscosity=ViscosityMorris(nu=nu_sim_water), smoothing_length=smoothing_length,
-<<<<<<< HEAD
-              gravity=gravity, tspan=tspan,
-              density_diffusion=nothing,
-=======
               gravity=gravity, tspan=tspan, density_diffusion=nothing,
->>>>>>> eab774ab
               sound_speed=sound_speed, prefix="")
 
 # ==========================================================================================
