# In this example two circles of water drop to the floor demonstrating the difference
# between the behavior with and without surface tension modelling.
using TrixiParticles
using OrdinaryDiffEq

# ==========================================================================================
# ==== Resolution
fluid_particle_spacing = 0.0001

boundary_layers = 5
spacing_ratio = 1

# ==========================================================================================
# ==== Experiment Setup
gravity = 9.81
tspan = (0.0, 1.5)

# Boundary geometry and initial fluid particle positions
initial_fluid_size = (0.0, 0.0)
tank_size = (0.05, 0.01)

fluid_density = 1000.0
sound_speed = 120
<<<<<<< HEAD
=======
sound_speed = 120
>>>>>>> e97540c4
state_equation = StateEquationCole(; sound_speed, reference_density=fluid_density,
                                   exponent=1)

tank = RectangularTank(fluid_particle_spacing, initial_fluid_size, tank_size, fluid_density,
                       n_layers=boundary_layers, spacing_ratio=spacing_ratio,
                       faces=(true, true, true, false),
                       acceleration=(0.0, -gravity), state_equation=state_equation)

sphere_radius = 0.0015

sphere1_center = (0.025, sphere_radius + 0.5 * fluid_particle_spacing)
sphere2_center = (1.5, sphere_radius - 0.5 * fluid_particle_spacing)
sphere1 = SphereShape(fluid_particle_spacing, sphere_radius, sphere1_center,
                      fluid_density, sphere_type=VoxelSphere())
sphere2 = SphereShape(fluid_particle_spacing, sphere_radius, sphere2_center,
                      fluid_density, sphere_type=VoxelSphere())

# ==========================================================================================
# ==== Fluid
# fluid_smoothing_length = 1.2 * fluid_particle_spacing
# fluid_smoothing_kernel = SchoenbergCubicSplineKernel{2}()

<<<<<<< HEAD
fluid_smoothing_length = 3.75 * fluid_particle_spacing
fluid_smoothing_kernel = WendlandC4Kernel{2}()
=======
fluid_smoothing_length = 3.0 * fluid_particle_spacing
fluid_smoothing_kernel = WendlandC2Kernel{2}()
>>>>>>> e97540c4

fluid_smoothing_length_2 = 3.0 * fluid_particle_spacing
fluid_smoothing_kernel_2 = WendlandC2Kernel{2}()

fluid_density_calculator = ContinuityDensity()

<<<<<<< HEAD
# water at 20C
#nu=0.0089
=======
# water at 20C nu=0.00089
>>>>>>> e97540c4
nu = 0.0003
# too much 0.00089 -> 0.00045 -> 0.0002 -> 0.0001
# no impact 0.00005

# the following term only holds for 2d sims
# alpha = 8 * nu / (fluid_smoothing_length * sound_speed)
viscosity = ViscosityAdami(nu=nu)
density_diffusion = DensityDiffusionAntuono(sphere2, delta=0.1)

# with increased smoothing length surface_tension is too small
sphere_surface_tension = WeaklyCompressibleSPHSystem(sphere1, fluid_density_calculator,
                                                     state_equation, fluid_smoothing_kernel,
                                                     fluid_smoothing_length,
                                                     viscosity=viscosity,
                                                     acceleration=(0.0, -gravity),
<<<<<<< HEAD
                                                     surface_tension=SurfaceTensionAkinci(surface_tension_coefficient=0.12),
=======
                                                     surface_tension=SurfaceTensionAkinci(surface_tension_coefficient=0.075),
>>>>>>> e97540c4
                                                     correction=AkinciFreeSurfaceCorrection(fluid_density))

# 0.001
# 0.2 > 90
# 0.15 > 90
# 0.125 > 90
# 0.11 60-90
# 0.1 ~ 45

# 0.0008
# 0.11 ~45-50
# 0.1125 ~90
# 0.115 ~90
# 0.12 > 90


# 0.0005
#0.11 ~100


# 0.00025
# 0.115 ~60 grad aber zu tief in der mitte 0.006
# 0.115 and increase nu to 0.0002

<<<<<<< HEAD
# 0.0001 deg 90 (x-axis: 2mm, y-axis: 1.8mm)
# start x-axis ~1.7mm y-axis: 2.2mm ~110deg distance to boundary to large at adhesion coefficient 1.0
# increase adhesion coefficient to 1.1 x-axis ~1.8mm y-axis: 2mm ~100deg distance still to high
# increase adhesion coefficient to 1.2 x-axis ~2.8 y-axis: 1.7 distance still to high
# decrease adhesion coefficient to 1.15 x-axis 2.4mm y-axis: 1.9 distance high
# decrease adhesion coefficient to 1.125 x-axis 2-2.2mm y-axis: 1.9 distance high ~90+
# decrease surface tension coefficient from 0.115 to 0.11 x-axis: 2.6mm y-axis: 1.7 -> invalid too much adhesion
# increase surface tension coefficient from 0.11 to 0.1125 x-axis: 2-2.2mm y-axis: 1.9
# increase surface tension coefficient from 0.1125 to 0.12 x-axis: 1.9-2mm y-axis: 2.0
# increase viscosity from 0.0001 to 0.0002 x-axis: 1.8mm y-axis:2.2
# increase adhesion coefficient from 1.125 to 1.15 x-axis: 1.8mm y-axis:2.1
# increase adhesion coefficient from 1.15 to 1.2 x-axis: 1.8mm y-axis:2.1
# increase adhesion coefficient from 1.2 to 1.25 x-axis: 2.6mm y-axis:1.7
# increase viscosity from 0.0002 to 0.0003 x-axis: 2.1mm y-axis:1.9 <=== (adh=1.25, surft=0.12, nu=0.0003)
# increase adhesion coefficient from 1.25 to 1.275 x-axis: 2.6mm y-axis:1.7
# decrease adhesion coefficient from 1.275 to 1.26 x-axis: 2.2mm y-axis:1.8
# decrease adhesion coefficient from 1.26 to 1.255 x-axis: 1.8-2.6mm y-axis:1.8
# increase viscosity from 0.0003 to 0.00031 x-axis: 2.2-2.8mm y-axis:1.7
# increase viscosity from 0.00031 to 0.00032 x-axis: 2.2-2.8mm y-axis:1.7

# 0.0001 deg 75 (x-axis: 2.2mm, y-axis: 1.6mm)
#(adh=1.25, surft=0.12, nu=0.0003)
# decrease surft=0.11 x-axis: 2.4-2.6mm y-axis:1.6
# decrease adh=1.2 x-axis: 2.2-2.4mm y-axis:1.8
# increase viscosity = 0.00035 x-axis: 2.4-3.2mm y-axis:1.6
# increase viscosity = 0.0004 x-axis: 2.6-2.8mm y-axis:1.4
# increase viscosity = 0.00045 x-axis: 2.4-3.2mm y-axis:1.4
# decrease adh=1.15 x-axis: 1.8mm y-axis:2.1
# increase adh=1.175 x-axis: 1.8mm y-axis:2.2
# increase adh=1.19 x-axis: 1.8mm y-axis:2.1
#(adh=1.25, surft=0.12, nu=0.0003)
# increase adh=1.3 and  x-axis: 2.4mm y-axis:1.8
# decrease adh=1.275 and  x-axis: 2.4mm y-axis:1.8
# decrease adh=1.26 and  x-axis: 2.4mm y-axis:1.8
# decrease adh=1.255 and  x-axis: 2.4mm y-axis:1.8
# decrease smoothing length from 4 -> 3.75 x-axis: 2mm y-axis:1.9
=======



# 60deg x=2.4, y=1.3
# adh = 1.15, surft=0.115, nu=0.0003, h=3.75, x=1.7-1.8, y=2.2
# adh = 1.2, surft=0.115, nu=0.0003, h=3.75, x=2-2.2, y=1.8
# adh = 1.25, surft=0.115, nu=0.0003, h=3.75, x=2.2, y=1.8
# adh = 1.3, surft=0.115, nu=0.0003, h=3.75, x=2.6, y=1.6
# adh = 1.3, surft=0.12, nu=0.0003, h=3.75, x=2.2-2.6, y=1.6
# adh = 1.3, surft=0.125, nu=0.0003, h=3.75, x=2, y=1.8
# adh = 1.35, surft=0.125, nu=0.0003, h=3.75, x=2.5, y=1.6
# adh = 1.35, surft=0.13, nu=0.0003, h=3.75, x=2-2.2, y=1.8
# adh = 1.4, surft=0.13, nu=0.0003, h=3.75, x=2-2.2, y=1.8
# adh = 1.45, surft=0.13, nu=0.0003, h=3.75, x=2.6, y=1.6
# not possible with smoothing_length -> lower to 3 and switch from C4 to C2
# adh = 1.45, surft=0.13, nu=0.0003, h=3.0, x=1.4, y=2.6
# adh = 1.45, surft=0.12, nu=0.0003, h=3.0, x=1.4, y=2.4
# adh = 1.5, surft=0.12, nu=0.0003, h=3.0, x=1.6, y=2.6
# adh = 1.5, surft=0.11, nu=0.0003, h=3.0, x=1.4, y=2.4
# adh = 1.5, surft=0.10, nu=0.0003, h=3.0, x=1.4, y=2.4
# adh = 1.5, surft=0.05, nu=0.0003, h=3.0, x=3.5, y=2.0
# adh = 1.4, surft=0.075, nu=0.0003, h=3.0, x=3, y=2.0
>>>>>>> e97540c4


# sphere = WeaklyCompressibleSPHSystem(sphere2, fluid_density_calculator,
#                                      state_equation, fluid_smoothing_kernel_2,
#                                      fluid_smoothing_length_2, viscosity=viscosity,
#                                      density_diffusion=density_diffusion,
#                                      acceleration=(0.0, -gravity))

# ==========================================================================================
# ==== Boundary
boundary_density_calculator = AdamiPressureExtrapolation()
boundary_model = BoundaryModelDummyParticles(tank.boundary.density, tank.boundary.mass,
                                             state_equation=state_equation,
                                             boundary_density_calculator,
                                             fluid_smoothing_kernel_2,
                                             fluid_smoothing_length_2,
                                             viscosity=ViscosityAdami(nu=nu))

# adhesion_coefficient = 1.0 and surface_tension_coefficient=0.01 for perfect wetting
# adhesion_coefficient = 0.001 and surface_tension_coefficient=2.0 for no wetting
<<<<<<< HEAD
boundary_system = BoundarySPHSystem(tank.boundary, boundary_model, adhesion_coefficient=1.275)
=======
boundary_system = BoundarySPHSystem(tank.boundary, boundary_model, adhesion_coefficient=1.4)
>>>>>>> e97540c4

# ==========================================================================================
# ==== Simulation
semi = Semidiscretization(boundary_system, sphere_surface_tension)
ode = semidiscretize(semi, tspan)

info_callback = InfoCallback(interval=50)
saving_callback = SolutionSavingCallback(dt=0.01, output_directory="out", prefix="",
                                         write_meta_data=true)

callbacks = CallbackSet(info_callback, saving_callback)

# Use a Runge-Kutta method with automatic (error based) time step size control.
sol = solve(ode, RDPK3SpFSAL35(),
            abstol=1e-5, # Default abstol is 1e-6
            reltol=1e-4, # Default reltol is 1e-3
            dt=1e-4,
            save_everystep=false, callback=callbacks);<|MERGE_RESOLUTION|>--- conflicted
+++ resolved
@@ -21,10 +21,6 @@
 
 fluid_density = 1000.0
 sound_speed = 120
-<<<<<<< HEAD
-=======
-sound_speed = 120
->>>>>>> e97540c4
 state_equation = StateEquationCole(; sound_speed, reference_density=fluid_density,
                                    exponent=1)
 
@@ -47,25 +43,16 @@
 # fluid_smoothing_length = 1.2 * fluid_particle_spacing
 # fluid_smoothing_kernel = SchoenbergCubicSplineKernel{2}()
 
-<<<<<<< HEAD
-fluid_smoothing_length = 3.75 * fluid_particle_spacing
-fluid_smoothing_kernel = WendlandC4Kernel{2}()
-=======
 fluid_smoothing_length = 3.0 * fluid_particle_spacing
 fluid_smoothing_kernel = WendlandC2Kernel{2}()
->>>>>>> e97540c4
 
 fluid_smoothing_length_2 = 3.0 * fluid_particle_spacing
 fluid_smoothing_kernel_2 = WendlandC2Kernel{2}()
 
 fluid_density_calculator = ContinuityDensity()
 
-<<<<<<< HEAD
 # water at 20C
 #nu=0.0089
-=======
-# water at 20C nu=0.00089
->>>>>>> e97540c4
 nu = 0.0003
 # too much 0.00089 -> 0.00045 -> 0.0002 -> 0.0001
 # no impact 0.00005
@@ -81,11 +68,7 @@
                                                      fluid_smoothing_length,
                                                      viscosity=viscosity,
                                                      acceleration=(0.0, -gravity),
-<<<<<<< HEAD
-                                                     surface_tension=SurfaceTensionAkinci(surface_tension_coefficient=0.12),
-=======
                                                      surface_tension=SurfaceTensionAkinci(surface_tension_coefficient=0.075),
->>>>>>> e97540c4
                                                      correction=AkinciFreeSurfaceCorrection(fluid_density))
 
 # 0.001
@@ -110,7 +93,6 @@
 # 0.115 ~60 grad aber zu tief in der mitte 0.006
 # 0.115 and increase nu to 0.0002
 
-<<<<<<< HEAD
 # 0.0001 deg 90 (x-axis: 2mm, y-axis: 1.8mm)
 # start x-axis ~1.7mm y-axis: 2.2mm ~110deg distance to boundary to large at adhesion coefficient 1.0
 # increase adhesion coefficient to 1.1 x-axis ~1.8mm y-axis: 2mm ~100deg distance still to high
@@ -147,7 +129,8 @@
 # decrease adh=1.26 and  x-axis: 2.4mm y-axis:1.8
 # decrease adh=1.255 and  x-axis: 2.4mm y-axis:1.8
 # decrease smoothing length from 4 -> 3.75 x-axis: 2mm y-axis:1.9
-=======
+
+
 
 
 
@@ -170,7 +153,6 @@
 # adh = 1.5, surft=0.10, nu=0.0003, h=3.0, x=1.4, y=2.4
 # adh = 1.5, surft=0.05, nu=0.0003, h=3.0, x=3.5, y=2.0
 # adh = 1.4, surft=0.075, nu=0.0003, h=3.0, x=3, y=2.0
->>>>>>> e97540c4
 
 
 # sphere = WeaklyCompressibleSPHSystem(sphere2, fluid_density_calculator,
@@ -191,11 +173,7 @@
 
 # adhesion_coefficient = 1.0 and surface_tension_coefficient=0.01 for perfect wetting
 # adhesion_coefficient = 0.001 and surface_tension_coefficient=2.0 for no wetting
-<<<<<<< HEAD
-boundary_system = BoundarySPHSystem(tank.boundary, boundary_model, adhesion_coefficient=1.275)
-=======
 boundary_system = BoundarySPHSystem(tank.boundary, boundary_model, adhesion_coefficient=1.4)
->>>>>>> e97540c4
 
 # ==========================================================================================
 # ==== Simulation
