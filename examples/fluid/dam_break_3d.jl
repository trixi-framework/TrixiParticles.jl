using Pixie
using OrdinaryDiffEq

gravity = -9.81

# ==========================================================================================
# ==== Fluid

particle_spacing = 0.08

# Spacing ratio between fluid and boundary particles
beta = 1
boundary_layers = 3

water_width = floor(2.0 / particle_spacing) * particle_spacing # x-direction
water_height = floor(1.0 / particle_spacing) * particle_spacing # y-direction
water_length = floor(1.0 / particle_spacing) * particle_spacing # z-direction
water_density = 1000.0

container_width = floor(5.366 / particle_spacing * beta) * particle_spacing / beta
container_height = floor(4.0 / particle_spacing) * particle_spacing
container_length = floor(1.0 / particle_spacing) * particle_spacing

sound_speed = 20 * sqrt(9.81 * water_height)

smoothing_length = 1.2 * particle_spacing
smoothing_kernel = SchoenbergCubicSplineKernel{3}()

state_equation = StateEquationCole(sound_speed, 7, water_density, 100000.0,
                                   background_pressure=100000.0)

viscosity = ArtificialViscosityMonaghan(0.02, 0.0)

setup = RectangularTank(particle_spacing, beta,
                        water_width, water_height, water_length,
                        container_width, container_height, container_length, water_density,
                        n_layers=boundary_layers)

# Move right boundary
new_wall_position = (setup.n_particles_per_dimension[1] + 1) * particle_spacing
reset_faces = (false, true, false, false, false, false)
positions = (0, new_wall_position, 0, 0, 0, 0)

reset_wall!(setup, reset_faces, positions)

# ==========================================================================================
# ==== Boundary models

boundary_model = BoundaryModelDummyParticles(setup.boundary_densities,
                                             setup.boundary_masses, state_equation,
                                             AdamiPressureExtrapolation(), smoothing_kernel,
                                             smoothing_length)
# K = 9.81 * water_height
# boundary_model = BoundaryModelMonaghanKajtar(K, beta, particle_spacing / beta,
#                                              setup.boundary_masses)

# ==========================================================================================
# ==== Containers

<<<<<<< HEAD
particle_container = FluidParticleContainer(setup.particle_coordinates,
                                            setup.particle_velocities,
                                            setup.particle_masses, setup.particle_radius,
                                            setup.particle_densities,
                                            ContinuityDensity(), state_equation,
                                            smoothing_kernel, smoothing_length,
                                            water_density,
                                            viscosity=ArtificialViscosityMonaghan(0.02,
                                                                                  0.0),
                                            acceleration=(0.0, -9.81, 0.0))

K = 9.81 * water_height
boundary_container = BoundaryParticleContainer(setup.boundary_coordinates,
                                               setup.boundary_masses,
                                               BoundaryModelMonaghanKajtar(K, beta,
                                                                           particle_spacing /
                                                                           beta))
=======
particle_container = FluidParticleContainer(setup, ContinuityDensity(), state_equation,
                                            smoothing_kernel, smoothing_length,
                                            viscosity=viscosity,
                                            acceleration=(0.0, gravity, 0.0))

boundary_container = BoundaryParticleContainer(setup.boundary_coordinates, boundary_model)

# ==========================================================================================
# ==== Simulation
>>>>>>> 3c672d93

semi = Semidiscretization(particle_container, boundary_container,
                          neighborhood_search=SpatialHashingSearch,
                          damping_coefficient=1e-5)

tspan = (0.0, 3.0)
ode = semidiscretize(semi, tspan)

summary_callback = SummaryCallback()
alive_callback = AliveCallback(alive_interval=10)

callbacks = CallbackSet(summary_callback, alive_callback)

# Use a Runge-Kutta method with automatic (error based) time step size control.
# Enable threading of the RK method for better performance on multiple threads.
# Limiting of the maximum stepsize is necessary to prevent crashing.
# When particles are approaching a wall in a uniform way, they can be advanced
# with large time steps. Close to the wall, the stepsize has to be reduced drastically.
# Sometimes, the method fails to do so with Monaghan-Kajtar BC because forces
# become extremely large when fluid particles are very close to boundary particles,
# and the time integration method interprets this as an instability.
sol = solve(ode, RDPK3SpFSAL49(),
            abstol=1e-5, # Default abstol is 1e-6 (may needs to be tuned to prevent boundary penetration)
            reltol=1e-3, # Default reltol is 1e-3 (may needs to be tuned to prevent boundary penetration)
            dtmax=1e-2, # Limit stepsize to prevent crashing
            save_everystep=false, callback=callbacks);

# Print the timer summary
summary_callback()

# Move right boundary
positions = (0, container_width, 0, 0)
reset_wall!(setup, reset_faces, positions)

# Run full simulation
tspan = (0.0, 5.7 / sqrt(9.81))

# Use solution of the relaxing step as initial coordinates
restart_with!(semi, sol)

semi = Semidiscretization(particle_container, boundary_container,
                          neighborhood_search=SpatialHashingSearch)
ode = semidiscretize(semi, tspan)

saved_values, saving_callback = SolutionSavingCallback(saveat=0.0:0.02:1000.0,
                                                       index=(v, u, t, container) -> Pixie.eachparticle(container))

callbacks = CallbackSet(summary_callback, alive_callback, saving_callback)

# See above for an explanation of the parameter choice
sol = solve(ode, RDPK3SpFSAL49(),
            abstol=1e-5, # Default abstol is 1e-6 (may needs to be tuned to prevent boundary penetration)
            reltol=1e-4, # Default reltol is 1e-3 (may needs to be tuned to prevent boundary penetration)
            dtmax=1e-2, # Limit stepsize to prevent crashing
            save_everystep=false, callback=callbacks);

# Print the timer summary
summary_callback()

# activate to save to vtk
# pixie2vtk(saved_values)<|MERGE_RESOLUTION|>--- conflicted
+++ resolved
@@ -57,25 +57,6 @@
 # ==========================================================================================
 # ==== Containers
 
-<<<<<<< HEAD
-particle_container = FluidParticleContainer(setup.particle_coordinates,
-                                            setup.particle_velocities,
-                                            setup.particle_masses, setup.particle_radius,
-                                            setup.particle_densities,
-                                            ContinuityDensity(), state_equation,
-                                            smoothing_kernel, smoothing_length,
-                                            water_density,
-                                            viscosity=ArtificialViscosityMonaghan(0.02,
-                                                                                  0.0),
-                                            acceleration=(0.0, -9.81, 0.0))
-
-K = 9.81 * water_height
-boundary_container = BoundaryParticleContainer(setup.boundary_coordinates,
-                                               setup.boundary_masses,
-                                               BoundaryModelMonaghanKajtar(K, beta,
-                                                                           particle_spacing /
-                                                                           beta))
-=======
 particle_container = FluidParticleContainer(setup, ContinuityDensity(), state_equation,
                                             smoothing_kernel, smoothing_length,
                                             viscosity=viscosity,
@@ -85,7 +66,6 @@
 
 # ==========================================================================================
 # ==== Simulation
->>>>>>> 3c672d93
 
 semi = Semidiscretization(particle_container, boundary_container,
                           neighborhood_search=SpatialHashingSearch,
