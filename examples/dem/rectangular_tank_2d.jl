--- conflicted
+++ resolved
@@ -29,32 +29,20 @@
                         n_layers=2, min_coordinates=(tank_width + 0.5, 0.0))
 
 # ==========================================================================================
-<<<<<<< HEAD
+# ==== Systems
 # ==== Adjust Particle Positions
-#
-# Raise the rock particles so that they fall under gravity.
-# Shift tank2 horizontally to avoid overlap.
-=======
-# ==== Systems
 #
 # We adjust the rock positions upward to allow them to fall under gravity.
 # Next, we create a contact model and use it to build the rock (DEM) system.
->>>>>>> 5fe20764
+# Raise the rock particles so that they fall under gravity.
+# Shift tank2 horizontally to avoid overlap.
 # ==========================================================================================
-tank1.fluid.coordinates[2, :] .+= 0.5
 
-<<<<<<< HEAD
-tank2.fluid.coordinates[2, :] .+= 0.5
-
-# ==========================================================================================
-# ==== Systems Setup
-#
-# Create contact models and build DEM systems.
-=======
 # Move the rock particles up to let them fall
 tank.fluid.coordinates[2, :] .+= 0.5
 # small perturbation
 tank.fluid.coordinates .+= 0.01 .* (2 .* rand(size(tank.fluid.coordinates)) .- 1)
+tank1.fluid.coordinates[2, :] .+= 0.5
 
 # Create a contact model.
 # Option 1: Hertzian contact model (uses elastic modulus and Poisson's ratio)
@@ -68,10 +56,10 @@
 
 # Construct the boundary system for the tank walls.
 boundary_system = BoundaryDEMSystem(tank.boundary, 10e7)
+tank2.fluid.coordinates[2, :] .+= 0.5
 
 # ==========================================================================================
 # ==== Simulation
->>>>>>> 5fe20764
 # ==========================================================================================
 # Contact model for tank1: Hertzian contact model.
 contact_model1 = HertzContactModel(10e9, 0.3)
@@ -100,19 +88,10 @@
 saving_callback = SolutionSavingCallback(dt=0.02)
 callbacks = CallbackSet(info_callback, saving_callback)
 
-<<<<<<< HEAD
-sol = solve(ode, RDPK3SpFSAL49();
-            abstol=1e-5,
-            reltol=1e-4,
-            dtmax=1e-3,
-            dt=1e-7,
-            save_everystep=false, callback=callbacks)
-=======
 # Use a Runge-Kutta method with automatic (error based) time step size control
 sol = solve(ode, RDPK3SpFSAL49(),
             abstol=1e-5, # Default abstol is 1e-6 (may need to be tuned to prevent boundary penetration)
             reltol=1e-4, # Default reltol is 1e-3 (may need to be tuned to prevent boundary penetration)
             dtmax=1e-3, # Limit stepsize to prevent crashing
             dt=1e-7,  # Initial step size
-            save_everystep=false, callback=callbacks);
->>>>>>> 5fe20764
+            save_everystep=false, callback=callbacks);