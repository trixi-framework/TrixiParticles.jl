--- conflicted
+++ resolved
@@ -1,11 +1,7 @@
 using TrixiParticles
 using LinearAlgebra
 
-<<<<<<< HEAD
-struct NBodyContainer{NDIMS, ELTYPE <: Real} <: Pixie.Dimension{NDIMS}
-=======
 struct NBodyContainer{NDIMS, ELTYPE <: Real} <: TrixiParticles.ParticleContainer{NDIMS}
->>>>>>> 97af7853
     initial_coordinates :: Array{ELTYPE, 2} # [dimension, particle]
     initial_velocity    :: Array{ELTYPE, 2} # [dimension, particle]
     mass                :: Array{ELTYPE, 1} # [particle]
