--- conflicted
+++ resolved
@@ -42,24 +42,13 @@
                                   neighbor_container::NBodyContainer)
     @unpack mass, G = neighbor_container
 
-<<<<<<< HEAD
-    for particle in Pixie.each_moving_particle(particle_container)
-        particle_coords = Pixie.current_coords(u_particle_container,
-                                               particle_container, particle)
-
-        for neighbor in Pixie.eachneighbor(particle_coords, neighborhood_search)
-            neighbor_coords = Pixie.current_coords(u_neighbor_container,
-                                                   neighbor_container, neighbor)
-=======
     for particle in TrixiParticles.each_moving_particle(particle_container)
-        particle_coords = TrixiParticles.get_current_coords(particle, u_particle_container,
-                                                            particle_container)
+        particle_coords = TrixiParticles.current_coords(u_particle_container,
+                                                        particle_container, particle)
 
         for neighbor in TrixiParticles.eachneighbor(particle_coords, neighborhood_search)
-            neighbor_coords = TrixiParticles.get_current_coords(neighbor,
-                                                                u_neighbor_container,
-                                                                neighbor_container)
->>>>>>> 96a77c29
+            neighbor_coords = TrixiParticles.current_coords(u_neighbor_container,
+                                                            neighbor_container, neighbor)
 
             pos_diff = particle_coords - neighbor_coords
             distance = norm(pos_diff)
@@ -90,22 +79,13 @@
     v = TrixiParticles.wrap_v(v_ode, 1, container, semi)
     u = TrixiParticles.wrap_u(u_ode, 1, container, semi)
 
-<<<<<<< HEAD
-    for particle in Pixie.eachparticle(container)
-        e += 0.5 * mass[particle] * sum(Pixie.current_velocity(v, container, particle) .^ 2)
-
-        particle_coords = Pixie.current_coords(u, container, particle)
-        for neighbor in (particle + 1):Pixie.nparticles(container)
-            neighbor_coords = Pixie.current_coords(u, container, neighbor)
-=======
     for particle in TrixiParticles.eachparticle(container)
         e += 0.5 * mass[particle] *
-             sum(TrixiParticles.get_particle_vel(particle, v, container) .^ 2)
+             sum(TrixiParticles.current_velocity(v, container, particle) .^ 2)
 
-        particle_coords = TrixiParticles.get_current_coords(particle, u, container)
+        particle_coords = TrixiParticles.current_coords(u, container, particle)
         for neighbor in (particle + 1):TrixiParticles.nparticles(container)
-            neighbor_coords = TrixiParticles.get_current_coords(neighbor, u, container)
->>>>>>> 96a77c29
+            neighbor_coords = TrixiParticles.current_coords(u, container, neighbor)
 
             pos_diff = particle_coords - neighbor_coords
             distance = norm(pos_diff)
