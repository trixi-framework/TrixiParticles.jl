--- conflicted
+++ resolved
@@ -335,11 +335,7 @@
 where ``p_b`` is the prescribed dynamical boundary pressure.
 Note the positive sign, which compensates for the missing contribution due to the truncated support domain.
 This term vanishes for particles with full kernel support.
-<<<<<<< HEAD
-Thus, it can be applied to all particles within the [`BoundaryZone`](@ref BoundaryZone)
-=======
 Thus, it can be applied to all particles within the [`BoundaryZone`](@ref)
->>>>>>> ce2edcb5
 without the need to specifically identify those near the free surface.
 
 To further handle incomplete kernel support, for example in the viscous term of the momentum equation,
