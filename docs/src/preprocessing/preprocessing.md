--- conflicted
+++ resolved
@@ -15,12 +15,12 @@
 In 3D, we refer to the solid angle of an *oriented* triangle with respect to ``\mathbf{p}``.
 
 We provide the following methods to calculate ``w(\mathbf{p})``:
-- Horman et al. (2001) evaluate the winding number combined with an even-odd rule, but only for 2D polygons (see [WindingNumberHorman](@ref)).
-- Naive winding: Jacobson et al. (2013) generalized the winding number so that the algorithm can be applied for both 2D and 3D geometries (see [WindingNumberJacobson](@ref)).
-- Hierarchical winding: Jacobson et al. (2013) also introduced a fast hierarchical evaluation of the winding number. For further information see the description below.
+- [Horman et al. (2001)](@cite) evaluate the winding number combined with an even-odd rule, but only for 2D polygons (see [WindingNumberHorman](@ref)).
+- Naive winding: [Jacobson et al. (2013)](@cite) generalized the winding number so that the algorithm can be applied for both 2D and 3D geometries (see [WindingNumberJacobson](@ref)).
+- Hierarchical winding: [Jacobson et al. (2013)](@cite) also introduced a fast hierarchical evaluation of the winding number. For further information see the description below.
 
 ## [Hierarchical Winding](@id hierarchical_winding)
-According to Jacobson et al. (2013) the winding number with respect to a polygon (2D) or triangle mesh (3D) is the sum of the winding numbers with respect to each edge (2D) or face (3D).
+According to [Jacobson et al. (2013)](@cite) the winding number with respect to a polygon (2D) or triangle mesh (3D) is the sum of the winding numbers with respect to each edge (2D) or face (3D).
 We can show this with the following example in which we determine the winding number for each edge of a triangle separately and sum them up:
 
 ```julia
@@ -164,7 +164,7 @@
 threshold (usually ``\approx 100`` faces in 3D, here: 6 edges).
 
 (3):
-For the closure, Jacobson et al. (2013) define *exterior vertices* (*exterior edges* in 3D)
+For the closure, [Jacobson et al. (2013)](@cite) define *exterior vertices* (*exterior edges* in 3D)
 as boundary vertices of such a segmentation (red dots in (3)).
 To find them, we traverse around each edge (face in 3D) in order, and
 increment or decrement for each vertex (edge) a specific counter.
@@ -210,7 +210,7 @@
 only holds when ``\mathbf{p}`` is outside of ``\mathcal{B}``, which is not the case here.
 
 #### Correct evaluation
-Jacobson et al. (2013) don't mention this problem or provide a solution to it.
+[Jacobson et al. (2013)](@cite) don't mention this problem or provide a solution to it.
 We contacted the authors and found that they know about this problem and solve it
 by resizing the bounding box to fully include the closing surface
 of the neighboring box, since it doesn't matter if the boxes overlap.
@@ -254,16 +254,4 @@
 ```@autodocs
 Modules = [TrixiParticles]
 Pages = [joinpath("preprocessing", "geometries", "io.jl")]
-<<<<<<< HEAD
-```
-=======
-```
-
-### [References](@id references_complex_shape)
-- Alec Jacobson, Ladislav Kavan, and Olga Sorkine-Hornung "Robust inside-outside segmentation using generalized winding numbers".
-  In: ACM Transactions on Graphics, 32.4 (2013), pages 1--12.
-  [doi: 10.1145/2461912.2461916](https://igl.ethz.ch/projects/winding-number/robust-inside-outside-segmentation-using-generalized-winding-numbers-siggraph-2013-jacobson-et-al.pdf)
-- Kai Horman, Alexander Agathos "The point in polygon problem for arbitrary polygons".
-  In: Computational Geometry, 20.3 (2001), pages 131--144.
-  [doi: 10.1016/s0925-7721(01)00012-8](https://doi.org/10.1016/S0925-7721(01)00012-8)
->>>>>>> a27700b7
+```