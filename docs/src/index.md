# TrixiParticles.jl API

## Callbacks

```@autodocs
Modules = [TrixiParticles]
Pages = map(file -> joinpath("callbacks", file), readdir(joinpath("..", "src", "callbacks")))
```

## General

### File density_calculators.jl
```@autodocs
Modules = [TrixiParticles]
Pages = [joinpath("general", "density_calculators.jl")]
```

### File initial_condition.jl
```@autodocs
Modules = [TrixiParticles]
Pages = [joinpath("general", "initial_condition.jl")]
```

### File neighborhood_search.jl
```@autodocs
Modules = [TrixiParticles]
Pages = [joinpath("general", "neighborhood_search.jl")]
```

### File semidiscretization.jl
```@autodocs
Modules = [TrixiParticles]
Pages = [joinpath("general", "semidiscretization.jl")]
```

### File smoothing_kernels.jl
```@autodocs
Modules = [TrixiParticles]
Pages = [joinpath("general", "smoothing_kernels.jl")]
```

## Schemes

### Boundary

#### File system.jl
```@autodocs
Modules = [TrixiParticles]
Pages = map(file -> joinpath("boundary", file), readdir(joinpath("..", "src", "schemes", "boundary")))
```

#### File dummy_particles.jl
```@autodocs
Modules = [TrixiParticles]
Pages = [joinpath("schemes", "boundary", "dummy_particles", "dummy_particles.jl")]
```
#### File monaghan_kajtar.jl
```@autodocs
Modules = [TrixiParticles]
Pages = [joinpath("schemes", "boundary", "monaghan_kajtar", "monaghan_kajtar.jl")]
```

### Weakly Compressible SPH

#### File system.jl
```@autodocs
Modules = [TrixiParticles]
Pages = [joinpath("schemes", "fluid", "weakly_compressible_sph", "system.jl")]
```

#### File state_equations.jl
```@autodocs
Modules = [TrixiParticles]
Pages = [joinpath("schemes", "fluid", "weakly_compressible_sph", "state_equations.jl")]
```

#### File viscosity.jl
```@autodocs
Modules = [TrixiParticles]
Pages = [joinpath("schemes", "fluid", "viscosity.jl")]
```

<<<<<<< HEAD
### Entropically damped artificial compressibility for SPH
=======
### Entropically Damped Artificial Compressibility for SPH
>>>>>>> 846137a7

#### File system.jl
```@autodocs
Modules = [TrixiParticles]
Pages = [joinpath("schemes", "fluid", "entropically_damped_sph", "system.jl")]
```

### Total Lagrangian SPH

#### File system.jl
```@autodocs
Modules = [TrixiParticles]
Pages = [joinpath("schemes", "solid", "total_lagrangian_sph", "system.jl")]
```

#### File penalty_force.jl
```@autodocs
Modules = [TrixiParticles]
Pages = [joinpath("schemes", "solid", "total_lagrangian_sph", "penalty_force.jl")]
```

## Setups

### File rectangular_tank.jl
```@autodocs
Modules = [TrixiParticles]
Pages = [joinpath("setups", "rectangular_tank.jl")]
```

### File rectangular_shape.jl
```@autodocs
Modules = [TrixiParticles]
Pages = [joinpath("setups", "rectangular_shape.jl")]
```

### File circular_shape.jl
```@autodocs
Modules = [TrixiParticles]
Pages = [joinpath("setups", "circular_shape.jl")]
```

## Util

```@autodocs
Modules = [TrixiParticles]
Pages = ["util.jl"]
```<|MERGE_RESOLUTION|>--- conflicted
+++ resolved
@@ -80,11 +80,7 @@
 Pages = [joinpath("schemes", "fluid", "viscosity.jl")]
 ```
 
-<<<<<<< HEAD
-### Entropically damped artificial compressibility for SPH
-=======
 ### Entropically Damped Artificial Compressibility for SPH
->>>>>>> 846137a7
 
 #### File system.jl
 ```@autodocs
