@Article{Adami2012,
  author    = {Adami, S. and Hu, X.Y. and Adams, N.A.},
  journal   = {Journal of Computational Physics},
  title     = {A generalized wall boundary condition for smoothed particle hydrodynamics},
  year      = {2012},
  issn      = {0021-9991},
  month     = aug,
  number    = {21},
  pages     = {7057--7075},
  volume    = {231},
  doi       = {10.1016/j.jcp.2012.05.005},
  publisher = {Elsevier BV},
}


@Article{Adami2013,
  author    = {S. Adami and X.Y. Hu and N.A. Adams},
  journal   = {Journal of Computational Physics},
  title     = {A transport-velocity formulation for smoothed particle hydrodynamics},
  year      = {2013},
  month     = {may},
  pages     = {292--307},
  volume    = {241},
  doi       = {10.1016/j.jcp.2013.01.043},
  groups    = {enhancement},
  publisher = {Elsevier {BV}},
}


@Article{Akinci2012,
  author    = {Akinci, Nadir and Ihmsen, Markus and Akinci, Gizem and Solenthaler, Barbara and Teschner, Matthias},
  journal   = {ACM Transactions on Graphics},
  title     = {Versatile rigid-fluid coupling for incompressible SPH},
  year      = {2012},
  issn      = {1557-7368},
  month     = jul,
  number    = {4},
  pages     = {1--8},
  volume    = {31},
  doi       = {10.1145/2185520.2185558},
  publisher = {Association for Computing Machinery (ACM)},
}


@Article{Akinci2013,
  author    = {Akinci, Nadir and Akinci, Gizem and Teschner, Matthias},
  journal   = {ACM Transactions on Graphics},
  title     = {Versatile surface tension and adhesion for SPH fluids},
  year      = {2013},
  issn      = {1557-7368},
  month     = nov,
  number    = {6},
  pages     = {1--8},
  volume    = {32},
  doi       = {10.1145/2508363.2508395},
  publisher = {Association for Computing Machinery (ACM)},
}


@Article{Antuono2010,
  author    = {Antuono, M. and Colagrossi, A. and Marrone, S. and Molteni, D.},
  journal   = {Computer Physics Communications},
  title     = {Free-surface flows solved by means of SPH schemes with numerical diffusive terms},
  year      = {2010},
  issn      = {0010-4655},
  month     = mar,
  number    = {3},
  pages     = {532--549},
  volume    = {181},
  doi       = {10.1016/j.cpc.2009.11.002},
  publisher = {Elsevier BV},
}


@Article{Antuono2012,
  author    = {Antuono, M. and Colagrossi, A. and Marrone, S.},
  journal   = {Computer Physics Communications},
  title     = {Numerical diffusive terms in weakly-compressible SPH schemes},
  year      = {2012},
  issn      = {0010-4655},
  month     = dec,
  number    = {12},
  pages     = {2570--2580},
  volume    = {183},
  doi       = {10.1016/j.cpc.2012.07.006},
  publisher = {Elsevier BV},
}


@Article{Antuono2015,
  author    = {Antuono, M. and Marrone, S. and Colagrossi, A. and Bouscasse, B.},
  journal   = {Computer Methods in Applied Mechanics and Engineering},
  title     = {Energy balance in the Delta-SPH scheme},
  year      = {2015},
  issn      = {0045-7825},
  month     = jun,
  pages     = {209--226},
  volume    = {289},
  doi       = {10.1016/j.cma.2015.02.004},
  publisher = {Elsevier BV},
}

@article{Balsara1995,
title = {von Neumann stability analysis of smoothed particle hydrodynamics—suggestions for optimal algorithms},
journal = {Journal of Computational Physics},
volume = {121},
number = {2},
pages = {357-372},
year = {1995},
issn = {0021-9991},
doi = {https://doi.org/10.1016/S0021-9991(95)90221-X},
url = {https://www.sciencedirect.com/science/article/pii/S002199919590221X},
author = {Dinshaw S. Balsara},
}


@Article{Band2018,
  author    = {Band, Stefan and Gissler, Christoph and Peer, Andreas and Teschner, Matthias},
  journal   = {Computers \& Graphics},
  title     = {MLS pressure boundaries for divergence-free and viscous SPH fluids},
  year      = {2018},
  issn      = {0097-8493},
  month     = nov,
  pages     = {37--46},
  volume    = {76},
  doi       = {10.1016/j.cag.2018.08.001},
  publisher = {Elsevier BV},
}


@Article{Basa2008,
  author    = {Basa, Mihai and Quinlan, Nathan J. and Lastiwka, Martin},
  journal   = {International Journal for Numerical Methods in Fluids},
  title     = {Robustness and accuracy of SPH formulations for viscous flow},
  year      = {2008},
  issn      = {1097-0363},
  month     = oct,
  number    = {10},
  pages     = {1127--1148},
  volume    = {60},
  doi       = {10.1002/fld.1927},
  publisher = {Wiley},
}


@Article{Belytschko2000,
  author   = {Belytschko, Ted and Guo, Yong and Liu, Wing Kam and Xiao, Shao Ping},
  journal  = {International Journal for Numerical Methods in Engineering},
  title    = {A unified stability analysis of meshless particle methods},
  year     = {2000},
  number   = {9},
  pages    = {1359-1400},
  volume   = {48},
  abstract = {Abstract A unified stability analysis of meshless methods with Eulerian and Lagrangian kernels is presented. Three types of instabilities were identified in one dimension: an instability due to rank deficiency, a tensile instability and a material instability which is also found in continua. The stability of particle methods with Eulerian and Lagrangian kernels is markedly different: Lagrangian kernels do not exhibit the tensile instability. In both kernels, the instability due to rank deficiency can be suppressed by stress points. In two dimensions the stabilizing effect of stress points is dependent on their locations. It was found that the best approach to stable particle discretizations is to use Lagrangian kernels with stress points. The stability of the least-squares stabilization was also studied. Copyright © 2000 John Wiley \& Sons, Ltd.},
  doi      = {10.1002/1097-0207},
  keywords = {particle methods, stability, kernel},
}


@InCollection{Bicanic2004,
  author    = {Bi{\'c}ani{\'c}, Nenad},
  booktitle = {Discrete Element Methods},
  publisher = {Wiley},
  title     = {Discrete Element Methods},
  year      = {2004},
  isbn      = {9780470091357},
  month     = aug,
  doi       = {10.1002/0470091355.ecm006.pub2},
  journal   = {Encyclopedia of Computational Mechanics},
}


@Article{Bonet1999,
  author    = {Bonet, J. and Lok, T.-S.L.},
  journal   = {Computer Methods in Applied Mechanics and Engineering},
  title     = {Variational and momentum preservation aspects of Smooth Particle Hydrodynamic formulations},
  year      = {1999},
  issn      = {0045-7825},
  month     = nov,
  number    = {1–2},
  pages     = {97--115},
  volume    = {180},
  doi       = {10.1016/s0045-7825(99)00051-1},
  publisher = {Elsevier BV},
}

@misc{CarpenterKennedy,
  author    = {Carpenter, Mark H. and Kennedy, Christopher A.},
  title     = {Fourth Order 2N-storage Runge-Kutta Schemes},
  year      = {1994},
  url       = {https://ntrs.nasa.gov/citations/19940028444},
}


@Article{Clausen2013,
  author    = {Clausen, Jonathan R.},
  journal   = {Physical Review E},
  title     = {Entropically damped form of artificial compressibility for explicit simulation of incompressible flow},
  year      = {2013},
  issn      = {1550-2376},
  month     = jan,
  number    = {1},
  pages     = {013309},
  volume    = {87},
  doi       = {10.1103/physreve.87.013309},
  publisher = {American Physical Society (APS)},
}


@Article{Cole1948,
  author    = {Cole, Robert H. and Weller, Royal},
  journal   = {Physics Today},
  title     = {Underwater Explosions},
  year      = {1948},
  number    = {6},
  pages     = {35--35},
  volume    = {1},
  doi       = {10.1063/1.3066176},
  publisher = {AIP Publishing},
}


@Article{Crespo2007,
  author  = {Crespo, A. J. C. and Gomez-Gesteira, M. and Dalrymple, R. A.},
  journal = {Computers, Materials and Continua},
  title   = {Boundary Conditions Generated by Dynamic Particles in SPH Methods},
  year    = {2007},
  number  = {3},
  pages   = {173--184},
  volume  = {5},
  doi     = {10.3970/cmc.2007.005.173},
}


@Article{Cundall1979,
  author    = {Cundall, P. A. and Strack, O. D. L.},
  journal   = {Géotechnique},
  title     = {A discrete numerical model for granular assemblies},
  year      = {1979},
  issn      = {1751-7656},
  month     = mar,
  number    = {1},
  pages     = {47--65},
  volume    = {29},
  doi       = {10.1680/geot.1979.29.1.47},
  publisher = {Thomas Telford Ltd.},
}


@Article{Dehnen2012,
  author    = {Dehnen, Walter and Aly, Hossam},
  journal   = {Monthly Notices of the Royal Astronomical Society},
  title     = {Improving convergence in smoothed particle hydrodynamics simulations without pairing instability: SPH without pairing instability},
  year      = {2012},
  issn      = {0035-8711},
  month     = aug,
  number    = {2},
  pages     = {1068--1082},
  volume    = {425},
  doi       = {10.1111/j.1365-2966.2012.21439.x},
  publisher = {Oxford University Press (OUP)},
}


@Article{DiRenzo2004,
  author    = {Di Renzo, Alberto and Di Maio, Francesco Paolo},
  journal   = {Chemical Engineering Science},
  title     = {Comparison of contact-force models for the simulation of collisions in DEM-based granular flow codes},
  year      = {2004},
  issn      = {0009-2509},
  month     = feb,
  number    = {3},
  pages     = {525--541},
  volume    = {59},
  doi       = {10.1016/j.ces.2003.09.037},
  publisher = {Elsevier BV},
}


@article{Dominguez2022,
  title={DualSPHysics: from fluid dynamics to multiphysics problems},
  author={Domínguez, Jose M and Fourtakas, Georgios and others},
  journal={Computational Particle Mechanics},
  volume={9},
  pages={867--895},
  year={2022},
  publisher={Springer},
  doi={10.1007/s40571-021-00404-2}
}


@Article{Ferrari2009,
  author    = {Ferrari, Angela and Dumbser, Michael and Toro, Eleuterio F. and Armanini, Aronne},
  journal   = {Computers \& Fluids},
  title     = {A new 3D parallel SPH scheme for free surface flows},
  year      = {2009},
  issn      = {0045-7930},
  month     = jun,
  number    = {6},
  pages     = {1203--1217},
  volume    = {38},
  doi       = {10.1016/j.compfluid.2008.11.012},
  publisher = {Elsevier BV},
}


@Article{Fourtakas2019,
  author    = {Fourtakas, Georgios and Dominguez, Jose M. and Vacondio, Renato and Rogers, Benedict D.},
  journal   = {Computers \& Fluids},
  title     = {Local uniform stencil (LUST) boundary condition for arbitrary 3-D boundaries in parallel smoothed particle hydrodynamics (SPH) models},
  year      = {2019},
  issn      = {0045-7930},
  month     = aug,
  pages     = {346--361},
  volume    = {190},
  doi       = {10.1016/j.compfluid.2019.06.009},
  publisher = {Elsevier BV},
}


@Article{Ganzenmueller2015,
  author    = {Ganzenmüller, Georg C.},
  journal   = {Computer Methods in Applied Mechanics and Engineering},
  title     = {An hourglass control algorithm for Lagrangian Smooth Particle Hydrodynamics},
  year      = {2015},
  issn      = {0045-7825},
  month     = apr,
  pages     = {87--106},
  volume    = {286},
  doi       = {10.1016/j.cma.2014.12.005},
  publisher = {Elsevier BV},
}


@Article{Giles1990,
  author    = {Giles, Michael B.},
  journal   = {AIAA Journal},
  title     = {Nonreflecting boundary conditions for Euler equation calculations},
  year      = {1990},
  issn      = {1533-385X},
  month     = dec,
  number    = {12},
  pages     = {2050--2058},
  volume    = {28},
  doi       = {10.2514/3.10521},
  publisher = {American Institute of Aeronautics and Astronautics (AIAA)},
}


@Article{Hormann2001,
  author    = {Hormann, Kai and Agathos, Alexander},
  journal   = {Computational Geometry},
  title     = {The point in polygon problem for arbitrary polygons},
  year      = {2001},
  issn      = {0925-7721},
  month     = nov,
  number    = {3},
  pages     = {131--144},
  volume    = {20},
  doi       = {10.1016/s0925-7721(01)00012-8},
  publisher = {Elsevier BV},
}


@Article{Jacobson2013,
  author    = {Jacobson, Alec and Kavan, Ladislav and Sorkine-Hornung, Olga},
  journal   = {ACM Transactions on Graphics},
  title     = {Robust inside-outside segmentation using generalized winding numbers},
  year      = {2013},
  issn      = {1557-7368},
  month     = jul,
  number    = {4},
  pages     = {1--12},
  volume    = {32},
  doi       = {10.1145/2461912.2461916},
  publisher = {Association for Computing Machinery (ACM)},
}


@Article{Lastiwka2008,
  author    = {Lastiwka, Martin and Basa, Mihai and Quinlan, Nathan J.},
  journal   = {International Journal for Numerical Methods in Fluids},
  title     = {Permeable and non‐reflecting boundary conditions in SPH},
  year      = {2008},
  issn      = {1097-0363},
  month     = dec,
  number    = {7},
  pages     = {709--724},
  volume    = {61},
  doi       = {10.1002/fld.1971},
  publisher = {Wiley},
}


@Article{Li1996,
  author    = {Li, Shaofan and Liu, Wing Kam},
  journal   = {Computer Methods in Applied Mechanics and Engineering},
  title     = {Moving least-square reproducing kernel method Part II: Fourier analysis},
  year      = {1996},
  issn      = {0045-7825},
  month     = dec,
  number    = {1–4},
  pages     = {159--193},
  volume    = {139},
  doi       = {10.1016/s0045-7825(96)01082-1},
  publisher = {Elsevier BV},
}

@Article{Liu2006,
  author    = {Liu, M.B. and Liu, G.R.},
  journal   = {Applied Numerical Mathematics},
  title     = {Restoring particle consistency in smoothed particle hydrodynamics},
  year      = {2006},
  issn      = {0168-9274},
  month     = jan,
  number    = {1},
  pages     = {19--36},
  volume    = {56},
  doi       = {10.1016/j.apnum.2005.02.012},
  publisher = {Elsevier BV},
}

@Article{Molteni2009,
  author    = {Molteni, Diego and Colagrossi, Andrea},
  journal   = {Computer Physics Communications},
  title     = {A simple procedure to improve the pressure evaluation in hydrodynamic context using the SPH},
  year      = {2009},
  issn      = {0010-4655},
  month     = jun,
  number    = {6},
  pages     = {861--872},
  volume    = {180},
  doi       = {10.1016/j.cpc.2008.12.004},
  publisher = {Elsevier BV},
}


@Article{Monaghan1985,
  author    = {Monaghan, J.J.},
  journal   = {Computer Physics Reports},
  title     = {Particle methods for hydrodynamics},
  year      = {1985},
  issn      = {0167-7977},
  month     = oct,
  number    = {2},
  pages     = {71--124},
  volume    = {3},
  doi       = {10.1016/0167-7977(85)90010-3},
  publisher = {Elsevier BV},
}


@Article{Monaghan1989,
  author   = {J.J. Monaghan},
  journal  = {Journal of Computational Physics},
  title    = {On the problem of penetration in particle methods},
  year     = {1989},
  issn     = {0021-9991},
  number   = {1},
  pages    = {1-15},
  volume   = {82},
  abstract = {A method is described which prevents penetration when particle methods are used to simulate streams of fluid impinging on each other. The method does not produce dissipation but it does produce extra dispersion.},
  doi      = {10.1016/0021-9991(89)90032-6},
  url      = {https://www.sciencedirect.com/science/article/pii/0021999189900326},
}


@Article{Monaghan1992,
  author    = {Monaghan, J. J.},
  journal   = {Annual Review of Astronomy and Astrophysics},
  title     = {Smoothed Particle Hydrodynamics},
  year      = {1992},
  issn      = {1545-4282},
  month     = sep,
  number    = {1},
  pages     = {543--574},
  volume    = {30},
  doi       = {10.1146/annurev.aa.30.090192.002551},
  publisher = {Annual Reviews},
}


@Article{Monaghan1994,
  author    = {Monaghan, J.J.},
  journal   = {Journal of Computational Physics},
  title     = {Simulating Free Surface Flows with SPH},
  year      = {1994},
  issn      = {0021-9991},
  month     = feb,
  number    = {2},
  pages     = {399--406},
  volume    = {110},
  doi       = {10.1006/jcph.1994.1034},
  publisher = {Elsevier BV},
}

@Article{Monaghan2005,
  author    = {Monaghan, J J},
  journal   = {Reports on Progress in Physics},
  title     = {Smoothed particle hydrodynamics},
  year      = {2005},
  issn      = {1361-6633},
  month     = jul,
  number    = {8},
  pages     = {1703--1759},
  volume    = {68},
  doi       = {10.1088/0034-4885/68/8/r01},
  publisher = {IOP Publishing},
}

@Article{Monaghan2009,
  author    = {Monaghan, J.J. and Kajtar, J.B.},
  journal   = {Computer Physics Communications},
  title     = {SPH particle boundary forces for arbitrary boundaries},
  year      = {2009},
  issn      = {0010-4655},
  month     = oct,
  number    = {10},
  pages     = {1811--1820},
  volume    = {180},
  doi       = {10.1016/j.cpc.2009.05.008},
  publisher = {Elsevier BV},
}

@Article{Morris1997,
  author    = {Morris, Joseph P. and Fox, Patrick J. and Zhu, Yi},
  journal   = {Journal of Computational Physics},
  title     = {Modeling Low Reynolds Number Incompressible Flows Using SPH},
  year      = {1997},
  issn      = {0021-9991},
  month     = sep,
  number    = {1},
  pages     = {214--226},
  volume    = {136},
  doi       = {10.1006/jcph.1997.5776},
  publisher = {Elsevier BV},
}

@article{Morris2000,
  author = {Morris, Joseph P.},
  title = {Simulating surface tension with smoothed particle hydrodynamics},
  journal = {International Journal for Numerical Methods in Fluids},
  volume = {33},
  number = {3},
  pages = {333-353},
  keywords = {interfacial flow, meshless methods, surface tension},
  doi = {https://doi.org/10.1002/1097-0363(20000615)33:3<333::AID-FLD11>3.0.CO;2-7},
  year = {2000}
}


@InProceedings{Mueller2003,
  author    = {M{\"u}ller, Matthias and Charypar, David and Gross, Markus},
  booktitle = {Proceedings of the 2003 ACM SIGGRAPH/Eurographics Symposium on Computer Animation},
  title     = {Particle-Based Fluid Simulation for Interactive Applications},
  year      = {2003},
  month     = {07},
  pages     = {154-159},
  publisher = {Eurographics Association},
  doi       = {10.2312/SCA/SCA03/154-159},
  isbn      = {1581136595},
}

@Article{Negi2020,
  author    = {Negi, Pawan and Ramachandran, Prabhu and Haftu, Asmelash},
  journal   = {Computer Methods in Applied Mechanics and Engineering},
  title     = {An improved non-reflecting outlet boundary condition for weakly-compressible SPH},
  year      = {2020},
  issn      = {0045-7825},
  month     = aug,
  pages     = {113119},
  volume    = {367},
  doi       = {10.1016/j.cma.2020.113119},
  publisher = {Elsevier BV},
}

<<<<<<< HEAD
@misc{neher2025robustefficientpreprocessingtechniques,
      title={Robust and efficient pre-processing techniques for particle-based methods including dynamic boundary generation},
      author={Niklas S. Neher and Erik Faulhaber and Sven Berger and Christian Weißenfels and Gregor J. Gassner and Michael Schlottke-Lakemper},
      year={2025},
      eprint={2506.21206},
      archivePrefix={arXiv},
      primaryClass={math.NA},
      url={https://arxiv.org/abs/2506.21206},
=======
@Article{Negi2022,
  author    = {Negi, Pawan and Ramachandran, Prabhu},
  journal   = {Physics of Fluids},
  title     = {How to train your solver: Verification of boundary conditions for smoothed particle hydrodynamics},
  year      = {2022},
  issn      = {1089-7666},
  month     = nov,
  number    = {11},
  volume    = {34},
  doi       = {10.1063/5.0126234},
  publisher = {AIP Publishing},
>>>>>>> ff9b637c
}

@Article{O’Connor2021,
  author    = {O’Connor, Joseph and Rogers, Benedict D.},
  journal   = {Journal of Fluids and Structures},
  title     = {A fluid–structure interaction model for free-surface flows and flexible structures using smoothed particle hydrodynamics on a GPU},
  year      = {2021},
  issn      = {0889-9746},
  month     = jul,
  pages     = {103312},
  volume    = {104},
  doi       = {10.1016/j.jfluidstructs.2021.103312},
  publisher = {Elsevier BV},
}

@InProceedings{Panizzo2007,
  author    = {Panizzo, Andrea and Cuomo, Giovanni and Dalrymple, Robert A.},
  booktitle = {Coastal Engineering 2006},
  title     = {3D-SPH SIMULATION OF LANDSLIDE GENERATED WAVES},
  year      = {2007},
  month     = apr,
  publisher = {World Scientific Publishing Company},
  doi       = {10.1142/9789812709554_0128},
}

@Article{Price2012,
  author    = {Price, Daniel J.},
  journal   = {Journal of Computational Physics},
  title     = {Smoothed particle hydrodynamics and magnetohydrodynamics},
  year      = {2012},
  issn      = {0021-9991},
  month     = feb,
  number    = {3},
  pages     = {759--794},
  volume    = {231},
  doi       = {10.1016/j.jcp.2010.12.011},
  publisher = {Elsevier BV},
}

@Article{Ramachandran2019,
  author    = {Ramachandran, Prabhu and Puri, Kunal},
  journal   = {Computers \& Fluids},
  title     = {Entropically damped artificial compressibility for SPH},
  year      = {2019},
  issn      = {0045-7930},
  month     = jan,
  pages     = {579--594},
  volume    = {179},
  doi       = {10.1016/j.compfluid.2018.11.023},
  publisher = {Elsevier BV},
}

@Article{Ranocha2022,
  author    = {Ranocha, Hendrik and Dalcin, Lisandro and Parsani, Matteo and Ketcheson, David I.},
  journal   = {Communications on Applied Mathematics and Computation},
  title     = {Optimized Runge-Kutta Methods with Automatic Step Size Control for Compressible Computational Fluid Dynamics},
  year      = {2022},
  month     = dec,
  pages     = {1191--1228},
  volume    = {4},
  doi       = {10.1007/s42967-021-00159-w},
}

@Article{Schoenberg1946,
  author    = {Schoenberg, I. J.},
  journal   = {Quarterly of Applied Mathematics},
  title     = {Contributions to the problem of approximation of equidistant data by analytic functions. Part B. On the problem of osculatory interpolation. A second class of analytic approximation formulae},
  year      = {1946},
  issn      = {1552-4485},
  number    = {2},
  pages     = {112--141},
  volume    = {4},
  doi       = {10.1090/qam/16705},
  publisher = {American Mathematical Society (AMS)},
}

@Article{Sun2017,
  author    = {Sun, P.N. and Colagrossi, A. and Marrone, S. and Zhang, A.M.},
  journal   = {Computer Methods in Applied Mechanics and Engineering},
  title     = {Delta-SPH model: Simple procedures for a further improvement of the SPH scheme},
  year      = {2017},
  issn      = {0045-7825},
  month     = mar,
  pages     = {25--49},
  volume    = {315},
  doi       = {10.1016/j.cma.2016.10.028},
  publisher = {Elsevier BV},
}

@article{Sun2018,
	author    = {Sun, P. N. and Colagrossi, A. and Marrone, S. and Antuono, M. and Zhang, A. M.},
	title     = {Multi-resolution Delta-plus-{SPH} with tensile instability control: Towards high Reynolds number flows},
	journal   = {Computer Physics Communications},
	volume    = {224},
  year      = {2018},
	issn      = {0010-4655},
	pages     = {63--80},
	doi       = {10.1016/j.cpc.2017.11.016},
}

@Article{Tafuni2018,
  author    = {A. Tafuni and J.M. Dom{\'{\i}}nguez and R. Vacondio and A.J.C. Crespo},
  journal   = {Computer Methods in Applied Mechanics and Engineering},
  title     = {A versatile algorithm for the treatment of open boundary conditions in Smoothed particle hydrodynamics {GPU} models},
  year      = {2018},
  month     = {dec},
  pages     = {604--624},
  volume    = {342},
  doi       = {10.1016/j.cma.2018.08.004},
  publisher = {Elsevier {BV}},
}

@Article{Valizadeh2015,
  author    = {Valizadeh, Alireza and Monaghan, Joseph J.},
  journal   = {Journal of Computational Physics},
  title     = {A study of solid wall models for weakly compressible SPH},
  year      = {2015},
  issn      = {0021-9991},
  month     = nov,
  pages     = {5--19},
  volume    = {300},
  doi       = {10.1016/j.jcp.2015.07.033},
  publisher = {Elsevier BV},
}


@Article{Wendland1995,
  author    = {Wendland, Holger},
  journal   = {Advances in Computational Mathematics},
  title     = {Piecewise polynomial, positive definite and compactly supported radial functions of minimal degree},
  year      = {1995},
  issn      = {1572-9044},
  month     = dec,
  number    = {1},
  pages     = {389--396},
  volume    = {4},
  doi       = {10.1007/bf02123482},
  publisher = {Springer Science and Business Media LLC},
}

@Comment{jabref-meta: databaseType:bibtex;}

@book{Lange2005,
  author = {{Lange's Handbook of Chemistry}},
  title = {Lange's Handbook of Chemistry},
  edition = {16th},
  publisher = {McGraw-Hill},
  year = {2005}
}

@article{MeloEspinosa2014,
  author = {Melo-Espinosa, Eliezer A. and S{\'a}nchez-Borroto, Yisel and Errasti, Michel and Hansen, Alan C.},
  title = {Surface Tension Prediction of Vegetable Oils Using Artificial Neural Networks and Multiple Linear Regression},
  journal = {Energy Conversion and Management},
  volume = {84},
  pages = {50--60},
  doi = {10.1016/j.enconman.2014.08.004},
  year = {2014}
}

@book{Hui1992,
  author = {Hui, Yiu H.},
  title = {Encyclopedia of Food Science and Technology},
  year = {1992},
  publisher = {Academic Press},
  address = {London},
  isbn = {9780122774308}
}

@book{Poling2001,
  title = {The Properties of Gases and Liquids},
  author = {Poling, Bruce E. and Prausnitz, John M. and O'Connell, John P.},
  year = {2001},
  publisher = {McGraw-Hill},
  address = {New York}
}

@article{Smagorinsky1963,
  author    = {Smagorinsky, Joseph},
  title     = {General Circulation Experiments with the Primitive Equations. I. The Basic Experiment},
  journal   = {Monthly Weather Review},
  volume    = {91},
  number    = {3},
  pages     = {99--164},
  year      = {1963},
  doi       = {10.1175/1520-0493(1963)091<0099:GCEWTP>2.3.CO;2}
}

@inproceedings{Lilly1967,
  author    = {Lilly, Douglas K.},
  title     = {The Representation of Small‑Scale Turbulence in Numerical Simulation Experiments},
  booktitle = {Proceedings of the {IBM} Scientific Computing Symposium on Environmental Sciences},
  editor    = {Goldstine, Herman H.},
  address   = {Yorktown Heights, New York},
  pages     = {195--210},
  year      = {1967},
  doi       = {10.5065/D62R3PMM}
}

@article{Zhu2021,
  author    = {Zhu, Yujie and Zhang, Chi and Yu, Yongchuan and Hu, Xiangyu},
  journal   = {Journal of Hydrodynamics},
  title     = {A {CAD}-compatible body-fitted particle generator for arbitrarily complex geometry and its application to wave-structure interaction},
  year      = {2021},
  issn      = {1878-0342},
  month     = apr,
  number    = {2},
  pages     = {195--206},
  volume    = {33},
  doi       = {10.1007/s42241-021-0031-y},
  publisher = {Springer Science and Business Media LLC}
}<|MERGE_RESOLUTION|>--- conflicted
+++ resolved
@@ -574,16 +574,6 @@
   publisher = {Elsevier BV},
 }
 
-<<<<<<< HEAD
-@misc{neher2025robustefficientpreprocessingtechniques,
-      title={Robust and efficient pre-processing techniques for particle-based methods including dynamic boundary generation},
-      author={Niklas S. Neher and Erik Faulhaber and Sven Berger and Christian Weißenfels and Gregor J. Gassner and Michael Schlottke-Lakemper},
-      year={2025},
-      eprint={2506.21206},
-      archivePrefix={arXiv},
-      primaryClass={math.NA},
-      url={https://arxiv.org/abs/2506.21206},
-=======
 @Article{Negi2022,
   author    = {Negi, Pawan and Ramachandran, Prabhu},
   journal   = {Physics of Fluids},
@@ -595,7 +585,16 @@
   volume    = {34},
   doi       = {10.1063/5.0126234},
   publisher = {AIP Publishing},
->>>>>>> ff9b637c
+}
+
+@misc{neher2025robustefficientpreprocessingtechniques,
+      title={Robust and efficient pre-processing techniques for particle-based methods including dynamic boundary generation},
+      author={Niklas S. Neher and Erik Faulhaber and Sven Berger and Christian Weißenfels and Gregor J. Gassner and Michael Schlottke-Lakemper},
+      year={2025},
+      eprint={2506.21206},
+      archivePrefix={arXiv},
+      primaryClass={math.NA},
+      url={https://arxiv.org/abs/2506.21206},
 }
 
 @Article{O’Connor2021,
