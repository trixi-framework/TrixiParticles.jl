% Encoding: UTF-8

@Article{Adami2012,
  author    = {Adami, S. and Hu, X. Y. and Adams, N. A.},
  title     = {A generalized wall boundary condition for smoothed particle hydrodynamics},
  journal   = {Journal of Computational Physics},
  year      = {2012},
  volume    = {231},
  number    = {21},
  pages     = {7057--7075},
  month     = aug,
  issn      = {0021-9991},
  doi       = {10.1016/j.jcp.2012.05.005},
  publisher = {Elsevier {BV}},
}

@Article{Adami2013,
<<<<<<< HEAD
  author    = {S. Adami and X.Y. Hu and N.A. Adams},
  title     = {Dynamical pressure boundary condition for weakly compressible smoothed particle hydrodynamics},
  journal   = {Physics of Fluids},
=======
  author    = {Adami, S. and Hu, X. Y. and Adams, N. A.},
  title     = {A transport-velocity formulation for smoothed particle hydrodynamics},
  journal   = {Journal of Computational Physics},
>>>>>>> 12d30e6b
  year      = {2013},
  volume    = {241},
  pages     = {292--307},
  month     = may,
  doi       = {10.1016/j.jcp.2013.01.043},
  publisher = {Elsevier {BV}},
}

@Article{Akinci2012,
  author    = {Akinci, Nadir and Ihmsen, Markus and Akinci, Gizem and Solenthaler, Barbara and Teschner, Matthias},
  title     = {Versatile rigid-fluid coupling for incompressible {SPH}},
  journal   = {{ACM} Transactions on Graphics},
  year      = {2012},
  volume    = {31},
  number    = {4},
  pages     = {1--8},
  month     = jul,
  issn      = {0196-2717},
  articleno = {68},
  doi       = {10.1145/2185520.2185558},
  publisher = {Association for Computing Machinery ({ACM})},
}

@Article{Akinci2013,
  author    = {Akinci, Nadir and Akinci, Gizem and Teschner, Matthias},
  title     = {Versatile surface tension and adhesion for {SPH} fluids},
  journal   = {{ACM} Transactions on Graphics},
  year      = {2013},
  volume    = {32},
  number    = {6},
  pages     = {1--8},
  month     = nov,
  issn      = {0196-2717},
  articleno = {182},
  doi       = {10.1145/2508363.2508395},
  publisher = {Association for Computing Machinery ({ACM})},
}

@Article{Antuono2010,
  author    = {Antuono, M. and Colagrossi, A. and Marrone, S. and Molteni, D.},
  title     = {Free-surface flows solved by means of {SPH} schemes with numerical diffusive terms},
  journal   = {Computer Physics Communications},
  year      = {2010},
  volume    = {181},
  number    = {3},
  pages     = {532--549},
  month     = mar,
  issn      = {0010-4655},
  doi       = {10.1016/j.cpc.2009.11.002},
  publisher = {Elsevier {BV}},
}

@Article{Antuono2012,
  author    = {Antuono, M. and Colagrossi, A. and Marrone, S.},
  title     = {Numerical diffusive terms in weakly-compressible {SPH} schemes},
  journal   = {Computer Physics Communications},
  year      = {2012},
  volume    = {183},
  number    = {12},
  pages     = {2570--2580},
  month     = dec,
  issn      = {0010-4655},
  doi       = {10.1016/j.cpc.2012.07.006},
  publisher = {Elsevier {BV}},
}

@Article{Antuono2015,
  author    = {Antuono, M. and Marrone, S. and Colagrossi, A. and Bouscasse, B.},
  title     = {Energy balance in the {Delta-SPH} scheme},
  journal   = {Computer Methods in Applied Mechanics and Engineering},
  year      = {2015},
  volume    = {289},
  pages     = {209--226},
  month     = jun,
  issn      = {0045-7825},
  doi       = {10.1016/j.cma.2015.02.004},
  publisher = {Elsevier {BV}},
}

@Article{Balsara1995,
  author    = {Balsara, Dinshaw S.},
  title     = {von {Neumann} stability analysis of smoothed particle hydrodynamics---suggestions for optimal algorithms},
  journal   = {Journal of Computational Physics},
  year      = {1995},
  volume    = {121},
  number    = {2},
  pages     = {357--372},
  month     = oct,
  issn      = {0021-9991},
  doi       = {10.1016/s0021-9991(95)90221-x},
  publisher = {Elsevier {BV}},
}

@Article{Band2018,
  author    = {Band, Stefan and Gissler, Christoph and Peer, Andreas and Teschner, Matthias},
  title     = {{{MLS}} pressure boundaries for divergence-free and viscous {SPH} fluids},
  journal   = {Computers \& Graphics},
  year      = {2018},
  volume    = {76},
  pages     = {37--46},
  month     = nov,
  issn      = {0097-8493},
  doi       = {10.1016/j.cag.2018.08.001},
  publisher = {Elsevier {BV}},
}

@Article{Basa2008,
  author    = {Basa, Mihai and Quinlan, Nathan J. and Lastiwka, Martin},
  title     = {Robustness and accuracy of {SPH} formulations for viscous flow},
  journal   = {International Journal for Numerical Methods in Fluids},
  year      = {2009},
  volume    = {60},
  number    = {10},
  pages     = {1127--1148},
  month     = aug,
  issn      = {0271-2091},
  doi       = {10.1002/fld.1927},
  publisher = {Wiley},
}

@Article{Belytschko2000,
  author    = {Belytschko, Ted and Guo, Yong and Liu, Wing Kam and Xiao, Shao Ping},
  title     = {A unified stability analysis of meshless particle methods},
  journal   = {International Journal for Numerical Methods in Engineering},
  year      = {2000},
  volume    = {48},
  number    = {9},
  pages     = {1359--1400},
  month     = jul,
  doi       = {10.1002/1097-0207(20000730)48:9<1359::aid-nme829>3.0.co;2-u},
  publisher = {Wiley},
}

@InCollection{Bicanic2004,
  author    = {Bi{\'c}ani{\'c}, Nenad},
  title     = {Discrete Element Methods},
  booktitle = {Encyclopedia of Computational Mechanics},
  publisher = {Wiley},
  year      = {2004},
  editor    = {Stein, Erwin and de Borst, Ren{\'e} and Hughes, Thomas J. R.},
  doi       = {10.1002/0470091355.ecm006},
}

@Article{Bonet1999,
  author    = {Bonet, J. and Lok, T.-S. L.},
  title     = {Variational and momentum preservation aspects of {Smooth} {Particle} {Hydrodynamic} formulations},
  journal   = {Computer Methods in Applied Mechanics and Engineering},
  year      = {1999},
  volume    = {180},
  number    = {1--2},
  pages     = {97--115},
  month     = nov,
  issn      = {0045-7825},
  doi       = {10.1016/s0045-7825(99)00051-1},
  publisher = {Elsevier {BV}},
}

@TechReport{Carpenter1994,
  author      = {Carpenter, Mark H. and Kennedy, Christopher A.},
  title       = {Fourth Order 2{N}-storage {Runge-Kutta} Schemes},
  institution = {{NASA} Langley Research Center},
  year        = {1994},
  type        = {Technical Memorandum},
  number      = {NASA-TM-109112},
  month       = jun,
}

@Article{Clausen2013,
  author    = {Clausen, Jonathan R.},
  title     = {Entropically damped form of artificial compressibility for explicit simulation of incompressible flow},
  journal   = {Physical Review E},
  year      = {2013},
  volume    = {87},
  number    = {1},
  pages     = {013309},
  month     = jan,
  issn      = {1539-3755},
  doi       = {10.1103/PhysRevE.87.013309},
  publisher = {American Physical Society ({APS})},
}

@Article{Cole1948,
  author    = {Cole, Robert H. and Weller, Royal},
  title     = {Underwater Explosions},
  journal   = {Physics Today},
  year      = {1948},
  volume    = {1},
  number    = {6},
  pages     = {35},
  month     = oct,
  doi       = {10.1063/1.3066176},
  publisher = {{AIP} Publishing},
}

@Article{Crespo2007,
  author    = {Crespo, A. J. C. and G{\'o}mez-Gesteira, M. and Dalrymple, R. A.},
  title     = {Boundary Conditions Generated by Dynamic Particles in {SPH} Methods},
  journal   = {Computers, Materials and Continua},
  year      = {2007},
  volume    = {5},
  number    = {3},
  pages     = {173--184},
  doi       = {10.3970/cmc.2007.005.173},
  publisher = {Tech Science Press},
}

@Article{Cundall1979,
  author    = {Cundall, P. A. and Strack, O. D. L.},
  title     = {A discrete numerical model for granular assemblies},
  journal   = {G{\'{e}}otechnique},
  year      = {1979},
  volume    = {29},
  number    = {1},
  pages     = {47--65},
  month     = mar,
  issn      = {0016-8505},
  doi       = {10.1680/geot.1979.29.1.47},
  publisher = {Thomas Telford Ltd.},
}

@Article{Dehnen2012,
  author    = {Dehnen, Walter and Aly, Hossam},
  title     = {Improving convergence in smoothed particle hydrodynamics simulations without pairing instability},
  journal   = {Monthly Notices of the Royal Astronomical Society},
  year      = {2012},
  volume    = {425},
  number    = {2},
  pages     = {1068--1082},
  month     = sep,
  issn      = {0035-8711},
  doi       = {10.1111/j.1365-2966.2012.21439.x},
  publisher = {Oxford University Press ({OUP})},
}

@Article{DiRenzo2004,
  author    = {Di Renzo, Alberto and Di Maio, Francesco Paolo},
  title     = {Comparison of contact-force models for the simulation of collisions in {DEM}-based granular flow codes},
  journal   = {Chemical Engineering Science},
  year      = {2004},
  volume    = {59},
  number    = {3},
  pages     = {525--541},
  month     = feb,
  issn      = {0009-2509},
  doi       = {10.1016/j.ces.2003.09.037},
  publisher = {Elsevier {BV}},
}

@Article{Dominguez2022,
  author    = {Dom{\'{i}}nguez, J. M. and Fourtakas, G. and Altomare, C. and Canelas, R. B. and Tafuni, A. and Garc{\'{i}}a-Feal, O. and Mart{\'{i}}nez-Est{\'{e}}vez, I. and Mokos, A. and Vacondio, R. and Crespo, A. J. C. and Rogers, B. D. and Stansby, P. K. and G{\'{o}}mez-Gesteira, M.},
  title     = {{DualSPHysics}: from fluid dynamics to multiphysics problems},
  journal   = {Computational Particle Mechanics},
  year      = {2022},
  volume    = {9},
  number    = {5},
  pages     = {867--895},
  month     = sep,
  doi       = {10.1007/s40571-021-00404-2},
  publisher = {Springer Science and Business Media {LLC}},
}

@Article{Ferrari2009,
  author    = {Ferrari, Angela and Dumbser, Michael and Toro, Eleuterio F. and Armanini, Aronne},
  title     = {A new {3D} parallel {SPH} scheme for free surface flows},
  journal   = {Computers \& Fluids},
  year      = {2009},
  volume    = {38},
  number    = {6},
  pages     = {1203--1217},
  month     = jun,
  issn      = {0045-7930},
  doi       = {10.1016/j.compfluid.2008.11.012},
  publisher = {Elsevier {BV}},
}

@Article{Fourtakas2019,
  author    = {Fourtakas, Georgios and Dom{\'{i}}nguez, Jose M. and Vacondio, Renato and Rogers, Benedict D.},
  title     = {Local uniform stencil ({LUST}) boundary condition for arbitrary {3-D} boundaries in parallel smoothed particle hydrodynamics ({SPH}) models},
  journal   = {Computers \& Fluids},
  year      = {2019},
  volume    = {190},
  pages     = {346--361},
  month     = oct,
  issn      = {0045-7930},
  doi       = {10.1016/j.compfluid.2019.06.009},
  publisher = {Elsevier {BV}},
}

@Article{Ganzenmueller2015,
  author    = {Ganzenm{\"{u}}ller, Georg C.},
  title     = {An hourglass control algorithm for {Lagrangian} {Smooth} {Particle} {Hydrodynamics}},
  journal   = {Computer Methods in Applied Mechanics and Engineering},
  year      = {2015},
  volume    = {286},
  pages     = {87--106},
  month     = apr,
  issn      = {0045-7825},
  doi       = {10.1016/j.cma.2014.12.005},
  publisher = {Elsevier {BV}},
}

@Article{Giles1990,
  author    = {Giles, Michael B.},
  title     = {Nonreflecting boundary conditions for {Euler} equation calculations},
  journal   = {{AIAA} Journal},
  year      = {1990},
  volume    = {28},
  number    = {12},
  pages     = {2050--2058},
  month     = dec,
  issn      = {0001-1452},
  doi       = {10.2514/3.10521},
  publisher = {American Institute of Aeronautics and Astronautics ({AIAA})},
}

@Article{Hormann2001,
  author    = {Hormann, Kai and Agathos, Alexander},
  title     = {The point in polygon problem for arbitrary polygons},
  journal   = {Computational Geometry},
  year      = {2001},
  volume    = {20},
  number    = {3},
  pages     = {131--144},
  month     = nov,
  issn      = {0925-7721},
  doi       = {10.1016/s0925-7721(01)00012-8},
  publisher = {Elsevier {BV}},
}

@Book{Hui1992,
  title     = {Encyclopedia of Food Science and Technology},
  publisher = {Wiley},
  year      = {1992},
  editor    = {Hui, Yiu H.},
  address   = {New York},
  isbn      = {9780471505412}
  }
  
@article{Ihmsen2013,
  author = {Ihmsen, Markus and Cornelis, Jens and Solenthaler, Barbara and Horvath, Christopher and Teschner, Matthias},
  year = {2013},
  month = {07},
  pages = {1--11},
  title = {Implicit incompressible {SPH}},
  volume = {20},
  journal = {IEEE transactions on visualization and computer graphics},
  doi = {10.1109/TVCG.2013.105}
}

@Article{Jacobson2013,
  author    = {Jacobson, Alec and Kavan, Ladislav and Sorkine-Hornung, Olga},
  title     = {Robust inside-outside segmentation using generalized winding numbers},
  journal   = {{ACM} Transactions on Graphics},
  year      = {2013},
  volume    = {32},
  number    = {4},
  pages     = {1--12},
  month     = jul,
  issn      = {0196-2717},
  articleno = {32},
  doi       = {10.1145/2461912.2461916},
  publisher = {Association for Computing Machinery ({ACM})},
}

@Book{Lange2005,
  title     = {Lange's Handbook of Chemistry},
  publisher = {McGraw-Hill},
  year      = {2005},
  editor    = {Speight, James G.},
  address   = {New York},
  edition   = {16},
  isbn      = {9780071432207},
}

@Article{Lastiwka2008,
  author    = {Lastiwka, Martin and Basa, Mihai and Quinlan, Nathan J.},
  title     = {Permeable and non-reflecting boundary conditions in {SPH}},
  journal   = {International Journal for Numerical Methods in Fluids},
  year      = {2009},
  volume    = {61},
  number    = {7},
  pages     = {709--724},
  month     = oct,
  issn      = {0271-2091},
  doi       = {10.1002/fld.1971},
  publisher = {Wiley},
}

@Article{Li1996,
  author    = {Li, Shaofan and Liu, Wing Kam},
  title     = {Moving least-square reproducing kernel method {Part II}: {Fourier} analysis},
  journal   = {Computer Methods in Applied Mechanics and Engineering},
  year      = {1996},
  volume    = {139},
  number    = {1--4},
  pages     = {159--193},
  month     = dec,
  issn      = {0045-7825},
  doi       = {10.1016/s0045-7825(96)01082-1},
  publisher = {Elsevier {BV}},
}

@InProceedings{Lilly1967,
  author    = {Lilly, Douglas K.},
  title     = {The Representation of Small-Scale Turbulence in Numerical Simulation Experiments},
  booktitle = {Proceedings of the {IBM} Scientific Computing Symposium on Environmental Sciences},
  year      = {1967},
  editor    = {Goldstine, Herman H.},
  pages     = {195--210},
  address   = {Yorktown Heights, New York},
  publisher = {{IBM} Data Processing Division},
  doi       = {10.5065/d62r3pmm},
}

@Article{Lin2015,
  author    = {Lin, Jun and Naceur, Hakim and Coutellier, Daniel and Laksimi, Abdel},
  title     = {Geometrically nonlinear analysis of two-dimensional structures using an improved smoothed particle hydrodynamics method},
  journal   = {Engineering Computations},
  year      = {2015},
  volume    = {32},
  number    = {3},
  pages     = {779--805},
  issn      = {0264-4401},
  doi       = {10.1108/ec-12-2013-0306},
  publisher = {Emerald Group Publishing Limited},
}

@Article{Liu2006,
  author    = {Liu, M. B. and Liu, G. R.},
  title     = {Restoring particle consistency in smoothed particle hydrodynamics},
  journal   = {Applied Numerical Mathematics},
  year      = {2006},
  volume    = {56},
  number    = {1},
  pages     = {19--36},
  month     = jan,
  issn      = {0168-9274},
  doi       = {10.1016/j.apnum.2005.02.012},
  publisher = {Elsevier {BV}},
}

@Article{MeloEspinosa2014,
  author    = {Melo-Espinosa, Eliezer A. and S{\'{a}}nchez-Borroto, Yisel and Errasti, Michel and Hansen, Alan C.},
  title     = {Surface Tension Prediction of Vegetable Oils Using Artificial Neural Networks and Multiple Linear Regression},
  journal   = {Energy Conversion and Management},
  year      = {2014},
  volume    = {84},
  pages     = {50--60},
  month     = aug,
  doi       = {10.1016/j.enconman.2014.04.008},
  publisher = {Elsevier {BV}},
}

@Article{Molteni2009,
  author    = {Molteni, Diego and Colagrossi, Andrea},
  title     = {A simple procedure to improve the pressure evaluation in hydrodynamic context using the {SPH}},
  journal   = {Computer Physics Communications},
  year      = {2009},
  volume    = {180},
  number    = {6},
  pages     = {861--872},
  month     = jun,
  issn      = {0010-4655},
  doi       = {10.1016/j.cpc.2008.12.004},
  publisher = {Elsevier {BV}},
}

@Article{Monaghan1985,
  author    = {Monaghan, J. J.},
  title     = {Particle methods for hydrodynamics},
  journal   = {Computer Physics Reports},
  year      = {1985},
  volume    = {3},
  number    = {2},
  pages     = {71--124},
  month     = oct,
  issn      = {0167-7977},
  doi       = {10.1016/0167-7977(85)90010-3},
  publisher = {Elsevier {BV}},
}

@Article{Monaghan1989,
  author    = {Monaghan, J. J.},
  title     = {On the problem of penetration in particle methods},
  journal   = {Journal of Computational Physics},
  year      = {1989},
  volume    = {82},
  number    = {1},
  pages     = {1--15},
  month     = may,
  issn      = {0021-9991},
  doi       = {10.1016/0021-9991(89)90032-6},
  publisher = {Elsevier {BV}},
}

@Article{Monaghan1992,
  author    = {Monaghan, J. J.},
  title     = {Smoothed Particle Hydrodynamics},
  journal   = {Annual Review of Astronomy and Astrophysics},
  year      = {1992},
  volume    = {30},
  number    = {1},
  pages     = {543--574},
  month     = sep,
  issn      = {0066-4146},
  doi       = {10.1146/annurev.aa.30.090192.002551},
  publisher = {Annual Reviews},
}

@Article{Monaghan1994,
  author    = {Monaghan, J. J.},
  title     = {Simulating Free Surface Flows with {SPH}},
  journal   = {Journal of Computational Physics},
  year      = {1994},
  volume    = {110},
  number    = {2},
  pages     = {399--406},
  month     = feb,
  issn      = {0021-9991},
  doi       = {10.1006/jcph.1994.1034},
  publisher = {Elsevier {BV}},
}

@Article{Monaghan2005,
  author    = {Monaghan, J. J.},
  title     = {Smoothed particle hydrodynamics},
  journal   = {Reports on Progress in Physics},
  year      = {2005},
  volume    = {68},
  number    = {8},
  pages     = {1703--1759},
  month     = jul,
  issn      = {0034-4885},
  doi       = {10.1088/0034-4885/68/8/r01},
  publisher = {{IOP} Publishing},
}

@Article{Monaghan2009,
  author    = {Monaghan, J. J. and Kajtar, J. B.},
  title     = {{SPH} particle boundary forces for arbitrary boundaries},
  journal   = {Computer Physics Communications},
  year      = {2009},
  volume    = {180},
  number    = {10},
  pages     = {1811--1820},
  month     = oct,
  issn      = {0010-4655},
  doi       = {10.1016/j.cpc.2009.05.008},
  publisher = {Elsevier {BV}},
}

@Article{Morris1997,
  author    = {Morris, Joseph P. and Fox, Patrick J. and Zhu, Yi},
  title     = {Modeling Low {Reynolds} Number Incompressible Flows Using {SPH}},
  journal   = {Journal of Computational Physics},
  year      = {1997},
  volume    = {136},
  number    = {1},
  pages     = {214--226},
  month     = sep,
  issn      = {0021-9991},
  doi       = {10.1006/jcph.1997.5776},
  publisher = {Elsevier {BV}},
}

@Article{Morris2000,
  author    = {Morris, Joseph P.},
  title     = {Simulating surface tension with smoothed particle hydrodynamics},
  journal   = {International Journal for Numerical Methods in Fluids},
  year      = {2000},
  volume    = {33},
  number    = {3},
  pages     = {333--353},
  month     = jun,
  doi       = {10.1002/1097-0363(20000615)33:3<333::aid-fld11>3.0.co;2-7},
  publisher = {Wiley},
}

@InProceedings{Mueller2003,
  author    = {M{\"{u}}ller, Matthias and Charypar, David and Gross, Markus},
  title     = {Particle-Based Fluid Simulation for Interactive Applications},
  booktitle = {Proceedings of the 2003 {ACM} {SIGGRAPH}/{Eurographics} Symposium on Computer Animation},
  year      = {2003},
  series    = {{SCA} '03},
  pages     = {154--159},
  address   = {San Diego, California},
  month     = jul,
  publisher = {Eurographics Association},
  doi       = {10.2312/sca/sca03/154-159},
}

@Article{Negi2020,
  author    = {Negi, Pawan and Ramachandran, Prabhu and Haftu, Asmelash},
  title     = {An improved non-reflecting outlet boundary condition for weakly-compressible {SPH}},
  journal   = {Computer Methods in Applied Mechanics and Engineering},
  year      = {2020},
  volume    = {367},
  pages     = {113119},
  month     = aug,
  issn      = {0045-7825},
  doi       = {10.1016/j.cma.2020.113119},
  publisher = {Elsevier {BV}},
}

@Article{Negi2022,
  author    = {Negi, Pawan and Ramachandran, Prabhu},
  title     = {How to train your solver: Verification of boundary conditions for smoothed particle hydrodynamics},
  journal   = {Physics of Fluids},
  year      = {2022},
  volume    = {34},
  number    = {11},
  pages     = {117125},
  month     = nov,
  issn      = {1070-6631},
  doi       = {10.1063/5.0126234},
  publisher = {{AIP} Publishing},
}

@Misc{Neher2025,
  author        = {Neher, Niklas S. and Faulhaber, Erik and Berger, Sven and Wei{\ss}enfels, Christian and Gassner, Gregor J. and Schlottke-Lakemper, Michael},
  title         = {Robust and efficient pre-processing techniques for particle-based methods including dynamic boundary generation},
  month         = jun,
  year          = {2025},
  archiveprefix = {arXiv},
  eprint        = {2506.12106},
  primaryclass  = {math.NA},
}

@Article{OConnor2021,
  author    = {O'Connor, Joseph and Rogers, Benedict D.},
  title     = {A fluid--structure interaction model for free-surface flows and flexible structures using smoothed particle hydrodynamics on a {GPU}},
  journal   = {Journal of Fluids and Structures},
  year      = {2021},
  volume    = {104},
  pages     = {103312},
  month     = jul,
  issn      = {0889-9746},
  doi       = {10.1016/j.jfluidstructs.2021.103312},
  publisher = {Elsevier {BV}},
}

@InProceedings{Panizzo2007,
  author    = {Panizzo, Andrea and Cuomo, Giovanni and Dalrymple, Robert A.},
  title     = {{3D-SPH} {SIMULATION} {OF} {LANDSLIDE} {GENERATED} {WAVES}},
  booktitle = {Coastal Engineering 2006},
  year      = {2007},
  editor    = {Smith, Jane McKee},
  pages     = {1418--1430},
  month     = sep,
  publisher = {World Scientific Publishing Company},
  doi       = {10.1142/9789812709554_0128},
}

@Book{Poling2001,
  title     = {The Properties of Gases and Liquids},
  publisher = {McGraw-Hill},
  year      = {2001},
  author    = {Poling, Bruce E. and Prausnitz, John M. and O'Connell, John P.},
  address   = {New York},
  edition   = {5},
  isbn      = {9780070399923},
}

@Article{Price2012,
  author    = {Price, Daniel J.},
  title     = {Smoothed particle hydrodynamics and magnetohydrodynamics},
  journal   = {Journal of Computational Physics},
  year      = {2012},
  volume    = {231},
  number    = {3},
  pages     = {759--794},
  month     = feb,
  issn      = {0021-9991},
  doi       = {10.1016/j.jcp.2010.12.011},
  publisher = {Elsevier BV},
}

@Article{Ramachandran2019,
  author    = {Ramachandran, Prabhu and Puri, Kunal},
  title     = {Entropically damped artificial compressibility for SPH},
  journal   = {Computers \& Fluids},
  year      = {2019},
  volume    = {179},
  pages     = {579--594},
  month     = jan,
  issn      = {0045-7930},
  doi       = {10.1016/j.compfluid.2018.11.023},
  publisher = {Elsevier BV},
}

@Article{Ranocha2022,
  author  = {Ranocha, Hendrik and Dalcin, Lisandro and Parsani, Matteo and Ketcheson, David I.},
  title   = {Optimized Runge-Kutta Methods with Automatic Step Size Control for Compressible Computational Fluid Dynamics},
  journal = {Communications on Applied Mathematics and Computation},
  year    = {2022},
  volume  = {4},
  pages   = {1191--1228},
  month   = dec,
  doi     = {10.1007/s42967-021-00159-w},
}

@Article{Schoenberg1946,
  author    = {Schoenberg, I. J.},
  title     = {Contributions to the problem of approximation of equidistant data by analytic functions. Part B. On the problem of osculatory interpolation. A second class of analytic approximation formulae},
  journal   = {Quarterly of Applied Mathematics},
  year      = {1946},
  volume    = {4},
  number    = {2},
  pages     = {112--141},
  issn      = {1552-4485},
  doi       = {10.1090/qam/16705},
  publisher = {American Mathematical Society (AMS)},
}

@Article{Smagorinsky1963,
  author  = {Smagorinsky, Joseph},
  title   = {General Circulation Experiments with the Primitive Equations. I. The Basic Experiment},
  journal = {Monthly Weather Review},
  year    = {1963},
  volume  = {91},
  number  = {3},
  pages   = {99--164},
  doi     = {10.1175/1520-0493(1963)091<0099:GCEWTP>2.3.CO;2},
}

@Article{Sun2017,
  author    = {Sun, P.N. and Colagrossi, A. and Marrone, S. and Zhang, A.M.},
  title     = {Delta-SPH model: Simple procedures for a further improvement of the SPH scheme},
  journal   = {Computer Methods in Applied Mechanics and Engineering},
  year      = {2017},
  volume    = {315},
  pages     = {25--49},
  month     = mar,
  issn      = {0045-7825},
  doi       = {10.1016/j.cma.2016.10.028},
  publisher = {Elsevier BV},
}

@Article{Sun2018,
  author  = {Sun, P. N. and Colagrossi, A. and Marrone, S. and Antuono, M. and Zhang, A. M.},
  title   = {Multi-resolution Delta-plus-{SPH} with tensile instability control: Towards high Reynolds number flows},
  journal = {Computer Physics Communications},
  year    = {2018},
  volume  = {224},
  pages   = {63--80},
  issn    = {0010-4655},
  doi     = {10.1016/j.cpc.2017.11.016},
}

@Article{Sun2019,
  author  = {Sun, P. N. and Colagrossi, A. and Marrone, S. and Antuono, M. and Zhang, A. -M.},
  title   = {A consistent approach to particle shifting in the δPlus-{SPH} model},
  journal = {Computer Methods in Applied Mechanics and Engineering},
  year    = {2019},
  volume  = {348},
  pages   = {912--934},
  issn    = {0045-7825},
  doi     = {10.1016/j.cma.2019.01.045},
}

@Article{Tafuni2018,
  author    = {A. Tafuni and J.M. Dom{\'{\i}}nguez and R. Vacondio and A.J.C. Crespo},
  title     = {A versatile algorithm for the treatment of open boundary conditions in Smoothed particle hydrodynamics {GPU} models},
  journal   = {Computer Methods in Applied Mechanics and Engineering},
  year      = {2018},
  volume    = {342},
  pages     = {604--624},
  month     = {dec},
  doi       = {10.1016/j.cma.2018.08.004},
  publisher = {Elsevier {BV}},
}

@Article{Valizadeh2015,
  author    = {Valizadeh, Alireza and Monaghan, Joseph J.},
  title     = {A study of solid wall models for weakly compressible SPH},
  journal   = {Journal of Computational Physics},
  year      = {2015},
  volume    = {300},
  pages     = {5--19},
  month     = nov,
  issn      = {0021-9991},
  doi       = {10.1016/j.jcp.2015.07.033},
  publisher = {Elsevier BV},
}

@Article{Wendland1995,
  author    = {Wendland, Holger},
  title     = {Piecewise polynomial, positive definite and compactly supported radial functions of minimal degree},
  journal   = {Advances in Computational Mathematics},
  year      = {1995},
  volume    = {4},
  number    = {1},
  pages     = {389--396},
  month     = dec,
  issn      = {1572-9044},
  doi       = {10.1007/bf02123482},
  publisher = {Springer Science and Business Media LLC},
}

<<<<<<< HEAD
@book{Lange2005,
  author = {{Lange's Handbook of Chemistry}},
  title = {Lange's Handbook of Chemistry},
  edition = {16th},
  publisher = {McGraw-Hill},
  year = {2005}
}

@article{MeloEspinosa2014,
  author = {Melo-Espinosa, Eliezer A. and S{\'a}nchez-Borroto, Yisel and Errasti, Michel and Hansen, Alan C.},
  title = {Surface Tension Prediction of Vegetable Oils Using Artificial Neural Networks and Multiple Linear Regression},
  journal = {Energy Conversion and Management},
  volume = {84},
  pages = {50--60},
  doi = {10.1016/j.enconman.2014.08.004},
  year = {2014}
}

@book{Hui1992,
  author = {Hui, Yiu H.},
  title = {Encyclopedia of Food Science and Technology},
  year = {1992},
  publisher = {Academic Press},
  address = {London},
  isbn = {9780122774308}
}

@book{Poling2001,
  title = {The Properties of Gases and Liquids},
  author = {Poling, Bruce E. and Prausnitz, John M. and O'Connell, John P.},
  year = {2001},
  publisher = {McGraw-Hill},
  address = {New York}
}

@article{Smagorinsky1963,
  author    = {Smagorinsky, Joseph},
  title     = {General Circulation Experiments with the Primitive Equations. I. The Basic Experiment},
  journal   = {Monthly Weather Review},
  volume    = {91},
  number    = {3},
  pages     = {99--164},
  year      = {1963},
  doi       = {10.1175/1520-0493(1963)091<0099:GCEWTP>2.3.CO;2}
}

@inproceedings{Lilly1967,
  author    = {Lilly, Douglas K.},
  title     = {The Representation of Small‑Scale Turbulence in Numerical Simulation Experiments},
  booktitle = {Proceedings of the {IBM} Scientific Computing Symposium on Environmental Sciences},
  editor    = {Goldstine, Herman H.},
  address   = {Yorktown Heights, New York},
  pages     = {195--210},
  year      = {1967},
  doi       = {10.5065/D62R3PMM}
}
@Article{Zhang2025,
  author    = {Zhang, Shuoguo and Fan, Yu and Wu, Dong and Zhang, Chi and Hu, Xiangyu},
  journal   = {Physics of Fluids},
  title     = {Dynamical pressure boundary condition for weakly compressible smoothed particle hydrodynamics},
  year      = {2025},
  issn      = {1089-7666},
  month     = feb,
  number    = {2},
  volume    = {37},
  doi       = {10.1063/5.0254575},
  publisher = {AIP Publishing},
}
@article{Zhu2021,
=======
@Article{Zhu2021,
>>>>>>> 12d30e6b
  author    = {Zhu, Yujie and Zhang, Chi and Yu, Yongchuan and Hu, Xiangyu},
  title     = {A {CAD}-compatible body-fitted particle generator for arbitrarily complex geometry and its application to wave-structure interaction},
  journal   = {Journal of Hydrodynamics},
  year      = {2021},
  volume    = {33},
  number    = {2},
  pages     = {195--206},
  month     = apr,
  issn      = {1878-0342},
  doi       = {10.1007/s42241-021-0031-y},
  publisher = {Springer Science and Business Media LLC},
}

@Comment{jabref-meta: databaseType:bibtex;}

@Comment{jabref-meta: saveOrderConfig:specified;bibtexkey;false;date;false;abstract;false;}<|MERGE_RESOLUTION|>--- conflicted
+++ resolved
@@ -15,15 +15,9 @@
 }
 
 @Article{Adami2013,
-<<<<<<< HEAD
-  author    = {S. Adami and X.Y. Hu and N.A. Adams},
-  title     = {Dynamical pressure boundary condition for weakly compressible smoothed particle hydrodynamics},
-  journal   = {Physics of Fluids},
-=======
   author    = {Adami, S. and Hu, X. Y. and Adams, N. A.},
   title     = {A transport-velocity formulation for smoothed particle hydrodynamics},
   journal   = {Journal of Computational Physics},
->>>>>>> 12d30e6b
   year      = {2013},
   volume    = {241},
   pages     = {292--307},
@@ -361,7 +355,7 @@
   address   = {New York},
   isbn      = {9780471505412}
   }
-  
+
 @article{Ihmsen2013,
   author = {Ihmsen, Markus and Cornelis, Jens and Solenthaler, Barbara and Horvath, Christopher and Teschner, Matthias},
   year = {2013},
@@ -823,63 +817,6 @@
   publisher = {Springer Science and Business Media LLC},
 }
 
-<<<<<<< HEAD
-@book{Lange2005,
-  author = {{Lange's Handbook of Chemistry}},
-  title = {Lange's Handbook of Chemistry},
-  edition = {16th},
-  publisher = {McGraw-Hill},
-  year = {2005}
-}
-
-@article{MeloEspinosa2014,
-  author = {Melo-Espinosa, Eliezer A. and S{\'a}nchez-Borroto, Yisel and Errasti, Michel and Hansen, Alan C.},
-  title = {Surface Tension Prediction of Vegetable Oils Using Artificial Neural Networks and Multiple Linear Regression},
-  journal = {Energy Conversion and Management},
-  volume = {84},
-  pages = {50--60},
-  doi = {10.1016/j.enconman.2014.08.004},
-  year = {2014}
-}
-
-@book{Hui1992,
-  author = {Hui, Yiu H.},
-  title = {Encyclopedia of Food Science and Technology},
-  year = {1992},
-  publisher = {Academic Press},
-  address = {London},
-  isbn = {9780122774308}
-}
-
-@book{Poling2001,
-  title = {The Properties of Gases and Liquids},
-  author = {Poling, Bruce E. and Prausnitz, John M. and O'Connell, John P.},
-  year = {2001},
-  publisher = {McGraw-Hill},
-  address = {New York}
-}
-
-@article{Smagorinsky1963,
-  author    = {Smagorinsky, Joseph},
-  title     = {General Circulation Experiments with the Primitive Equations. I. The Basic Experiment},
-  journal   = {Monthly Weather Review},
-  volume    = {91},
-  number    = {3},
-  pages     = {99--164},
-  year      = {1963},
-  doi       = {10.1175/1520-0493(1963)091<0099:GCEWTP>2.3.CO;2}
-}
-
-@inproceedings{Lilly1967,
-  author    = {Lilly, Douglas K.},
-  title     = {The Representation of Small‑Scale Turbulence in Numerical Simulation Experiments},
-  booktitle = {Proceedings of the {IBM} Scientific Computing Symposium on Environmental Sciences},
-  editor    = {Goldstine, Herman H.},
-  address   = {Yorktown Heights, New York},
-  pages     = {195--210},
-  year      = {1967},
-  doi       = {10.5065/D62R3PMM}
-}
 @Article{Zhang2025,
   author    = {Zhang, Shuoguo and Fan, Yu and Wu, Dong and Zhang, Chi and Hu, Xiangyu},
   journal   = {Physics of Fluids},
@@ -892,10 +829,8 @@
   doi       = {10.1063/5.0254575},
   publisher = {AIP Publishing},
 }
+
 @article{Zhu2021,
-=======
-@Article{Zhu2021,
->>>>>>> 12d30e6b
   author    = {Zhu, Yujie and Zhang, Chi and Yu, Yongchuan and Hu, Xiangyu},
   title     = {A {CAD}-compatible body-fitted particle generator for arbitrarily complex geometry and its application to wave-structure interaction},
   journal   = {Journal of Hydrodynamics},
