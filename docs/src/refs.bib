@Article{Adami2012,
  author    = {Adami, S. and Hu, X.Y. and Adams, N.A.},
  journal   = {Journal of Computational Physics},
  title     = {A generalized wall boundary condition for smoothed particle hydrodynamics},
  year      = {2012},
  issn      = {0021-9991},
  month     = aug,
  number    = {21},
  pages     = {7057--7075},
  volume    = {231},
  doi       = {10.1016/j.jcp.2012.05.005},
  publisher = {Elsevier BV},
}


@Article{Adami2013,
  author    = {S. Adami and X.Y. Hu and N.A. Adams},
  journal   = {Journal of Computational Physics},
  title     = {A transport-velocity formulation for smoothed particle hydrodynamics},
  year      = {2013},
  month     = {may},
  pages     = {292--307},
  volume    = {241},
  doi       = {10.1016/j.jcp.2013.01.043},
  groups    = {enhancement},
  publisher = {Elsevier {BV}},
}


@Article{Akinci2012,
  author    = {Akinci, Nadir and Ihmsen, Markus and Akinci, Gizem and Solenthaler, Barbara and Teschner, Matthias},
  journal   = {ACM Transactions on Graphics},
  title     = {Versatile rigid-fluid coupling for incompressible SPH},
  year      = {2012},
  issn      = {1557-7368},
  month     = jul,
  number    = {4},
  pages     = {1--8},
  volume    = {31},
  doi       = {10.1145/2185520.2185558},
  publisher = {Association for Computing Machinery (ACM)},
}


@Article{Akinci2013,
  author    = {Akinci, Nadir and Akinci, Gizem and Teschner, Matthias},
  journal   = {ACM Transactions on Graphics},
  title     = {Versatile surface tension and adhesion for SPH fluids},
  year      = {2013},
  issn      = {1557-7368},
  month     = nov,
  number    = {6},
  pages     = {1--8},
  volume    = {32},
  doi       = {10.1145/2508363.2508395},
  publisher = {Association for Computing Machinery (ACM)},
}


@Article{Antuono2010,
  author    = {Antuono, M. and Colagrossi, A. and Marrone, S. and Molteni, D.},
  journal   = {Computer Physics Communications},
  title     = {Free-surface flows solved by means of SPH schemes with numerical diffusive terms},
  year      = {2010},
  issn      = {0010-4655},
  month     = mar,
  number    = {3},
  pages     = {532--549},
  volume    = {181},
  doi       = {10.1016/j.cpc.2009.11.002},
  publisher = {Elsevier BV},
}


@Article{Antuono2012,
  author    = {Antuono, M. and Colagrossi, A. and Marrone, S.},
  journal   = {Computer Physics Communications},
  title     = {Numerical diffusive terms in weakly-compressible SPH schemes},
  year      = {2012},
  issn      = {0010-4655},
  month     = dec,
  number    = {12},
  pages     = {2570--2580},
  volume    = {183},
  doi       = {10.1016/j.cpc.2012.07.006},
  publisher = {Elsevier BV},
}


@Article{Antuono2015,
  author    = {Antuono, M. and Marrone, S. and Colagrossi, A. and Bouscasse, B.},
  journal   = {Computer Methods in Applied Mechanics and Engineering},
  title     = {Energy balance in the Delta-SPH scheme},
  year      = {2015},
  issn      = {0045-7825},
  month     = jun,
  pages     = {209--226},
  volume    = {289},
  doi       = {10.1016/j.cma.2015.02.004},
  publisher = {Elsevier BV},
}

@article{Balsara1995,
title = {von Neumann stability analysis of smoothed particle hydrodynamics—suggestions for optimal algorithms},
journal = {Journal of Computational Physics},
volume = {121},
number = {2},
pages = {357-372},
year = {1995},
issn = {0021-9991},
doi = {https://doi.org/10.1016/S0021-9991(95)90221-X},
url = {https://www.sciencedirect.com/science/article/pii/S002199919590221X},
author = {Dinshaw S. Balsara},
}


@Article{Band2018,
  author    = {Band, Stefan and Gissler, Christoph and Peer, Andreas and Teschner, Matthias},
  journal   = {Computers \& Graphics},
  title     = {MLS pressure boundaries for divergence-free and viscous SPH fluids},
  year      = {2018},
  issn      = {0097-8493},
  month     = nov,
  pages     = {37--46},
  volume    = {76},
  doi       = {10.1016/j.cag.2018.08.001},
  publisher = {Elsevier BV},
}


@Article{Basa2008,
  author    = {Basa, Mihai and Quinlan, Nathan J. and Lastiwka, Martin},
  journal   = {International Journal for Numerical Methods in Fluids},
  title     = {Robustness and accuracy of SPH formulations for viscous flow},
  year      = {2008},
  issn      = {1097-0363},
  month     = oct,
  number    = {10},
  pages     = {1127--1148},
  volume    = {60},
  doi       = {10.1002/fld.1927},
  publisher = {Wiley},
}


@Article{Belytschko2000,
  author   = {Belytschko, Ted and Guo, Yong and Liu, Wing Kam and Xiao, Shao Ping},
  journal  = {International Journal for Numerical Methods in Engineering},
  title    = {A unified stability analysis of meshless particle methods},
  year     = {2000},
  number   = {9},
  pages    = {1359-1400},
  volume   = {48},
  abstract = {Abstract A unified stability analysis of meshless methods with Eulerian and Lagrangian kernels is presented. Three types of instabilities were identified in one dimension: an instability due to rank deficiency, a tensile instability and a material instability which is also found in continua. The stability of particle methods with Eulerian and Lagrangian kernels is markedly different: Lagrangian kernels do not exhibit the tensile instability. In both kernels, the instability due to rank deficiency can be suppressed by stress points. In two dimensions the stabilizing effect of stress points is dependent on their locations. It was found that the best approach to stable particle discretizations is to use Lagrangian kernels with stress points. The stability of the least-squares stabilization was also studied. Copyright © 2000 John Wiley \& Sons, Ltd.},
  doi      = {10.1002/1097-0207},
  keywords = {particle methods, stability, kernel},
}


@InCollection{Bicanic2004,
  author    = {Bi{\'c}ani{\'c}, Nenad},
  booktitle = {Discrete Element Methods},
  publisher = {Wiley},
  title     = {Discrete Element Methods},
  year      = {2004},
  isbn      = {9780470091357},
  month     = aug,
  doi       = {10.1002/0470091355.ecm006.pub2},
  journal   = {Encyclopedia of Computational Mechanics},
}


@Article{Bonet1999,
  author    = {Bonet, J. and Lok, T.-S.L.},
  journal   = {Computer Methods in Applied Mechanics and Engineering},
  title     = {Variational and momentum preservation aspects of Smooth Particle Hydrodynamic formulations},
  year      = {1999},
  issn      = {0045-7825},
  month     = nov,
  number    = {1–2},
  pages     = {97--115},
  volume    = {180},
  doi       = {10.1016/s0045-7825(99)00051-1},
  publisher = {Elsevier BV},
}

@misc{CarpenterKennedy,
  author    = {Carpenter, Mark H. and Kennedy, Christopher A.},
  title     = {Fourth Order 2N-storage Runge-Kutta Schemes},
  year      = {1994},
  url       = {https://ntrs.nasa.gov/citations/19940028444},
}


@Article{Clausen2013,
  author    = {Clausen, Jonathan R.},
  journal   = {Physical Review E},
  title     = {Entropically damped form of artificial compressibility for explicit simulation of incompressible flow},
  year      = {2013},
  issn      = {1550-2376},
  month     = jan,
  number    = {1},
  pages     = {013309},
  volume    = {87},
  doi       = {10.1103/physreve.87.013309},
  publisher = {American Physical Society (APS)},
}


@Article{Cole1948,
  author    = {Cole, Robert H. and Weller, Royal},
  journal   = {Physics Today},
  title     = {Underwater Explosions},
  year      = {1948},
  number    = {6},
  pages     = {35--35},
  volume    = {1},
  doi       = {10.1063/1.3066176},
  publisher = {AIP Publishing},
}


@Article{Crespo2007,
  author  = {Crespo, A. J. C. and Gomez-Gesteira, M. and Dalrymple, R. A.},
  journal = {Computers, Materials and Continua},
  title   = {Boundary Conditions Generated by Dynamic Particles in SPH Methods},
  year    = {2007},
  number  = {3},
  pages   = {173--184},
  volume  = {5},
  doi     = {10.3970/cmc.2007.005.173},
}


@Article{Cundall1979,
  author    = {Cundall, P. A. and Strack, O. D. L.},
  journal   = {Géotechnique},
  title     = {A discrete numerical model for granular assemblies},
  year      = {1979},
  issn      = {1751-7656},
  month     = mar,
  number    = {1},
  pages     = {47--65},
  volume    = {29},
  doi       = {10.1680/geot.1979.29.1.47},
  publisher = {Thomas Telford Ltd.},
}


@Article{Dehnen2012,
  author    = {Dehnen, Walter and Aly, Hossam},
  journal   = {Monthly Notices of the Royal Astronomical Society},
  title     = {Improving convergence in smoothed particle hydrodynamics simulations without pairing instability: SPH without pairing instability},
  year      = {2012},
  issn      = {0035-8711},
  month     = aug,
  number    = {2},
  pages     = {1068--1082},
  volume    = {425},
  doi       = {10.1111/j.1365-2966.2012.21439.x},
  publisher = {Oxford University Press (OUP)},
}


@Article{DiRenzo2004,
  author    = {Di Renzo, Alberto and Di Maio, Francesco Paolo},
  journal   = {Chemical Engineering Science},
  title     = {Comparison of contact-force models for the simulation of collisions in DEM-based granular flow codes},
  year      = {2004},
  issn      = {0009-2509},
  month     = feb,
  number    = {3},
  pages     = {525--541},
  volume    = {59},
  doi       = {10.1016/j.ces.2003.09.037},
  publisher = {Elsevier BV},
}


@article{Dominguez2022,
  title={DualSPHysics: from fluid dynamics to multiphysics problems},
  author={Domínguez, Jose M and Fourtakas, Georgios and others},
  journal={Computational Particle Mechanics},
  volume={9},
  pages={867--895},
  year={2022},
  publisher={Springer},
  doi={10.1007/s40571-021-00404-2}
}


@Article{Ferrari2009,
  author    = {Ferrari, Angela and Dumbser, Michael and Toro, Eleuterio F. and Armanini, Aronne},
  journal   = {Computers \& Fluids},
  title     = {A new 3D parallel SPH scheme for free surface flows},
  year      = {2009},
  issn      = {0045-7930},
  month     = jun,
  number    = {6},
  pages     = {1203--1217},
  volume    = {38},
  doi       = {10.1016/j.compfluid.2008.11.012},
  publisher = {Elsevier BV},
}


@Article{Fourtakas2019,
  author    = {Fourtakas, Georgios and Dominguez, Jose M. and Vacondio, Renato and Rogers, Benedict D.},
  journal   = {Computers \& Fluids},
  title     = {Local uniform stencil (LUST) boundary condition for arbitrary 3-D boundaries in parallel smoothed particle hydrodynamics (SPH) models},
  year      = {2019},
  issn      = {0045-7930},
  month     = aug,
  pages     = {346--361},
  volume    = {190},
  doi       = {10.1016/j.compfluid.2019.06.009},
  publisher = {Elsevier BV},
}


@Article{Ganzenmueller2015,
  author    = {Ganzenmüller, Georg C.},
  journal   = {Computer Methods in Applied Mechanics and Engineering},
  title     = {An hourglass control algorithm for Lagrangian Smooth Particle Hydrodynamics},
  year      = {2015},
  issn      = {0045-7825},
  month     = apr,
  pages     = {87--106},
  volume    = {286},
  doi       = {10.1016/j.cma.2014.12.005},
  publisher = {Elsevier BV},
}


@Article{Giles1990,
  author    = {Giles, Michael B.},
  journal   = {AIAA Journal},
  title     = {Nonreflecting boundary conditions for Euler equation calculations},
  year      = {1990},
  issn      = {1533-385X},
  month     = dec,
  number    = {12},
  pages     = {2050--2058},
  volume    = {28},
  doi       = {10.2514/3.10521},
  publisher = {American Institute of Aeronautics and Astronautics (AIAA)},
}


@Article{Hormann2001,
  author    = {Hormann, Kai and Agathos, Alexander},
  journal   = {Computational Geometry},
  title     = {The point in polygon problem for arbitrary polygons},
  year      = {2001},
  issn      = {0925-7721},
  month     = nov,
  number    = {3},
  pages     = {131--144},
  volume    = {20},
  doi       = {10.1016/s0925-7721(01)00012-8},
  publisher = {Elsevier BV},
}


@Article{Jacobson2013,
  author    = {Jacobson, Alec and Kavan, Ladislav and Sorkine-Hornung, Olga},
  journal   = {ACM Transactions on Graphics},
  title     = {Robust inside-outside segmentation using generalized winding numbers},
  year      = {2013},
  issn      = {1557-7368},
  month     = jul,
  number    = {4},
  pages     = {1--12},
  volume    = {32},
  doi       = {10.1145/2461912.2461916},
  publisher = {Association for Computing Machinery (ACM)},
}


@Article{Lastiwka2008,
  author    = {Lastiwka, Martin and Basa, Mihai and Quinlan, Nathan J.},
  journal   = {International Journal for Numerical Methods in Fluids},
  title     = {Permeable and non‐reflecting boundary conditions in SPH},
  year      = {2008},
  issn      = {1097-0363},
  month     = dec,
  number    = {7},
  pages     = {709--724},
  volume    = {61},
  doi       = {10.1002/fld.1971},
  publisher = {Wiley},
}


@Article{Li1996,
  author    = {Li, Shaofan and Liu, Wing Kam},
  journal   = {Computer Methods in Applied Mechanics and Engineering},
  title     = {Moving least-square reproducing kernel method Part II: Fourier analysis},
  year      = {1996},
  issn      = {0045-7825},
  month     = dec,
  number    = {1–4},
  pages     = {159--193},
  volume    = {139},
  doi       = {10.1016/s0045-7825(96)01082-1},
  publisher = {Elsevier BV},
}


@Article{Molteni2009,
  author    = {Molteni, Diego and Colagrossi, Andrea},
  journal   = {Computer Physics Communications},
  title     = {A simple procedure to improve the pressure evaluation in hydrodynamic context using the SPH},
  year      = {2009},
  issn      = {0010-4655},
  month     = jun,
  number    = {6},
  pages     = {861--872},
  volume    = {180},
  doi       = {10.1016/j.cpc.2008.12.004},
  publisher = {Elsevier BV},
}


@Article{Monaghan1985,
  author    = {Monaghan, J.J.},
  journal   = {Computer Physics Reports},
  title     = {Particle methods for hydrodynamics},
  year      = {1985},
  issn      = {0167-7977},
  month     = oct,
  number    = {2},
  pages     = {71--124},
  volume    = {3},
  doi       = {10.1016/0167-7977(85)90010-3},
  publisher = {Elsevier BV},
}


@Article{Monaghan1989,
  author   = {J.J. Monaghan},
  journal  = {Journal of Computational Physics},
  title    = {On the problem of penetration in particle methods},
  year     = {1989},
  issn     = {0021-9991},
  number   = {1},
  pages    = {1-15},
  volume   = {82},
  abstract = {A method is described which prevents penetration when particle methods are used to simulate streams of fluid impinging on each other. The method does not produce dissipation but it does produce extra dispersion.},
  doi      = {10.1016/0021-9991(89)90032-6},
  url      = {https://www.sciencedirect.com/science/article/pii/0021999189900326},
}


@Article{Monaghan1992,
  author    = {Monaghan, J. J.},
  journal   = {Annual Review of Astronomy and Astrophysics},
  title     = {Smoothed Particle Hydrodynamics},
  year      = {1992},
  issn      = {1545-4282},
  month     = sep,
  number    = {1},
  pages     = {543--574},
  volume    = {30},
  doi       = {10.1146/annurev.aa.30.090192.002551},
  publisher = {Annual Reviews},
}


@Article{Monaghan1994,
  author    = {Monaghan, J.J.},
  journal   = {Journal of Computational Physics},
  title     = {Simulating Free Surface Flows with SPH},
  year      = {1994},
  issn      = {0021-9991},
  month     = feb,
  number    = {2},
  pages     = {399--406},
  volume    = {110},
  doi       = {10.1006/jcph.1994.1034},
  publisher = {Elsevier BV},
}

@Article{Monaghan2005,
  author    = {Monaghan, J J},
  journal   = {Reports on Progress in Physics},
  title     = {Smoothed particle hydrodynamics},
  year      = {2005},
  issn      = {1361-6633},
  month     = jul,
  number    = {8},
  pages     = {1703--1759},
  volume    = {68},
  doi       = {10.1088/0034-4885/68/8/r01},
  publisher = {IOP Publishing},
}

@Article{Monaghan2009,
  author    = {Monaghan, J.J. and Kajtar, J.B.},
  journal   = {Computer Physics Communications},
  title     = {SPH particle boundary forces for arbitrary boundaries},
  year      = {2009},
  issn      = {0010-4655},
  month     = oct,
  number    = {10},
  pages     = {1811--1820},
  volume    = {180},
  doi       = {10.1016/j.cpc.2009.05.008},
  publisher = {Elsevier BV},
}

@Article{Morris1997,
  author    = {Morris, Joseph P. and Fox, Patrick J. and Zhu, Yi},
  journal   = {Journal of Computational Physics},
  title     = {Modeling Low Reynolds Number Incompressible Flows Using SPH},
  year      = {1997},
  issn      = {0021-9991},
  month     = sep,
  number    = {1},
  pages     = {214--226},
  volume    = {136},
  doi       = {10.1006/jcph.1997.5776},
  publisher = {Elsevier BV},
}

@article{Morris2000,
  author = {Morris, Joseph P.},
  title = {Simulating surface tension with smoothed particle hydrodynamics},
  journal = {International Journal for Numerical Methods in Fluids},
  volume = {33},
  number = {3},
  pages = {333-353},
  keywords = {interfacial flow, meshless methods, surface tension},
  doi = {https://doi.org/10.1002/1097-0363(20000615)33:3<333::AID-FLD11>3.0.CO;2-7},
  year = {2000}
}


@InProceedings{Mueller2003,
  author    = {M{\"u}ller, Matthias and Charypar, David and Gross, Markus},
  booktitle = {Proceedings of the 2003 ACM SIGGRAPH/Eurographics Symposium on Computer Animation},
  title     = {Particle-Based Fluid Simulation for Interactive Applications},
  year      = {2003},
  month     = {07},
  pages     = {154-159},
  publisher = {Eurographics Association},
  doi       = {10.2312/SCA/SCA03/154-159},
  isbn      = {1581136595},
}

@Article{Negi2020,
  author    = {Negi, Pawan and Ramachandran, Prabhu and Haftu, Asmelash},
  journal   = {Computer Methods in Applied Mechanics and Engineering},
  title     = {An improved non-reflecting outlet boundary condition for weakly-compressible SPH},
  year      = {2020},
  issn      = {0045-7825},
  month     = aug,
  pages     = {113119},
  volume    = {367},
  doi       = {10.1016/j.cma.2020.113119},
  publisher = {Elsevier BV},
}

@Article{O’Connor2021,
  author    = {O’Connor, Joseph and Rogers, Benedict D.},
  journal   = {Journal of Fluids and Structures},
  title     = {A fluid–structure interaction model for free-surface flows and flexible structures using smoothed particle hydrodynamics on a GPU},
  year      = {2021},
  issn      = {0889-9746},
  month     = jul,
  pages     = {103312},
  volume    = {104},
  doi       = {10.1016/j.jfluidstructs.2021.103312},
  publisher = {Elsevier BV},
}

@InProceedings{Panizzo2007,
  author    = {Panizzo, Andrea and Cuomo, Giovanni and Dalrymple, Robert A.},
  booktitle = {Coastal Engineering 2006},
  title     = {3D-SPH SIMULATION OF LANDSLIDE GENERATED WAVES},
  year      = {2007},
  month     = apr,
  publisher = {World Scientific Publishing Company},
  doi       = {10.1142/9789812709554_0128},
}

@Article{Price2012,
  author    = {Price, Daniel J.},
  journal   = {Journal of Computational Physics},
  title     = {Smoothed particle hydrodynamics and magnetohydrodynamics},
  year      = {2012},
  issn      = {0021-9991},
  month     = feb,
  number    = {3},
  pages     = {759--794},
  volume    = {231},
  doi       = {10.1016/j.jcp.2010.12.011},
  publisher = {Elsevier BV},
}

@Article{Ramachandran2019,
  author    = {Ramachandran, Prabhu and Puri, Kunal},
  journal   = {Computers \& Fluids},
  title     = {Entropically damped artificial compressibility for SPH},
  year      = {2019},
  issn      = {0045-7930},
  month     = jan,
  pages     = {579--594},
  volume    = {179},
  doi       = {10.1016/j.compfluid.2018.11.023},
  publisher = {Elsevier BV},
}

@Article{Ranocha2022,
  author    = {Ranocha, Hendrik and Dalcin, Lisandro and Parsani, Matteo and Ketcheson, David I.},
  journal   = {Communications on Applied Mathematics and Computation},
  title     = {Optimized Runge-Kutta Methods with Automatic Step Size Control for Compressible Computational Fluid Dynamics},
  year      = {2022},
  month     = dec,
  pages     = {1191--1228},
  volume    = {4},
  doi       = {10.1007/s42967-021-00159-w},
}

@Article{Schoenberg1946,
  author    = {Schoenberg, I. J.},
  journal   = {Quarterly of Applied Mathematics},
  title     = {Contributions to the problem of approximation of equidistant data by analytic functions. Part B. On the problem of osculatory interpolation. A second class of analytic approximation formulae},
  year      = {1946},
  issn      = {1552-4485},
  number    = {2},
  pages     = {112--141},
  volume    = {4},
  doi       = {10.1090/qam/16705},
  publisher = {American Mathematical Society (AMS)},
}

@Article{Sun2017,
  author    = {Sun, P.N. and Colagrossi, A. and Marrone, S. and Zhang, A.M.},
  journal   = {Computer Methods in Applied Mechanics and Engineering},
  title     = {Delta-SPH model: Simple procedures for a further improvement of the SPH scheme},
  year      = {2017},
  issn      = {0045-7825},
  month     = mar,
  pages     = {25--49},
  volume    = {315},
  doi       = {10.1016/j.cma.2016.10.028},
  publisher = {Elsevier BV},
}

@article{Sun2018,
	author    = {Sun, P. N. and Colagrossi, A. and Marrone, S. and Antuono, M. and Zhang, A. M.},
	title     = {Multi-resolution Delta-plus-{SPH} with tensile instability control: Towards high Reynolds number flows},
	journal   = {Computer Physics Communications},
	volume    = {224},
  year      = {2018},
	issn      = {0010-4655},
	pages     = {63--80},
	doi       = {10.1016/j.cpc.2017.11.016},
}

@Article{Tafuni2018,
  author    = {A. Tafuni and J.M. Dom{\'{\i}}nguez and R. Vacondio and A.J.C. Crespo},
  journal   = {Computer Methods in Applied Mechanics and Engineering},
  title     = {A versatile algorithm for the treatment of open boundary conditions in Smoothed particle hydrodynamics {GPU} models},
  year      = {2018},
  month     = {dec},
  pages     = {604--624},
  volume    = {342},
  doi       = {10.1016/j.cma.2018.08.004},
  publisher = {Elsevier {BV}},
}

@Article{Valizadeh2015,
  author    = {Valizadeh, Alireza and Monaghan, Joseph J.},
  journal   = {Journal of Computational Physics},
  title     = {A study of solid wall models for weakly compressible SPH},
  year      = {2015},
  issn      = {0021-9991},
  month     = nov,
  pages     = {5--19},
  volume    = {300},
  doi       = {10.1016/j.jcp.2015.07.033},
  publisher = {Elsevier BV},
}


@Article{Wendland1995,
  author    = {Wendland, Holger},
  journal   = {Advances in Computational Mathematics},
  title     = {Piecewise polynomial, positive definite and compactly supported radial functions of minimal degree},
  year      = {1995},
  issn      = {1572-9044},
  month     = dec,
  number    = {1},
  pages     = {389--396},
  volume    = {4},
  doi       = {10.1007/bf02123482},
  publisher = {Springer Science and Business Media LLC},
}

@Comment{jabref-meta: databaseType:bibtex;}

@book{Lange2005,
  author = {{Lange's Handbook of Chemistry}},
  title = {Lange's Handbook of Chemistry},
  edition = {16th},
  publisher = {McGraw-Hill},
  year = {2005}
}

@article{MeloEspinosa2014,
  author = {Melo-Espinosa, Eliezer A. and S{\'a}nchez-Borroto, Yisel and Errasti, Michel and Hansen, Alan C.},
  title = {Surface Tension Prediction of Vegetable Oils Using Artificial Neural Networks and Multiple Linear Regression},
  journal = {Energy Conversion and Management},
  volume = {84},
  pages = {50--60},
  doi = {10.1016/j.enconman.2014.08.004},
  year = {2014}
}

@book{Hui1992,
  author = {Hui, Yiu H.},
  title = {Encyclopedia of Food Science and Technology},
  year = {1992},
  publisher = {Academic Press},
  address = {London},
  isbn = {9780122774308}
}

@book{Poling2001,
  title = {The Properties of Gases and Liquids},
  author = {Poling, Bruce E. and Prausnitz, John M. and O'Connell, John P.},
  year = {2001},
  publisher = {McGraw-Hill},
  address = {New York}
}

<<<<<<< HEAD
@article{Smagorinsky1963,
  author    = {Smagorinsky, Joseph},
  title     = {General Circulation Experiments with the Primitive Equations. I. The Basic Experiment},
  journal   = {Monthly Weather Review},
  volume    = {91},
  number    = {3},
  pages     = {99--164},
  year      = {1963},
  doi       = {10.1175/1520-0493(1963)091<0099:GCEWTP>2.3.CO;2}
}

@inproceedings{Lilly1967,
  author    = {Lilly, Douglas K.},
  title     = {The Representation of Small‑Scale Turbulence in Numerical Simulation Experiments},
  booktitle = {Proceedings of the {IBM} Scientific Computing Symposium on Environmental Sciences},
  editor    = {Goldstine, Herman H.},
  address   = {Yorktown Heights, New York},
  pages     = {195--210},
  year      = {1967},
  doi       = {10.5065/D62R3PMM}
=======
@article{Zhu2021,
  author    = {Zhu, Yujie and Zhang, Chi and Yu, Yongchuan and Hu, Xiangyu},
  journal   = {Journal of Hydrodynamics},
  title     = {A {CAD}-compatible body-fitted particle generator for arbitrarily complex geometry and its application to wave-structure interaction},
  year      = {2021},
  issn      = {1878-0342},
  month     = apr,
  number    = {2},
  pages     = {195--206},
  volume    = {33},
  doi       = {10.1007/s42241-021-0031-y},
  publisher = {Springer Science and Business Media LLC}
>>>>>>> cf1a67ef
}<|MERGE_RESOLUTION|>--- conflicted
+++ resolved
@@ -736,7 +736,6 @@
   address = {New York}
 }
 
-<<<<<<< HEAD
 @article{Smagorinsky1963,
   author    = {Smagorinsky, Joseph},
   title     = {General Circulation Experiments with the Primitive Equations. I. The Basic Experiment},
@@ -757,7 +756,8 @@
   pages     = {195--210},
   year      = {1967},
   doi       = {10.5065/D62R3PMM}
-=======
+}
+
 @article{Zhu2021,
   author    = {Zhu, Yujie and Zhang, Chi and Yu, Yongchuan and Hu, Xiangyu},
   journal   = {Journal of Hydrodynamics},
@@ -770,5 +770,4 @@
   volume    = {33},
   doi       = {10.1007/s42241-021-0031-y},
   publisher = {Springer Science and Business Media LLC}
->>>>>>> cf1a67ef
 }