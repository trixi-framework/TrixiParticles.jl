using TrixiParticles

# ==========================================================================================
# ==== Resolution
<<<<<<< HEAD
# P. Ramachandran, K. Puri
# "Entropically damped artiﬁcial compressibility for SPH".
# In: Computers and Fluids, Volume 179 (2019), pages 579-594.
# https://doi.org/10.1016/j.compfluid.2018.11.023
# The following resolutions are used in the paper:
# particle_spacings = [0.02, 0.01, 0.005]

# To save time only the configuration with 50x50 particles are used here.
particle_spacings = [0.02]
=======
# The paper provides reference data for particle spacings particle_spacings = [0.02, 0.01, 0.005]
particle_spacing = 0.02
>>>>>>> 7cb30559

# ==========================================================================================
# ==== Experiment Setup
tspan = (0.0, 5.0)
reynolds_number = 100.0

density_calculators = [ContinuityDensity(), SummationDensity()]
perturb_coordinates = [false, true]

function compute_l1v_error(system, v_ode, u_ode, semi, t)
    v_analytical_avg = 0.0
    v_avg = 0.0

    v = TrixiParticles.wrap_v(v_ode, system, semi)
    u = TrixiParticles.wrap_u(u_ode, system, semi)

    for particle in TrixiParticles.eachparticle(system)
        position = TrixiParticles.current_coords(u, system, particle)

        v_mag = TrixiParticles.norm(TrixiParticles.current_velocity(v, system, particle))
        v_analytical = TrixiParticles.norm(velocity_function(position, t))

        v_analytical_avg += abs(v_analytical)
        v_avg += abs(v_mag - v_analytical)
    end
    v_analytical_avg /= nparticles(system)

    v_avg /= nparticles(system)

    return v_avg /= v_analytical_avg
end

function compute_l1p_error(system, v_ode, u_ode, semi, t)
    p_max_exact = 0.0

    L1p = 0.0

    v = TrixiParticles.wrap_v(v_ode, system, semi)
    u = TrixiParticles.wrap_u(u_ode, system, semi)

    for particle in TrixiParticles.eachparticle(system)
        position = TrixiParticles.current_coords(u, system, particle)

        # compute pressure error
        p_analytical = pressure_function(position, t)
        p_max_exact = max(p_max_exact, abs(p_analytical))

        # p_computed - p_average
        p_computed = TrixiParticles.current_pressure(v, system, particle) -
                     TrixiParticles.average_pressure(system, particle)
        L1p += abs(p_computed - p_analytical)
    end

    L1p /= nparticles(system)

    return L1p /= p_max_exact
end

# The pressure plotted in the paper is the difference of the local pressure minus
# the average of the pressure of all particles.
function diff_p_loc_p_avg(system, v, u, semi, t)
    p_avg_tot = avg_pressure(system, v, u, semi, t)

    return v[end, :] .- p_avg_tot
end

for density_calculator in density_calculators, perturbation in perturb_coordinates,
    wcsph in [false, true]
    n_particles_xy = round(Int, 1.0 / particle_spacing)

    name_density_calculator = density_calculator isa SummationDensity ?
                              "summation_density" : "continuity_density"
    name_perturbation = perturbation ? "_perturbed" : ""

    output_directory = joinpath("out_tgv", name_density_calculator * name_perturbation,
                                wcsph ? "wcsph" : "edac",
                                "validation_run_taylor_green_vortex_2d_nparticles_$(n_particles_xy)x$(n_particles_xy)")
    saving_callback = SolutionSavingCallback(dt=0.1,
                                             output_directory=output_directory,
                                             p_avg=diff_p_loc_p_avg)

    pp_callback = PostprocessCallback(; dt=0.02,
                                      L1v=compute_l1v_error,
                                      L1p=compute_l1p_error,
                                      output_directory=output_directory,
                                      filename="errors",
                                      write_csv=true, write_file_interval=1)

    # Import variables into scope
    trixi_include(@__MODULE__,
                  joinpath(examples_dir(), "fluid", "taylor_green_vortex_2d.jl"),
                  density_calculator=density_calculator,
                  perturb_coordinates=perturbation, wcsph=wcsph,
                  particle_spacing=particle_spacing, reynolds_number=reynolds_number,
                  tspan=tspan, saving_callback=saving_callback, pp_callback=pp_callback)
end<|MERGE_RESOLUTION|>--- conflicted
+++ resolved
@@ -2,20 +2,12 @@
 
 # ==========================================================================================
 # ==== Resolution
-<<<<<<< HEAD
 # P. Ramachandran, K. Puri
 # "Entropically damped artiﬁcial compressibility for SPH".
 # In: Computers and Fluids, Volume 179 (2019), pages 579-594.
 # https://doi.org/10.1016/j.compfluid.2018.11.023
-# The following resolutions are used in the paper:
-# particle_spacings = [0.02, 0.01, 0.005]
-
-# To save time only the configuration with 50x50 particles are used here.
-particle_spacings = [0.02]
-=======
 # The paper provides reference data for particle spacings particle_spacings = [0.02, 0.01, 0.005]
 particle_spacing = 0.02
->>>>>>> 7cb30559
 
 # ==========================================================================================
 # ==== Experiment Setup
