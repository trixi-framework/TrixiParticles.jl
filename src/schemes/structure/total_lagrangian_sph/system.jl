@doc raw"""
    TotalLagrangianSPHSystem(initial_condition, smoothing_kernel, smoothing_length,
                             young_modulus, poisson_ratio;
                             n_clamped_particles=0,
                             clamped_particles=Int[],
                             clamped_particles_motion=nothing,
                             acceleration=ntuple(_ -> 0.0, NDIMS),
                             penalty_force=nothing, viscosity=nothing,
                             source_terms=nothing, boundary_model=nothing)

System for particles of an elastic structure.

A Total Lagrangian framework is used wherein the governing equations are formulated such that
all relevant quantities and operators are measured with respect to the
initial configuration (O’Connor & Rogers 2021, Belytschko et al. 2000).
See [Total Lagrangian SPH](@ref tlsph) for more details on the method.

# Arguments
- `initial_condition`:  Initial condition representing the system's particles.
- `young_modulus`:      Young's modulus.
- `poisson_ratio`:      Poisson ratio.
- `smoothing_kernel`:   Smoothing kernel to be used for this system.
                        See [Smoothing Kernels](@ref smoothing_kernel).
- `smoothing_length`:   Smoothing length to be used for this system.
                        See [Smoothing Kernels](@ref smoothing_kernel).

# Keywords
- `n_clamped_particles` (deprecated): Number of clamped particles that are fixed and not integrated
                         to clamp the structure. Note that the clamped particles must be the **last**
                         particles in the `InitialCondition`. See the info box below.
                         This keyword is deprecated and will be removed in a future release.
                         Instead pass `clamped_particles` with the explicit particle indices to be clamped.
- `clamped_particles`: Indices specifying the clamped particles that are fixed
                       and not integrated to clamp the structure.
- `clamped_particles_motion`: Prescribed motion of the clamped particles.
                    If `nothing` (default), the clamped particles are fixed.
                    See [`PrescribedMotion`](@ref) for details.
- `boundary_model`: Boundary model to compute the hydrodynamic density and pressure for
                    fluid-structure interaction (see [Boundary Models](@ref boundary_models)).
- `penalty_force`:  Penalty force to ensure regular particle position under large deformations
                    (see [`PenaltyForceGanzenmueller`](@ref)).
- `viscosity`:      Artificial viscosity model to stabilize both the TLSPH and the FSI.
                    Currently, only [`ArtificialViscosityMonaghan`](@ref) is supported.
- `acceleration`:   Acceleration vector for the system. (default: zero vector)
- `source_terms`:   Additional source terms for this system. Has to be either `nothing`
                    (by default), or a function of `(coords, velocity, density, pressure)`
                    (which are the quantities of a single particle), returning a `Tuple`
                    or `SVector` that is to be added to the acceleration of that particle.
                    See, for example, [`SourceTermDamping`](@ref).

!!! note
    If specifying the clamped particles manually (via `n_clamped_particles`),
    the clamped particles must be the **last** particles in the `InitialCondition`.
    To do so, e.g. use the `union` function:
    ```jldoctest; output = false, setup = :(clamped_particles = RectangularShape(0.1, (1, 4), (0.0, 0.0), density=1.0); beam = RectangularShape(0.1, (3, 4), (0.1, 0.0), density=1.0))
    structure = union(beam, clamped_particles)

    # output
    ┌──────────────────────────────────────────────────────────────────────────────────────────────────┐
    │ InitialCondition{Float64}                                                                        │
    │ ═════════════════════════                                                                        │
    │ #dimensions: ……………………………………………… 2                                                                │
    │ #particles: ………………………………………………… 16                                                               │
    │ particle spacing: ………………………………… 0.1                                                              │
    └──────────────────────────────────────────────────────────────────────────────────────────────────┘
    ```
    where `beam` and `clamped_particles` are of type [`InitialCondition`](@ref).
"""
struct TotalLagrangianSPHSystem{BM, NDIMS, ELTYPE <: Real, IC, ARRAY1D, ARRAY2D, ARRAY3D,
                                YM, PR, LL, LM, K, PF, V, ST, M, IM,
                                C} <: AbstractStructureSystem{NDIMS}
    initial_condition   :: IC
    initial_coordinates :: ARRAY2D # Array{ELTYPE, 2}: [dimension, particle]
    # `current_coordinates` contains `u` plus coordinates of the fixed particles
    current_coordinates      :: ARRAY2D # Array{ELTYPE, 2}: [dimension, particle]
    mass                     :: ARRAY1D # Array{ELTYPE, 1}: [particle]
    correction_matrix        :: ARRAY3D # Array{ELTYPE, 3}: [i, j, particle]
    pk1_rho2                 :: ARRAY3D # PK1 corrected divided by rho^2: [i, j, particle]
    deformation_grad         :: ARRAY3D # Array{ELTYPE, 3}: [i, j, particle]
    material_density         :: ARRAY1D # Array{ELTYPE, 1}: [particle]
    n_integrated_particles   :: Int64
    young_modulus            :: YM
    poisson_ratio            :: PR
    lame_lambda              :: LL
    lame_mu                  :: LM
    smoothing_kernel         :: K
    smoothing_length         :: ELTYPE
    acceleration             :: SVector{NDIMS, ELTYPE}
    boundary_model           :: BM
    penalty_force            :: PF
    viscosity                :: V
    source_terms             :: ST
    clamped_particles_motion :: M
    clamped_particles_moving :: IM
    cache                    :: C
end

function TotalLagrangianSPHSystem(initial_condition, smoothing_kernel, smoothing_length,
                                  young_modulus, poisson_ratio;
                                  n_clamped_particles=0,
                                  clamped_particles=Int[],
                                  clamped_particles_motion=nothing,
                                  acceleration=ntuple(_ -> 0.0,
                                                      ndims(smoothing_kernel)),
                                  penalty_force=nothing, viscosity=nothing,
                                  source_terms=nothing, boundary_model=nothing)
    NDIMS = ndims(initial_condition)
    ELTYPE = eltype(initial_condition)
    n_particles = nparticles(initial_condition)

    if ndims(smoothing_kernel) != NDIMS
        throw(ArgumentError("smoothing kernel dimensionality must be $NDIMS for a $(NDIMS)D problem"))
    end

    # Make acceleration an SVector
    acceleration_ = SVector(acceleration...)
    if length(acceleration_) != NDIMS
        throw(ArgumentError("`acceleration` must be of length $NDIMS for a $(NDIMS)D problem"))
    end

    # Backwards compatibility: `n_clamped_particles` is deprecated.
    # Emit a deprecation warning and (if the user didn't supply explicit indices)
    # convert the old `n_clamped_particles` convention to `clamped_particles`.
    if n_clamped_particles != 0
        Base.depwarn("keyword `n_clamped_particles` is deprecated and will be removed in a future release; " *
                     "pass `clamped_particles` (Vector{Int} of indices) instead.",
                     :n_clamped_particles)
        if isempty(clamped_particles)
            clamped_particles = collect((n_particles - n_clamped_particles + 1):n_particles)
        else
            throw(ArgumentError("Either `n_clamped_particles` or `clamped_particles` can be specified, not both."))
        end
    end

    # Handle clamped particles
    if !isempty(clamped_particles)
        @assert allunique(clamped_particles) "`clamped_particles` contains duplicate particle indices"

        n_clamped_particles = length(clamped_particles)
        initial_condition_sorted = deepcopy(initial_condition)
        young_modulus_sorted = copy(young_modulus)
        poisson_ratio_sorted = copy(poisson_ratio)
        move_particles_to_end!(initial_condition_sorted, clamped_particles)
        move_particles_to_end!(young_modulus_sorted, clamped_particles)
        move_particles_to_end!(poisson_ratio_sorted, clamped_particles)
    else
        initial_condition_sorted = initial_condition
        young_modulus_sorted = young_modulus
        poisson_ratio_sorted = poisson_ratio
    end

    initial_coordinates = copy(initial_condition_sorted.coordinates)
    current_coordinates = copy(initial_condition_sorted.coordinates)
    mass = copy(initial_condition_sorted.mass)
    material_density = copy(initial_condition_sorted.density)
    correction_matrix = Array{ELTYPE, 3}(undef, NDIMS, NDIMS, n_particles)
    pk1_rho2 = Array{ELTYPE, 3}(undef, NDIMS, NDIMS, n_particles)
    deformation_grad = Array{ELTYPE, 3}(undef, NDIMS, NDIMS, n_particles)

    n_integrated_particles = n_particles - n_clamped_particles

    lame_lambda = @. young_modulus_sorted * poisson_ratio_sorted /
                     ((1 + poisson_ratio_sorted) *
                      (1 - 2 * poisson_ratio_sorted))
    lame_mu = @. (young_modulus_sorted / 2) / (1 + poisson_ratio_sorted)

    ismoving = Ref(!isnothing(clamped_particles_motion))
    initialize_prescribed_motion!(clamped_particles_motion, initial_condition_sorted,
                                  n_clamped_particles)

    cache = create_cache_tlsph(clamped_particles_motion, initial_condition_sorted)

    return TotalLagrangianSPHSystem(initial_condition_sorted, initial_coordinates,
                                    current_coordinates, mass, correction_matrix,
<<<<<<< HEAD
                                    pk1_rho2, deformation_grad, material_density,
                                    n_integrated_particles, young_modulus, poisson_ratio,
=======
                                    pk1_corrected, deformation_grad, material_density,
                                    n_integrated_particles, young_modulus_sorted,
                                    poisson_ratio_sorted,
>>>>>>> 418c9c23
                                    lame_lambda, lame_mu, smoothing_kernel,
                                    smoothing_length, acceleration_, boundary_model,
                                    penalty_force, viscosity, source_terms,
                                    clamped_particles_motion, ismoving, cache)
end

create_cache_tlsph(::Nothing, initial_condition) = (;)

function create_cache_tlsph(::PrescribedMotion, initial_condition)
    velocity = zero(initial_condition.velocity)
    acceleration = zero(initial_condition.velocity)

    return (; velocity, acceleration)
end

@inline function Base.eltype(::TotalLagrangianSPHSystem{<:Any, <:Any, ELTYPE}) where {ELTYPE}
    return ELTYPE
end

@inline function v_nvariables(system::TotalLagrangianSPHSystem)
    return ndims(system)
end

@inline function v_nvariables(system::TotalLagrangianSPHSystem{<:BoundaryModelDummyParticles{ContinuityDensity}})
    return ndims(system) + 1
end

@inline function n_integrated_particles(system::TotalLagrangianSPHSystem)
    system.n_integrated_particles
end

@inline initial_coordinates(system::TotalLagrangianSPHSystem) = system.initial_coordinates

@inline function current_coordinates(u, system::TotalLagrangianSPHSystem)
    return system.current_coordinates
end

@propagate_inbounds function current_coords(system::TotalLagrangianSPHSystem, particle)
    # For this system, the current coordinates are stored in the system directly,
    # so we don't need a `u` array. This function is only to be used in this file
    # when no `u` is available.
    current_coords(nothing, system, particle)
end

@propagate_inbounds function current_velocity(v, system::TotalLagrangianSPHSystem, particle)
    if particle <= system.n_integrated_particles
        return extract_svector(v, system, particle)
    end

    return current_clamped_velocity(v, system, system.clamped_particles_motion, particle)
end

@inline function current_clamped_velocity(v, system, prescribed_motion, particle)
    (; cache, clamped_particles_moving) = system

    if clamped_particles_moving[]
        return extract_svector(cache.velocity, system, particle)
    end

    return zero(SVector{ndims(system), eltype(system)})
end

@inline function current_clamped_velocity(v, system, prescribed_motion::Nothing, particle)
    return zero(SVector{ndims(system), eltype(system)})
end

@inline function current_velocity(v, system::TotalLagrangianSPHSystem)
    error("`current_velocity(v, system)` is not implemented for `TotalLagrangianSPHSystem`")
end

@propagate_inbounds function viscous_velocity(v, system::TotalLagrangianSPHSystem, particle)
    return extract_svector(system.boundary_model.cache.wall_velocity, system, particle)
end

@propagate_inbounds function current_density(v, system::TotalLagrangianSPHSystem)
    return current_density(v, system.boundary_model, system)
end

# In fluid-structure interaction, use the "hydrodynamic pressure" of the structure particles
# corresponding to the chosen boundary model.
@propagate_inbounds function current_pressure(v, system::TotalLagrangianSPHSystem)
    return current_pressure(v, system.boundary_model, system)
end

@propagate_inbounds function hydrodynamic_mass(system::TotalLagrangianSPHSystem, particle)
    return system.boundary_model.hydrodynamic_mass[particle]
end

@propagate_inbounds function correction_matrix(system, particle)
    extract_smatrix(system.correction_matrix, system, particle)
end

@propagate_inbounds function deformation_gradient(system, particle)
    extract_smatrix(system.deformation_grad, system, particle)
end
@propagate_inbounds function pk1_rho2(system, particle)
    extract_smatrix(system.pk1_rho2, system, particle)
end

@propagate_inbounds function young_modulus(system::TotalLagrangianSPHSystem, particle)
    return young_modulus(system, system.young_modulus, particle)
end

@inline function young_modulus(::TotalLagrangianSPHSystem, young_modulus, particle)
    return young_modulus
end

@propagate_inbounds function young_modulus(::TotalLagrangianSPHSystem,
                                           young_modulus::AbstractVector, particle)
    return young_modulus[particle]
end

@propagate_inbounds function poisson_ratio(system::TotalLagrangianSPHSystem, particle)
    return poisson_ratio(system, system.poisson_ratio, particle)
end

@inline function poisson_ratio(::TotalLagrangianSPHSystem, poisson_ratio, particle)
    return poisson_ratio
end

@inline function poisson_ratio(::TotalLagrangianSPHSystem,
                               poisson_ratio::AbstractVector, particle)
    return poisson_ratio[particle]
end

function initialize!(system::TotalLagrangianSPHSystem, semi)
    (; correction_matrix) = system

    initial_coords = initial_coordinates(system)

    density_fun(particle) = system.material_density[particle]

    # Calculate correction matrix
    compute_gradient_correction_matrix!(correction_matrix, system, initial_coords,
                                        density_fun, semi)
end

function update_positions!(system::TotalLagrangianSPHSystem, v, u, v_ode, u_ode, semi, t)
    (; current_coordinates, clamped_particles_motion) = system

    # `current_coordinates` stores the coordinates of both integrated and clamped particles.
    # Copy the coordinates of the integrated particles from `u`.
    @threaded semi for particle in each_integrated_particle(system)
        for i in 1:ndims(system)
            current_coordinates[i, particle] = u[i, particle]
        end
    end

    apply_prescribed_motion!(system, clamped_particles_motion, semi, t)
end

function apply_prescribed_motion!(system::TotalLagrangianSPHSystem,
                                  prescribed_motion::PrescribedMotion, semi, t)
    (; clamped_particles_moving, current_coordinates, cache) = system
    (; acceleration, velocity) = cache

    prescribed_motion(current_coordinates, velocity, acceleration, clamped_particles_moving,
                      system, semi, t)

    return system
end

function apply_prescribed_motion!(system::TotalLagrangianSPHSystem, ::Nothing, semi, t)
    return system
end

function update_quantities!(system::TotalLagrangianSPHSystem, v, u, v_ode, u_ode, semi, t)
    # Precompute PK1 stress tensor
    @trixi_timeit timer() "stress tensor" compute_pk1_corrected!(system, semi)

    return system
end

function update_boundary_interpolation!(system::TotalLagrangianSPHSystem, v, u,
                                        v_ode, u_ode, semi, t)
    (; boundary_model) = system

    # Only update boundary model
    update_pressure!(boundary_model, system, v, u, v_ode, u_ode, semi)
end

@inline function compute_pk1_corrected!(system, semi)
    (; deformation_grad, pk1_rho2, material_density) = system

    calc_deformation_grad!(deformation_grad, system, semi)

    @threaded semi for particle in eachparticle(system)
        pk1_particle = pk1_stress_tensor(system, particle)
        pk1_particle_corrected = pk1_particle * correction_matrix(system, particle)
        rho2_inv = 1 / material_density[particle]^2

        for j in 1:ndims(system), i in 1:ndims(system)
            # Precompute PK1 / rho^2 to avoid repeated divisions in the interaction loop
            @inbounds pk1_rho2[i, j, particle] = pk1_particle_corrected[i, j] * rho2_inv
        end
    end
end

@inline function calc_deformation_grad!(deformation_grad, system, semi)
    (; mass, material_density) = system

    # Reset deformation gradient
    set_zero!(deformation_grad)

    # Loop over all pairs of particles and neighbors within the kernel cutoff.
    initial_coords = initial_coordinates(system)
    foreach_point_neighbor(system, system, initial_coords, initial_coords,
                           semi) do particle, neighbor, initial_pos_diff, initial_distance
        # Only consider particles with a distance > 0. See `src/general/smoothing_kernels.jl` for more details.
        initial_distance^2 < eps(initial_smoothing_length(system)^2) && return

        volume = mass[neighbor] / material_density[neighbor]
        pos_diff = current_coords(system, particle) - current_coords(system, neighbor)

        grad_kernel = smoothing_kernel_grad(system, initial_pos_diff,
                                            initial_distance, particle)

        result = volume * pos_diff * grad_kernel'

        # Multiply by L_{0a}
        result *= correction_matrix(system, particle)'

        @inbounds for j in 1:ndims(system), i in 1:ndims(system)
            deformation_grad[i, j, particle] -= result[i, j]
        end
    end

    return deformation_grad
end

# First Piola-Kirchhoff stress tensor
@inline function pk1_stress_tensor(system, particle)
    (; lame_lambda, lame_mu) = system

    F = deformation_gradient(system, particle)
    S = pk2_stress_tensor(F, lame_lambda, lame_mu, particle)

    return F * S
end

# Second Piola-Kirchhoff stress tensor
@inline function pk2_stress_tensor(F, lame_lambda::AbstractVector, lame_mu::AbstractVector,
                                   particle)

    # Compute the Green-Lagrange strain
    E = (transpose(F) * F - I) / 2

    return lame_lambda[particle] * tr(E) * I + 2 * lame_mu[particle] * E
end

# Second Piola-Kirchhoff stress tensor
@inline function pk2_stress_tensor(F, lame_lambda, lame_mu, particle)

    # Compute the Green-Lagrange strain
    E = (transpose(F) * F - I) / 2

    return lame_lambda * tr(E) * I + 2 * lame_mu * E
end

function write_u0!(u0, system::TotalLagrangianSPHSystem)
    (; initial_condition) = system

    # This is as fast as a loop with `@inbounds`, but it's GPU-compatible
    indices = CartesianIndices((ndims(system), each_integrated_particle(system)))
    copyto!(u0, indices, initial_condition.coordinates, indices)

    return u0
end

function write_v0!(v0, system::TotalLagrangianSPHSystem)
    (; initial_condition, boundary_model) = system

    # This is as fast as a loop with `@inbounds`, but it's GPU-compatible
    indices = CartesianIndices((ndims(system), each_integrated_particle(system)))
    copyto!(v0, indices, initial_condition.velocity, indices)

    write_v0!(v0, boundary_model, system)

    return v0
end

function write_v0!(v0, model, system::TotalLagrangianSPHSystem)
    return v0
end

function write_v0!(v0, ::BoundaryModelDummyParticles{ContinuityDensity},
                   system::TotalLagrangianSPHSystem)
    (; cache) = system.boundary_model
    (; initial_density) = cache

    for particle in each_integrated_particle(system)
        # Set particle densities
        v0[ndims(system) + 1, particle] = initial_density[particle]
    end

    return v0
end

function restart_with!(system::TotalLagrangianSPHSystem, v, u)
    for particle in each_integrated_particle(system)
        system.current_coordinates[:, particle] .= u[:, particle]
        system.initial_condition.velocity[:, particle] .= v[1:ndims(system), particle]
    end

    # This is dispatched in the boundary system.jl file
    restart_with!(system, system.boundary_model, v, u)
end

# An explanation of these equation can be found in
# J. Lubliner, 2008. Plasticity theory.
# See here below Equation 5.3.21 for the equation for the equivalent stress.
# The von-Mises stress is one form of equivalent stress, where sigma is the deviatoric stress.
# See pages 32 and 123.
function von_mises_stress(system)
    von_mises_stress_vector = zeros(eltype(system.pk1_rho2), nparticles(system))

    @threaded default_backend(von_mises_stress_vector) for particle in
                                                           each_integrated_particle(system)
        von_mises_stress_vector[particle] = von_mises_stress(system, particle)
    end

    return von_mises_stress_vector
end

# Use this function barrier and unpack inside to avoid passing closures to Polyester.jl
# with `@batch` (`@threaded`).
# Otherwise, `@threaded` does not work here with Julia ARM on macOS.
# See https://github.com/JuliaSIMD/Polyester.jl/issues/88.
@inline function von_mises_stress(system, particle::Integer)
    F = deformation_gradient(system, particle)
    J = det(F)
    P = pk1_rho2(system, particle) * system.material_density[particle]^2
    sigma = (1.0 / J) * P * F'

    # Calculate deviatoric stress tensor
    s = sigma - (1.0 / 3.0) * tr(sigma) * I

    return sqrt(3.0 / 2.0 * sum(s .^ 2))
end

# An explanation of these equation can be found in
# J. Lubliner, 2008. Plasticity theory.
# See here page 473 for the relation between the `pk1`, the first Piola-Kirchhoff tensor,
# and the Cauchy stress.
function cauchy_stress(system::TotalLagrangianSPHSystem)
    NDIMS = ndims(system)

    cauchy_stress_tensors = zeros(eltype(system.pk1_rho2), NDIMS, NDIMS,
                                  nparticles(system))

    @threaded default_backend(cauchy_stress_tensors) for particle in
                                                         each_integrated_particle(system)
        F = deformation_gradient(system, particle)
        J = det(F)
        P = pk1_rho2(system, particle) * system.material_density[particle]^2
        sigma = (1.0 / J) * P * F'
        cauchy_stress_tensors[:, :, particle] = sigma
    end

    return cauchy_stress_tensors
end

# To account for boundary effects in the viscosity term of the RHS, use the viscosity model
# of the neighboring particle systems.
@inline function viscosity_model(system::TotalLagrangianSPHSystem,
                                 neighbor_system::AbstractFluidSystem)
    return neighbor_system.viscosity
end

@inline function viscosity_model(system::Union{AbstractFluidSystem, OpenBoundarySystem},
                                 neighbor_system::TotalLagrangianSPHSystem)
    return neighbor_system.boundary_model.viscosity
end

function system_data(system::TotalLagrangianSPHSystem, dv_ode, du_ode, v_ode, u_ode, semi)
    (; mass, material_density, deformation_grad, young_modulus,
     poisson_ratio, lame_lambda, lame_mu) = system

    dv = wrap_v(dv_ode, system, semi)
    v = wrap_v(v_ode, system, semi)
    u = wrap_u(u_ode, system, semi)

    coordinates = current_coordinates(u, system)
    initial_coordinates_ = initial_coordinates(system)
    velocity = [current_velocity(v, system, particle) for particle in eachparticle(system)]
    acceleration = system_data_acceleration(dv, system, system.clamped_particles_motion)
    pk1_corrected = [pk1_rho2(system, particle) * system.material_density[particle]^2
                     for particle in eachparticle(system)]

    return (; coordinates, initial_coordinates=initial_coordinates_, velocity, mass,
            material_density, deformation_grad, pk1_corrected, young_modulus, poisson_ratio,
            lame_lambda, lame_mu, acceleration)
end

function system_data_acceleration(dv, system::TotalLagrangianSPHSystem, ::Nothing)
    return dv
end

function system_data_acceleration(dv, system::TotalLagrangianSPHSystem, ::PrescribedMotion)
    clamped_particles = (n_integrated_particles(system) + 1):nparticles(system)
    return hcat(dv, view(system.cache.acceleration, :, clamped_particles))
end

function available_data(::TotalLagrangianSPHSystem)
    return (:coordinates, :initial_coordinates, :velocity, :mass, :material_density,
            :deformation_grad, :pk1_corrected, :young_modulus, :poisson_ratio,
            :lame_lambda, :lame_mu, :acceleration)
end

function Base.show(io::IO, system::TotalLagrangianSPHSystem)
    @nospecialize system # reduce precompilation time

    print(io, "TotalLagrangianSPHSystem{", ndims(system), "}(")
    print(io, "", system.smoothing_kernel)
    print(io, ", ", system.acceleration)
    print(io, ", ", system.boundary_model)
    print(io, ", ", system.penalty_force)
    print(io, ", ", system.viscosity)
    print(io, ") with ", nparticles(system), " particles")
end

function Base.show(io::IO, ::MIME"text/plain", system::TotalLagrangianSPHSystem)
    @nospecialize system # reduce precompilation time

    function display_param(param)
        if param isa AbstractVector
            min_val = round(minimum(param), digits=3)
            max_val = round(maximum(param), digits=3)
            return "min = $(min_val), max = $(max_val)"
        else
            return string(param)
        end
    end

    if get(io, :compact, false)
        show(io, system)
    else
        n_clamped_particles = nparticles(system) - n_integrated_particles(system)

        summary_header(io, "TotalLagrangianSPHSystem{$(ndims(system))}")
        summary_line(io, "total #particles", nparticles(system))
        summary_line(io, "#clamped particles", n_clamped_particles)
        summary_line(io, "Young's modulus", display_param(system.young_modulus))
        summary_line(io, "Poisson ratio", display_param(system.poisson_ratio))
        summary_line(io, "smoothing kernel", system.smoothing_kernel |> typeof |> nameof)
        summary_line(io, "acceleration", system.acceleration)
        summary_line(io, "boundary model", system.boundary_model)
        summary_line(io, "penalty force", system.penalty_force)
        summary_line(io, "viscosity", system.viscosity)
        summary_footer(io)
    end
end<|MERGE_RESOLUTION|>--- conflicted
+++ resolved
@@ -172,14 +172,9 @@
 
     return TotalLagrangianSPHSystem(initial_condition_sorted, initial_coordinates,
                                     current_coordinates, mass, correction_matrix,
-<<<<<<< HEAD
                                     pk1_rho2, deformation_grad, material_density,
-                                    n_integrated_particles, young_modulus, poisson_ratio,
-=======
-                                    pk1_corrected, deformation_grad, material_density,
                                     n_integrated_particles, young_modulus_sorted,
                                     poisson_ratio_sorted,
->>>>>>> 418c9c23
                                     lame_lambda, lame_mu, smoothing_kernel,
                                     smoothing_length, acceleration_, boundary_model,
                                     penalty_force, viscosity, source_terms,
