--- conflicted
+++ resolved
@@ -1,10 +1,6 @@
 @doc raw"""
     TotalLagrangianSPHSystem(initial_condition, smoothing_kernel, smoothing_length,
                              young_modulus, poisson_ratio;
-<<<<<<< HEAD
-=======
-                             n_clamped_particles=0,
->>>>>>> e3da2b94
                              clamped_particles=Int[],
                              clamped_particles_motion=nothing,
                              acceleration=ntuple(_ -> 0.0, NDIMS),
@@ -28,14 +24,6 @@
                         See [Smoothing Kernels](@ref smoothing_kernel).
 
 # Keywords
-<<<<<<< HEAD
-=======
-- `n_clamped_particles` (deprecated): Number of clamped particles that are fixed and not integrated
-                         to clamp the structure. Note that the clamped particles must be the **last**
-                         particles in the `InitialCondition`. See the info box below.
-                         This keyword is deprecated and will be removed in a future release.
-                         Instead pass `clamped_particles` with the explicit particle indices to be clamped.
->>>>>>> e3da2b94
 - `clamped_particles`: Indices specifying the clamped particles that are fixed
                        and not integrated to clamp the structure.
 - `clamped_particles_motion`: Prescribed motion of the clamped particles.
@@ -53,27 +41,6 @@
                     (which are the quantities of a single particle), returning a `Tuple`
                     or `SVector` that is to be added to the acceleration of that particle.
                     See, for example, [`SourceTermDamping`](@ref).
-<<<<<<< HEAD
-=======
-
-!!! note
-    If specifying the clamped particles manually (via `n_clamped_particles`),
-    the clamped particles must be the **last** particles in the `InitialCondition`.
-    To do so, e.g. use the `union` function:
-    ```jldoctest; output = false, setup = :(clamped_particles = RectangularShape(0.1, (1, 4), (0.0, 0.0), density=1.0); beam = RectangularShape(0.1, (3, 4), (0.1, 0.0), density=1.0))
-    structure = union(beam, clamped_particles)
-
-    # output
-    ┌──────────────────────────────────────────────────────────────────────────────────────────────────┐
-    │ InitialCondition{Float64}                                                                        │
-    │ ═════════════════════════                                                                        │
-    │ #dimensions: ……………………………………………… 2                                                                │
-    │ #particles: ………………………………………………… 16                                                               │
-    │ particle spacing: ………………………………… 0.1                                                              │
-    └──────────────────────────────────────────────────────────────────────────────────────────────────┘
-    ```
-    where `beam` and `clamped_particles` are of type [`InitialCondition`](@ref).
->>>>>>> e3da2b94
 """
 struct TotalLagrangianSPHSystem{BM, NDIMS, ELTYPE <: Real, IC, ARRAY1D, ARRAY2D, ARRAY3D,
                                 YM, PR, LL, LM, K, PF, V, ST, M, IM,
@@ -106,10 +73,6 @@
 
 function TotalLagrangianSPHSystem(initial_condition, smoothing_kernel, smoothing_length,
                                   young_modulus, poisson_ratio;
-<<<<<<< HEAD
-=======
-                                  n_clamped_particles=0,
->>>>>>> e3da2b94
                                   clamped_particles=Int[],
                                   clamped_particles_motion=nothing,
                                   acceleration=ntuple(_ -> 0.0,
@@ -130,29 +93,11 @@
         throw(ArgumentError("`acceleration` must be of length $NDIMS for a $(NDIMS)D problem"))
     end
 
-<<<<<<< HEAD
-=======
-    # Backwards compatibility: `n_clamped_particles` is deprecated.
-    # Emit a deprecation warning and (if the user didn't supply explicit indices)
-    # convert the old `n_clamped_particles` convention to `clamped_particles`.
-    if n_clamped_particles != 0
-        Base.depwarn("keyword `n_clamped_particles` is deprecated and will be removed in a future release; " *
-                     "pass `clamped_particles` (Vector{Int} of indices) instead.",
-                     :n_clamped_particles)
-        if isempty(clamped_particles)
-            clamped_particles = collect((n_particles - n_clamped_particles + 1):n_particles)
-        else
-            throw(ArgumentError("Either `n_clamped_particles` or `clamped_particles` can be specified, not both."))
-        end
-    end
-
->>>>>>> e3da2b94
     # Handle clamped particles
     if !isempty(clamped_particles)
         @assert allunique(clamped_particles) "`clamped_particles` contains duplicate particle indices"
 
         n_clamped_particles = length(clamped_particles)
-<<<<<<< HEAD
         ic_sorted_indices = deepcopy(initial_condition)
         young_modulus_sorted_indices = copy(young_modulus)
         poisson_ratio_sorted_indices = copy(poisson_ratio)
@@ -165,31 +110,12 @@
     current_coordinates = copy(ic_sorted_indices.coordinates)
     mass = copy(ic_sorted_indices.mass)
     material_density = copy(ic_sorted_indices.density)
-=======
-        initial_condition_sorted = deepcopy(initial_condition)
-        young_modulus_sorted = copy(young_modulus)
-        poisson_ratio_sorted = copy(poisson_ratio)
-        move_particles_to_end!(initial_condition_sorted, clamped_particles)
-        move_particles_to_end!(young_modulus_sorted, clamped_particles)
-        move_particles_to_end!(poisson_ratio_sorted, clamped_particles)
-    else
-        initial_condition_sorted = initial_condition
-        young_modulus_sorted = young_modulus
-        poisson_ratio_sorted = poisson_ratio
-    end
-
-    initial_coordinates = copy(initial_condition_sorted.coordinates)
-    current_coordinates = copy(initial_condition_sorted.coordinates)
-    mass = copy(initial_condition_sorted.mass)
-    material_density = copy(initial_condition_sorted.density)
->>>>>>> e3da2b94
     correction_matrix = Array{ELTYPE, 3}(undef, NDIMS, NDIMS, n_particles)
     pk1_rho2 = Array{ELTYPE, 3}(undef, NDIMS, NDIMS, n_particles)
     deformation_grad = Array{ELTYPE, 3}(undef, NDIMS, NDIMS, n_particles)
 
     n_integrated_particles = n_particles - n_clamped_particles
 
-<<<<<<< HEAD
     lame_lambda = @. young_modulus_sorted_indices * poisson_ratio_sorted_indices /
                      ((1 + poisson_ratio_sorted_indices) *
                       (1 - 2 * poisson_ratio_sorted_indices))
@@ -206,24 +132,6 @@
                                     pk1_corrected, deformation_grad, material_density,
                                     n_integrated_particles, young_modulus_sorted_indices,
                                     poisson_ratio_sorted_indices,
-=======
-    lame_lambda = @. young_modulus_sorted * poisson_ratio_sorted /
-                     ((1 + poisson_ratio_sorted) *
-                      (1 - 2 * poisson_ratio_sorted))
-    lame_mu = @. (young_modulus_sorted / 2) / (1 + poisson_ratio_sorted)
-
-    ismoving = Ref(!isnothing(clamped_particles_motion))
-    initialize_prescribed_motion!(clamped_particles_motion, initial_condition_sorted,
-                                  n_clamped_particles)
-
-    cache = create_cache_tlsph(clamped_particles_motion, initial_condition_sorted)
-
-    return TotalLagrangianSPHSystem(initial_condition_sorted, initial_coordinates,
-                                    current_coordinates, mass, correction_matrix,
-                                    pk1_rho2, deformation_grad, material_density,
-                                    n_integrated_particles, young_modulus_sorted,
-                                    poisson_ratio_sorted,
->>>>>>> e3da2b94
                                     lame_lambda, lame_mu, smoothing_kernel,
                                     smoothing_length, acceleration_, boundary_model,
                                     penalty_force, viscosity, source_terms,
