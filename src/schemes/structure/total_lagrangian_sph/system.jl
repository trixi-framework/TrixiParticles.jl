@doc raw"""
    TotalLagrangianSPHSystem(initial_condition, smoothing_kernel, smoothing_length,
                             young_modulus, poisson_ratio;
<<<<<<< HEAD
                             clamped_particles::Vector{Int}=Int[],
=======
                             n_clamped_particles=0,
                             clamped_particles=Int[],
>>>>>>> 79fc6aaa
                             clamped_particles_motion=nothing,
                             acceleration=ntuple(_ -> 0.0, NDIMS),
                             penalty_force=nothing, viscosity=nothing,
                             source_terms=nothing, boundary_model=nothing)

System for particles of an elastic structure.

A Total Lagrangian framework is used wherein the governing equations are formulated such that
all relevant quantities and operators are measured with respect to the
initial configuration (O’Connor & Rogers 2021, Belytschko et al. 2000).
See [Total Lagrangian SPH](@ref tlsph) for more details on the method.

# Arguments
- `initial_condition`:  Initial condition representing the system's particles.
- `young_modulus`:      Young's modulus.
- `poisson_ratio`:      Poisson ratio.
- `smoothing_kernel`:   Smoothing kernel to be used for this system.
                        See [Smoothing Kernels](@ref smoothing_kernel).
- `smoothing_length`:   Smoothing length to be used for this system.
                        See [Smoothing Kernels](@ref smoothing_kernel).

# Keywords
<<<<<<< HEAD
- `clamped_particles`: A vector of indices specifying the clamped particles which are fixed
=======
- `n_clamped_particles` (deprecated): Number of clamped particles that are fixed and not integrated
                         to clamp the structure. Note that the clamped particles must be the **last**
                         particles in the `InitialCondition`. See the info box below.
                         This keyword is deprecated and will be removed in a future release.
                         Instead pass `clamped_particles` with the explicit particle indices to be clamped.
- `clamped_particles`: Indices specifying the clamped particles that are fixed
>>>>>>> 79fc6aaa
                       and not integrated to clamp the structure.
- `clamped_particles_motion`: Prescribed motion of the clamped particles.
                    If `nothing` (default), the clamped particles are fixed.
                    See [`PrescribedMotion`](@ref) for details.
- `boundary_model`: Boundary model to compute the hydrodynamic density and pressure for
                    fluid-structure interaction (see [Boundary Models](@ref boundary_models)).
- `penalty_force`:  Penalty force to ensure regular particle position under large deformations
                    (see [`PenaltyForceGanzenmueller`](@ref)).
- `viscosity`:      Artificial viscosity model to stabilize both the TLSPH and the FSI.
                    Currently, only [`ArtificialViscosityMonaghan`](@ref) is supported.
- `acceleration`:   Acceleration vector for the system. (default: zero vector)
- `source_terms`:   Additional source terms for this system. Has to be either `nothing`
                    (by default), or a function of `(coords, velocity, density, pressure)`
                    (which are the quantities of a single particle), returning a `Tuple`
                    or `SVector` that is to be added to the acceleration of that particle.
                    See, for example, [`SourceTermDamping`](@ref).
"""
struct TotalLagrangianSPHSystem{BM, NDIMS, ELTYPE <: Real, IC, ARRAY1D, ARRAY2D, ARRAY3D,
                                YM, PR, LL, LM, K, PF, V, ST, M, IM,
                                C} <: AbstractStructureSystem{NDIMS}
    initial_condition   :: IC
    initial_coordinates :: ARRAY2D # Array{ELTYPE, 2}: [dimension, particle]
    # `current_coordinates` contains `u` plus coordinates of the fixed particles
    current_coordinates      :: ARRAY2D # Array{ELTYPE, 2}: [dimension, particle]
    mass                     :: ARRAY1D # Array{ELTYPE, 1}: [particle]
    correction_matrix        :: ARRAY3D # Array{ELTYPE, 3}: [i, j, particle]
    pk1_corrected            :: ARRAY3D # Array{ELTYPE, 3}: [i, j, particle]
    deformation_grad         :: ARRAY3D # Array{ELTYPE, 3}: [i, j, particle]
    material_density         :: ARRAY1D # Array{ELTYPE, 1}: [particle]
    n_integrated_particles   :: Int64
    young_modulus            :: YM
    poisson_ratio            :: PR
    lame_lambda              :: LL
    lame_mu                  :: LM
    smoothing_kernel         :: K
    smoothing_length         :: ELTYPE
    acceleration             :: SVector{NDIMS, ELTYPE}
    boundary_model           :: BM
    penalty_force            :: PF
    viscosity                :: V
    source_terms             :: ST
    clamped_particles_motion :: M
    clamped_particles_moving :: IM
    cache                    :: C
end

function TotalLagrangianSPHSystem(initial_condition, smoothing_kernel, smoothing_length,
                                  young_modulus, poisson_ratio;
<<<<<<< HEAD
                                  clamped_particles::Vector{Int}=Int[],
=======
                                  n_clamped_particles=0,
                                  clamped_particles=Int[],
>>>>>>> 79fc6aaa
                                  clamped_particles_motion=nothing,
                                  acceleration=ntuple(_ -> 0.0,
                                                      ndims(smoothing_kernel)),
                                  penalty_force=nothing, viscosity=nothing,
                                  source_terms=nothing, boundary_model=nothing)
    NDIMS = ndims(initial_condition)
    ELTYPE = eltype(initial_condition)
    n_particles = nparticles(initial_condition)

    if ndims(smoothing_kernel) != NDIMS
        throw(ArgumentError("smoothing kernel dimensionality must be $NDIMS for a $(NDIMS)D problem"))
    end

    # Make acceleration an SVector
    acceleration_ = SVector(acceleration...)
    if length(acceleration_) != NDIMS
        throw(ArgumentError("`acceleration` must be of length $NDIMS for a $(NDIMS)D problem"))
    end

<<<<<<< HEAD
=======
    # Backwards compatibility: `n_clamped_particles` is deprecated.
    # Emit a deprecation warning and (if the user didn't supply explicit indices)
    # convert the old `n_clamped_particles` convention to `clamped_particles`.
    if n_clamped_particles != 0
        Base.depwarn("keyword `n_clamped_particles` is deprecated and will be removed in a future release; " *
                     "pass `clamped_particles` (Vector{Int} of indices) instead.",
                     :n_clamped_particles)
        if isempty(clamped_particles)
            clamped_particles = collect((n_particles - n_clamped_particles + 1):n_particles)
        else
            throw(ArgumentError("Either `n_clamped_particles` or `clamped_particles` can be specified, not both."))
        end
    end

>>>>>>> 79fc6aaa
    # Handle clamped particles
    if !isempty(clamped_particles)
        @assert allunique(clamped_particles) "`clamped_particles` contains duplicate particle indices"

        n_clamped_particles = length(clamped_particles)
        ic_sorted_indices = deepcopy(initial_condition)
        young_modulus_sorted_indices = copy(young_modulus)
        poisson_ratio_sorted_indices = copy(poisson_ratio)
        move_particles_to_end!(ic_sorted_indices, collect(clamped_particles))
        move_particles_to_end!(young_modulus_sorted_indices, collect(clamped_particles))
        move_particles_to_end!(poisson_ratio_sorted_indices, collect(clamped_particles))
    end

    initial_coordinates = copy(ic_sorted_indices.coordinates)
    current_coordinates = copy(ic_sorted_indices.coordinates)
    mass = copy(ic_sorted_indices.mass)
    material_density = copy(ic_sorted_indices.density)
    correction_matrix = Array{ELTYPE, 3}(undef, NDIMS, NDIMS, n_particles)
    pk1_corrected = Array{ELTYPE, 3}(undef, NDIMS, NDIMS, n_particles)
    deformation_grad = Array{ELTYPE, 3}(undef, NDIMS, NDIMS, n_particles)

    n_integrated_particles = n_particles - n_clamped_particles

    lame_lambda = @. young_modulus_sorted_indices * poisson_ratio_sorted_indices /
                     ((1 + poisson_ratio_sorted_indices) *
                      (1 - 2 * poisson_ratio_sorted_indices))
    lame_mu = @. (young_modulus_sorted_indices / 2) / (1 + poisson_ratio_sorted_indices)

    ismoving = Ref(!isnothing(clamped_particles_motion))
    initialize_prescribed_motion!(clamped_particles_motion, ic_sorted_indices,
                                  n_clamped_particles)

    cache = create_cache_tlsph(clamped_particles_motion, ic_sorted_indices)

    return TotalLagrangianSPHSystem(ic_sorted_indices, initial_coordinates,
                                    current_coordinates, mass, correction_matrix,
                                    pk1_corrected, deformation_grad, material_density,
                                    n_integrated_particles, young_modulus_sorted_indices,
                                    poisson_ratio_sorted_indices,
                                    lame_lambda, lame_mu, smoothing_kernel,
                                    smoothing_length, acceleration_, boundary_model,
                                    penalty_force, viscosity, source_terms,
                                    clamped_particles_motion, ismoving, cache)
end

create_cache_tlsph(::Nothing, initial_condition) = (;)

function create_cache_tlsph(::PrescribedMotion, initial_condition)
    velocity = zero(initial_condition.velocity)
    acceleration = zero(initial_condition.velocity)

    return (; velocity, acceleration)
end

@inline function Base.eltype(::TotalLagrangianSPHSystem{<:Any, <:Any, ELTYPE}) where {ELTYPE}
    return ELTYPE
end

@inline function v_nvariables(system::TotalLagrangianSPHSystem)
    return ndims(system)
end

@inline function v_nvariables(system::TotalLagrangianSPHSystem{<:BoundaryModelDummyParticles{ContinuityDensity}})
    return ndims(system) + 1
end

@inline function n_integrated_particles(system::TotalLagrangianSPHSystem)
    system.n_integrated_particles
end

@inline initial_coordinates(system::TotalLagrangianSPHSystem) = system.initial_coordinates

@inline function current_coordinates(u, system::TotalLagrangianSPHSystem)
    return system.current_coordinates
end

@inline function current_coords(system::TotalLagrangianSPHSystem, particle)
    # For this system, the current coordinates are stored in the system directly,
    # so we don't need a `u` array. This function is only to be used in this file
    # when no `u` is available.
    current_coords(nothing, system, particle)
end

@inline function current_velocity(v, system::TotalLagrangianSPHSystem, particle)
    if particle <= system.n_integrated_particles
        return extract_svector(v, system, particle)
    end

    return current_clamped_velocity(v, system, system.clamped_particles_motion, particle)
end

@inline function current_clamped_velocity(v, system, prescribed_motion, particle)
    (; cache, clamped_particles_moving) = system

    if clamped_particles_moving[]
        return extract_svector(cache.velocity, system, particle)
    end

    return zero(SVector{ndims(system), eltype(system)})
end

@inline function current_clamped_velocity(v, system, prescribed_motion::Nothing, particle)
    return zero(SVector{ndims(system), eltype(system)})
end

@inline function current_velocity(v, system::TotalLagrangianSPHSystem)
    error("`current_velocity(v, system)` is not implemented for `TotalLagrangianSPHSystem`")
end

@inline function viscous_velocity(v, system::TotalLagrangianSPHSystem, particle)
    return extract_svector(system.boundary_model.cache.wall_velocity, system, particle)
end

@inline function current_density(v, system::TotalLagrangianSPHSystem)
    return current_density(v, system.boundary_model, system)
end

# In fluid-structure interaction, use the "hydrodynamic pressure" of the structure particles
# corresponding to the chosen boundary model.
@inline function current_pressure(v, system::TotalLagrangianSPHSystem)
    return current_pressure(v, system.boundary_model, system)
end

@inline function hydrodynamic_mass(system::TotalLagrangianSPHSystem, particle)
    return system.boundary_model.hydrodynamic_mass[particle]
end

@inline function correction_matrix(system, particle)
    extract_smatrix(system.correction_matrix, system, particle)
end

@inline function deformation_gradient(system, particle)
    extract_smatrix(system.deformation_grad, system, particle)
end
@inline function pk1_corrected(system, particle)
    extract_smatrix(system.pk1_corrected, system, particle)
end

function young_modulus(system::TotalLagrangianSPHSystem, particle)
    return young_modulus(system, system.young_modulus, particle)
end

function young_modulus(::TotalLagrangianSPHSystem, young_modulus, particle)
    return young_modulus
end

function young_modulus(::TotalLagrangianSPHSystem,
                       young_modulus::AbstractVector, particle)
    return young_modulus[particle]
end

function poisson_ratio(system::TotalLagrangianSPHSystem, particle)
    return poisson_ratio(system, system.poisson_ratio, particle)
end

function poisson_ratio(::TotalLagrangianSPHSystem, poisson_ratio, particle)
    return poisson_ratio
end

function poisson_ratio(::TotalLagrangianSPHSystem,
                       poisson_ratio::AbstractVector, particle)
    return poisson_ratio[particle]
end

function initialize!(system::TotalLagrangianSPHSystem, semi)
    (; correction_matrix) = system

    initial_coords = initial_coordinates(system)

    density_fun(particle) = system.material_density[particle]

    # Calculate correction matrix
    compute_gradient_correction_matrix!(correction_matrix, system, initial_coords,
                                        density_fun, semi)
end

function update_positions!(system::TotalLagrangianSPHSystem, v, u, v_ode, u_ode, semi, t)
    (; current_coordinates, clamped_particles_motion) = system

    # `current_coordinates` stores the coordinates of both integrated and clamped particles.
    # Copy the coordinates of the integrated particles from `u`.
    @threaded semi for particle in each_integrated_particle(system)
        for i in 1:ndims(system)
            current_coordinates[i, particle] = u[i, particle]
        end
    end

    apply_prescribed_motion!(system, clamped_particles_motion, semi, t)
end

function apply_prescribed_motion!(system::TotalLagrangianSPHSystem,
                                  prescribed_motion::PrescribedMotion, semi, t)
    (; clamped_particles_moving, current_coordinates, cache) = system
    (; acceleration, velocity) = cache

    prescribed_motion(current_coordinates, velocity, acceleration, clamped_particles_moving,
                      system, semi, t)

    return system
end

function apply_prescribed_motion!(system::TotalLagrangianSPHSystem, ::Nothing, semi, t)
    return system
end

function update_quantities!(system::TotalLagrangianSPHSystem, v, u, v_ode, u_ode, semi, t)
    # Precompute PK1 stress tensor
    @trixi_timeit timer() "stress tensor" compute_pk1_corrected!(system, semi)

    return system
end

function update_boundary_interpolation!(system::TotalLagrangianSPHSystem, v, u,
                                        v_ode, u_ode, semi, t)
    (; boundary_model) = system

    # Only update boundary model
    update_pressure!(boundary_model, system, v, u, v_ode, u_ode, semi)
end

@inline function compute_pk1_corrected!(system, semi)
    (; deformation_grad) = system

    calc_deformation_grad!(deformation_grad, system, semi)

    @threaded semi for particle in eachparticle(system)
        pk1_particle = pk1_stress_tensor(system, particle)
        pk1_particle_corrected = pk1_particle * correction_matrix(system, particle)

        @inbounds for j in 1:ndims(system), i in 1:ndims(system)
            system.pk1_corrected[i, j, particle] = pk1_particle_corrected[i, j]
        end
    end
end

@inline function calc_deformation_grad!(deformation_grad, system, semi)
    (; mass, material_density) = system

    # Reset deformation gradient
    set_zero!(deformation_grad)

    # Loop over all pairs of particles and neighbors within the kernel cutoff.
    initial_coords = initial_coordinates(system)
    foreach_point_neighbor(system, system, initial_coords, initial_coords,
                           semi) do particle, neighbor, initial_pos_diff, initial_distance
        # Only consider particles with a distance > 0. See `src/general/smoothing_kernels.jl` for more details.
        initial_distance^2 < eps(initial_smoothing_length(system)^2) && return

        volume = mass[neighbor] / material_density[neighbor]
        pos_diff = current_coords(system, particle) - current_coords(system, neighbor)

        grad_kernel = smoothing_kernel_grad(system, initial_pos_diff,
                                            initial_distance, particle)

        result = volume * pos_diff * grad_kernel'

        # Multiply by L_{0a}
        result *= correction_matrix(system, particle)'

        @inbounds for j in 1:ndims(system), i in 1:ndims(system)
            deformation_grad[i, j, particle] -= result[i, j]
        end
    end

    return deformation_grad
end

# First Piola-Kirchhoff stress tensor
@inline function pk1_stress_tensor(system, particle)
    (; lame_lambda, lame_mu) = system

    F = deformation_gradient(system, particle)
    S = pk2_stress_tensor(F, lame_lambda, lame_mu, particle)

    return F * S
end

# Second Piola-Kirchhoff stress tensor
@inline function pk2_stress_tensor(F, lame_lambda::AbstractVector, lame_mu::AbstractVector,
                                   particle)

    # Compute the Green-Lagrange strain
    E = (transpose(F) * F - I) / 2

    return lame_lambda[particle] * tr(E) * I + 2 * lame_mu[particle] * E
end

# Second Piola-Kirchhoff stress tensor
@inline function pk2_stress_tensor(F, lame_lambda, lame_mu, particle)

    # Compute the Green-Lagrange strain
    E = (transpose(F) * F - I) / 2

    return lame_lambda * tr(E) * I + 2 * lame_mu * E
end

function write_u0!(u0, system::TotalLagrangianSPHSystem)
    (; initial_condition) = system

    # This is as fast as a loop with `@inbounds`, but it's GPU-compatible
    indices = CartesianIndices((ndims(system), each_integrated_particle(system)))
    copyto!(u0, indices, initial_condition.coordinates, indices)

    return u0
end

function write_v0!(v0, system::TotalLagrangianSPHSystem)
    (; initial_condition, boundary_model) = system

    # This is as fast as a loop with `@inbounds`, but it's GPU-compatible
    indices = CartesianIndices((ndims(system), each_integrated_particle(system)))
    copyto!(v0, indices, initial_condition.velocity, indices)

    write_v0!(v0, boundary_model, system)

    return v0
end

function write_v0!(v0, model, system::TotalLagrangianSPHSystem)
    return v0
end

function write_v0!(v0, ::BoundaryModelDummyParticles{ContinuityDensity},
                   system::TotalLagrangianSPHSystem)
    (; cache) = system.boundary_model
    (; initial_density) = cache

    for particle in each_integrated_particle(system)
        # Set particle densities
        v0[ndims(system) + 1, particle] = initial_density[particle]
    end

    return v0
end

function restart_with!(system::TotalLagrangianSPHSystem, v, u)
    for particle in each_integrated_particle(system)
        system.current_coordinates[:, particle] .= u[:, particle]
        system.initial_condition.velocity[:, particle] .= v[1:ndims(system), particle]
    end

    # This is dispatched in the boundary system.jl file
    restart_with!(system, system.boundary_model, v, u)
end

# An explanation of these equation can be found in
# J. Lubliner, 2008. Plasticity theory.
# See here below Equation 5.3.21 for the equation for the equivalent stress.
# The von-Mises stress is one form of equivalent stress, where sigma is the deviatoric stress.
# See pages 32 and 123.
function von_mises_stress(system)
    von_mises_stress_vector = zeros(eltype(system.pk1_corrected), nparticles(system))

    @threaded default_backend(von_mises_stress_vector) for particle in
                                                           each_integrated_particle(system)
        von_mises_stress_vector[particle] = von_mises_stress(system, particle)
    end

    return von_mises_stress_vector
end

# Use this function barrier and unpack inside to avoid passing closures to Polyester.jl
# with `@batch` (`@threaded`).
# Otherwise, `@threaded` does not work here with Julia ARM on macOS.
# See https://github.com/JuliaSIMD/Polyester.jl/issues/88.
@inline function von_mises_stress(system, particle::Integer)
    F = deformation_gradient(system, particle)
    J = det(F)
    P = pk1_corrected(system, particle)
    sigma = (1.0 / J) * P * F'

    # Calculate deviatoric stress tensor
    s = sigma - (1.0 / 3.0) * tr(sigma) * I

    return sqrt(3.0 / 2.0 * sum(s .^ 2))
end

# An explanation of these equation can be found in
# J. Lubliner, 2008. Plasticity theory.
# See here page 473 for the relation between the `pk1`, the first Piola-Kirchhoff tensor,
# and the Cauchy stress.
function cauchy_stress(system::TotalLagrangianSPHSystem)
    NDIMS = ndims(system)

    cauchy_stress_tensors = zeros(eltype(system.pk1_corrected), NDIMS, NDIMS,
                                  nparticles(system))

    @threaded default_backend(cauchy_stress_tensors) for particle in
                                                         each_integrated_particle(system)
        F = deformation_gradient(system, particle)
        J = det(F)
        P = pk1_corrected(system, particle)
        sigma = (1.0 / J) * P * F'
        cauchy_stress_tensors[:, :, particle] = sigma
    end

    return cauchy_stress_tensors
end

# To account for boundary effects in the viscosity term of the RHS, use the viscosity model
# of the neighboring particle systems.
@inline function viscosity_model(system::TotalLagrangianSPHSystem,
                                 neighbor_system::AbstractFluidSystem)
    return neighbor_system.viscosity
end

@inline function viscosity_model(system::Union{AbstractFluidSystem, OpenBoundarySystem},
                                 neighbor_system::TotalLagrangianSPHSystem)
    return neighbor_system.boundary_model.viscosity
end

function system_data(system::TotalLagrangianSPHSystem, dv_ode, du_ode, v_ode, u_ode, semi)
    (; mass, material_density, deformation_grad, pk1_corrected, young_modulus,
     poisson_ratio, lame_lambda, lame_mu) = system

    dv = wrap_v(dv_ode, system, semi)
    v = wrap_v(v_ode, system, semi)
    u = wrap_u(u_ode, system, semi)

    coordinates = current_coordinates(u, system)
    initial_coordinates_ = initial_coordinates(system)
    velocity = [current_velocity(v, system, particle) for particle in eachparticle(system)]
    acceleration = system_data_acceleration(dv, system, system.clamped_particles_motion)

    return (; coordinates, initial_coordinates=initial_coordinates_, velocity, mass,
            material_density, deformation_grad, pk1_corrected, young_modulus, poisson_ratio,
            lame_lambda, lame_mu, acceleration)
end

function system_data_acceleration(dv, system::TotalLagrangianSPHSystem, ::Nothing)
    return dv
end

function system_data_acceleration(dv, system::TotalLagrangianSPHSystem, ::PrescribedMotion)
    clamped_particles = (n_integrated_particles(system) + 1):nparticles(system)
    return hcat(dv, view(system.cache.acceleration, :, clamped_particles))
end

function available_data(::TotalLagrangianSPHSystem)
    return (:coordinates, :initial_coordinates, :velocity, :mass, :material_density,
            :deformation_grad, :pk1_corrected, :young_modulus, :poisson_ratio,
            :lame_lambda, :lame_mu, :acceleration)
end

function Base.show(io::IO, system::TotalLagrangianSPHSystem)
    @nospecialize system # reduce precompilation time

    print(io, "TotalLagrangianSPHSystem{", ndims(system), "}(")
    print(io, "", system.smoothing_kernel)
    print(io, ", ", system.acceleration)
    print(io, ", ", system.boundary_model)
    print(io, ", ", system.penalty_force)
    print(io, ", ", system.viscosity)
    print(io, ") with ", nparticles(system), " particles")
end

function Base.show(io::IO, ::MIME"text/plain", system::TotalLagrangianSPHSystem)
    @nospecialize system # reduce precompilation time

    function display_param(param)
        if param isa AbstractVector
            min_val = round(minimum(param), digits=3)
            max_val = round(maximum(param), digits=3)
            return "min = $(min_val), max = $(max_val)"
        else
            return string(param)
        end
    end

    if get(io, :compact, false)
        show(io, system)
    else
        n_clamped_particles = nparticles(system) - n_integrated_particles(system)

        summary_header(io, "TotalLagrangianSPHSystem{$(ndims(system))}")
        summary_line(io, "total #particles", nparticles(system))
        summary_line(io, "#clamped particles", n_clamped_particles)
        summary_line(io, "Young's modulus", display_param(system.young_modulus))
        summary_line(io, "Poisson ratio", display_param(system.poisson_ratio))
        summary_line(io, "smoothing kernel", system.smoothing_kernel |> typeof |> nameof)
        summary_line(io, "acceleration", system.acceleration)
        summary_line(io, "boundary model", system.boundary_model)
        summary_line(io, "penalty force", system.penalty_force)
        summary_line(io, "viscosity", system.viscosity)
        summary_footer(io)
    end
end<|MERGE_RESOLUTION|>--- conflicted
+++ resolved
@@ -1,12 +1,7 @@
 @doc raw"""
     TotalLagrangianSPHSystem(initial_condition, smoothing_kernel, smoothing_length,
                              young_modulus, poisson_ratio;
-<<<<<<< HEAD
-                             clamped_particles::Vector{Int}=Int[],
-=======
-                             n_clamped_particles=0,
                              clamped_particles=Int[],
->>>>>>> 79fc6aaa
                              clamped_particles_motion=nothing,
                              acceleration=ntuple(_ -> 0.0, NDIMS),
                              penalty_force=nothing, viscosity=nothing,
@@ -29,16 +24,7 @@
                         See [Smoothing Kernels](@ref smoothing_kernel).
 
 # Keywords
-<<<<<<< HEAD
-- `clamped_particles`: A vector of indices specifying the clamped particles which are fixed
-=======
-- `n_clamped_particles` (deprecated): Number of clamped particles that are fixed and not integrated
-                         to clamp the structure. Note that the clamped particles must be the **last**
-                         particles in the `InitialCondition`. See the info box below.
-                         This keyword is deprecated and will be removed in a future release.
-                         Instead pass `clamped_particles` with the explicit particle indices to be clamped.
 - `clamped_particles`: Indices specifying the clamped particles that are fixed
->>>>>>> 79fc6aaa
                        and not integrated to clamp the structure.
 - `clamped_particles_motion`: Prescribed motion of the clamped particles.
                     If `nothing` (default), the clamped particles are fixed.
@@ -87,12 +73,7 @@
 
 function TotalLagrangianSPHSystem(initial_condition, smoothing_kernel, smoothing_length,
                                   young_modulus, poisson_ratio;
-<<<<<<< HEAD
-                                  clamped_particles::Vector{Int}=Int[],
-=======
-                                  n_clamped_particles=0,
                                   clamped_particles=Int[],
->>>>>>> 79fc6aaa
                                   clamped_particles_motion=nothing,
                                   acceleration=ntuple(_ -> 0.0,
                                                       ndims(smoothing_kernel)),
@@ -112,23 +93,6 @@
         throw(ArgumentError("`acceleration` must be of length $NDIMS for a $(NDIMS)D problem"))
     end
 
-<<<<<<< HEAD
-=======
-    # Backwards compatibility: `n_clamped_particles` is deprecated.
-    # Emit a deprecation warning and (if the user didn't supply explicit indices)
-    # convert the old `n_clamped_particles` convention to `clamped_particles`.
-    if n_clamped_particles != 0
-        Base.depwarn("keyword `n_clamped_particles` is deprecated and will be removed in a future release; " *
-                     "pass `clamped_particles` (Vector{Int} of indices) instead.",
-                     :n_clamped_particles)
-        if isempty(clamped_particles)
-            clamped_particles = collect((n_particles - n_clamped_particles + 1):n_particles)
-        else
-            throw(ArgumentError("Either `n_clamped_particles` or `clamped_particles` can be specified, not both."))
-        end
-    end
-
->>>>>>> 79fc6aaa
     # Handle clamped particles
     if !isempty(clamped_particles)
         @assert allunique(clamped_particles) "`clamped_particles` contains duplicate particle indices"
