# Structure-structure interaction
function interact!(dv, v_particle_system, u_particle_system,
                   v_neighbor_system, u_neighbor_system,
                   particle_system::TotalLagrangianSPHSystem,
                   neighbor_system::TotalLagrangianSPHSystem, semi;
                   integrate_tlsph=semi.integrate_tlsph[])
    # Different structures do not interact with each other (yet)
    particle_system === neighbor_system || return dv

    # Skip interaction if TLSPH systems are integrated separately
    integrate_tlsph || return dv

    interact_structure_structure!(dv, v_particle_system, particle_system, semi)
end

# Function barrier without dispatch for unit testing
@inline function interact_structure_structure!(dv, v_system, system, semi)
    (; penalty_force) = system

    # Everything here is done in the initial coordinates
    system_coords = initial_coordinates(system)

    # Loop over all pairs of particles and neighbors within the kernel cutoff.
    # For structure-structure interaction, this has to happen in the initial coordinates.
    foreach_point_neighbor(system, system, system_coords, system_coords, semi;
                           points=each_integrated_particle(system)) do particle, neighbor,
                                                                       initial_pos_diff,
                                                                       initial_distance
<<<<<<< HEAD
        # Only consider particles with a distance > 0.
        # Handle numerical precision issues (see also https://github.com/trixi-framework/TrixiParticles.jl/pull/913)
=======
        # Only consider particles with a distance > 0. See `src/general/smoothing_kernels.jl` for more details.
>>>>>>> 354d768f
        initial_distance^2 < eps(initial_smoothing_length(system)^2) && return

        rho_a = @inbounds system.material_density[particle]
        rho_b = @inbounds system.material_density[neighbor]

        grad_kernel = smoothing_kernel_grad(system, initial_pos_diff,
                                            initial_distance, particle)

        m_a = @inbounds system.mass[particle]
        m_b = @inbounds system.mass[neighbor]

        current_pos_diff = @inbounds current_coords(system, particle) -
                                     current_coords(system, neighbor)
        current_distance = norm(current_pos_diff)

        dv_stress = m_b *
                    (pk1_corrected(system, particle) / rho_a^2 +
                     pk1_corrected(system, neighbor) / rho_b^2) * grad_kernel

        dv_penalty_force_ = dv_penalty_force(penalty_force, particle, neighbor,
                                             initial_pos_diff, initial_distance,
                                             current_pos_diff, current_distance,
                                             system, m_a, m_b, rho_a, rho_b)

        dv_viscosity = dv_viscosity_tlsph(system, v_system, particle, neighbor,
                                          current_pos_diff, current_distance,
                                          m_a, m_b, rho_a, rho_b, grad_kernel)

        dv_particle = dv_stress + dv_penalty_force_ + dv_viscosity

        for i in 1:ndims(system)
            @inbounds dv[i, particle] += dv_particle[i]
        end

        # TODO continuity equation for boundary model with `ContinuityDensity`?
    end

    return dv
end

# Structure-fluid interaction
function interact!(dv, v_particle_system, u_particle_system,
                   v_neighbor_system, u_neighbor_system,
                   particle_system::TotalLagrangianSPHSystem,
                   neighbor_system::AbstractFluidSystem, semi;
                   integrate_tlsph=semi.integrate_tlsph[])
    # Skip interaction if TLSPH systems are integrated separately
    integrate_tlsph || return dv

    sound_speed = system_sound_speed(neighbor_system)

    system_coords = current_coordinates(u_particle_system, particle_system)
    neighbor_coords = current_coordinates(u_neighbor_system, neighbor_system)

    # Loop over all pairs of particles and neighbors within the kernel cutoff
    foreach_point_neighbor(particle_system, neighbor_system, system_coords, neighbor_coords,
                           semi;
                           points=each_integrated_particle(particle_system)) do particle,
                                                                                neighbor,
                                                                                pos_diff,
                                                                                distance
<<<<<<< HEAD
        # Only consider particles with a distance > 0.
        # Handle numerical precision issues (see also https://github.com/trixi-framework/TrixiParticles.jl/pull/913)
=======
        # Only consider particles with a distance > 0. See `src/general/smoothing_kernels.jl` for more details.
>>>>>>> 354d768f
        distance^2 < eps(initial_smoothing_length(particle_system)^2) && return

        # Apply the same force to the structure particle
        # that the fluid particle experiences due to the structure particle.
        # Note that the same arguments are passed here as in fluid-structure interact!,
        # except that pos_diff has a flipped sign.
        #
        # In fluid-structure interaction, use the "hydrodynamic mass" of the structure particles
        # corresponding to the rest density of the fluid and not the material density.
        m_a = hydrodynamic_mass(particle_system, particle)
        m_b = hydrodynamic_mass(neighbor_system, neighbor)

        rho_a = current_density(v_particle_system, particle_system, particle)
        rho_b = current_density(v_neighbor_system, neighbor_system, neighbor)

        # Use kernel from the fluid system in order to get the same force here in
        # structure-fluid interaction as for fluid-structure interaction.
        # TODO this will not use corrections if the fluid uses corrections.
        grad_kernel = smoothing_kernel_grad(neighbor_system, pos_diff, distance, particle)

        # In fluid-structure interaction, use the "hydrodynamic pressure" of the structure particles
        # corresponding to the chosen boundary model.
        p_a = current_pressure(v_particle_system, particle_system, particle)
        p_b = current_pressure(v_neighbor_system, neighbor_system, neighbor)

        # Particle and neighbor (and corresponding systems and all corresponding quantities)
        # are switched in the following two calls.
        # This way, we obtain the exact same force as for the fluid-structure interaction,
        # but with a flipped sign (because `pos_diff` is flipped compared to fluid-structure).
        dv_boundary = pressure_acceleration(neighbor_system, particle_system,
                                            neighbor, particle,
                                            m_b, m_a, p_b, p_a, rho_b, rho_a, pos_diff,
                                            distance, grad_kernel,
                                            neighbor_system.correction)

        dv_viscosity_ = dv_viscosity(neighbor_system, particle_system,
                                     v_neighbor_system, v_particle_system,
                                     neighbor, particle, pos_diff, distance,
                                     sound_speed, m_b, m_a, rho_a, rho_b, grad_kernel)

        dv_particle = dv_boundary + dv_viscosity_

        for i in 1:ndims(particle_system)
            # Multiply `dv` (acceleration on fluid particle b) by the mass of
            # particle b to obtain the same force as for the fluid-structure interaction.
            # Divide by the material mass of particle a to obtain the acceleration
            # of structure particle a.
            dv[i, particle] += dv_particle[i] * m_b / particle_system.mass[particle]
        end

        continuity_equation!(dv, v_particle_system, v_neighbor_system,
                             particle, neighbor, pos_diff, distance,
                             m_b, rho_a, rho_b,
                             particle_system, neighbor_system, grad_kernel)
    end

    return dv
end

@inline function continuity_equation!(dv, v_particle_system, v_neighbor_system,
                                      particle, neighbor, pos_diff, distance,
                                      m_b, rho_a, rho_b,
                                      particle_system::TotalLagrangianSPHSystem,
                                      neighbor_system::AbstractFluidSystem,
                                      grad_kernel)
    return dv
end

@inline function continuity_equation!(dv, v_particle_system, v_neighbor_system,
                                      particle, neighbor, pos_diff, distance,
                                      m_b, rho_a, rho_b,
                                      particle_system::TotalLagrangianSPHSystem{<:BoundaryModelDummyParticles{ContinuityDensity}},
                                      neighbor_system::AbstractFluidSystem,
                                      grad_kernel)
    fluid_density_calculator = neighbor_system.density_calculator

    v_diff = current_velocity(v_particle_system, particle_system, particle) -
             current_velocity(v_neighbor_system, neighbor_system, neighbor)

    # Call the dummy BC version of the continuity equation
    continuity_equation!(dv, fluid_density_calculator, m_b, rho_a, rho_b, v_diff,
                         grad_kernel, particle)
end

# Structure-boundary interaction
function interact!(dv, v_particle_system, u_particle_system,
                   v_neighbor_system, u_neighbor_system,
                   particle_system::TotalLagrangianSPHSystem,
                   neighbor_system::Union{WallBoundarySystem, OpenBoundarySystem}, semi;
                   integrate_tlsph=semi.integrate_tlsph[])
    # TODO continuity equation?
    return dv
end<|MERGE_RESOLUTION|>--- conflicted
+++ resolved
@@ -26,12 +26,7 @@
                            points=each_integrated_particle(system)) do particle, neighbor,
                                                                        initial_pos_diff,
                                                                        initial_distance
-<<<<<<< HEAD
-        # Only consider particles with a distance > 0.
-        # Handle numerical precision issues (see also https://github.com/trixi-framework/TrixiParticles.jl/pull/913)
-=======
         # Only consider particles with a distance > 0. See `src/general/smoothing_kernels.jl` for more details.
->>>>>>> 354d768f
         initial_distance^2 < eps(initial_smoothing_length(system)^2) && return
 
         rho_a = @inbounds system.material_density[particle]
@@ -93,12 +88,7 @@
                                                                                 neighbor,
                                                                                 pos_diff,
                                                                                 distance
-<<<<<<< HEAD
-        # Only consider particles with a distance > 0.
-        # Handle numerical precision issues (see also https://github.com/trixi-framework/TrixiParticles.jl/pull/913)
-=======
         # Only consider particles with a distance > 0. See `src/general/smoothing_kernels.jl` for more details.
->>>>>>> 354d768f
         distance^2 < eps(initial_smoothing_length(particle_system)^2) && return
 
         # Apply the same force to the structure particle
