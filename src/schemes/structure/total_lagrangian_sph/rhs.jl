--- conflicted
+++ resolved
@@ -26,14 +26,8 @@
     # Loop over all pairs of particles and neighbors within the kernel cutoff.
     # For structure-structure interaction, this has to happen in the initial coordinates.
     foreach_point_neighbor(system, system, system_coords, system_coords, semi;
-<<<<<<< HEAD
                            points=eachparticle) do particle, neighbor,
                                                    initial_pos_diff, initial_distance
-=======
-                           points=each_integrated_particle(system)) do particle, neighbor,
-                                                                       initial_pos_diff,
-                                                                       initial_distance
->>>>>>> 08ecf7f0
         # Only consider particles with a distance > 0.
         # See `src/general/smoothing_kernels.jl` for more details.
         initial_distance^2 < eps(initial_smoothing_length(system)^2) && return
