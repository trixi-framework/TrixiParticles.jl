# Structure-structure interaction
function interact!(dv, v_particle_system, u_particle_system,
                   v_neighbor_system, u_neighbor_system,
                   particle_system::TotalLagrangianSPHSystem,
                   neighbor_system::TotalLagrangianSPHSystem, semi;
                   integrate_tlsph=semi.integrate_tlsph[])
    # Different structures do not interact with each other (yet)
    particle_system === neighbor_system || return dv

    # Skip interaction if TLSPH systems are integrated separately
    integrate_tlsph || return dv

    interact_structure_structure!(dv, v_particle_system, particle_system, semi)
end

# Function barrier without dispatch for unit testing
@inline function interact_structure_structure!(dv, v_system, system, semi)
    (; penalty_force) = system

    # Everything here is done in the initial coordinates
    system_coords = initial_coordinates(system)

    # Loop over all pairs of particles and neighbors within the kernel cutoff.
    # For structure-structure interaction, this has to happen in the initial coordinates.
    foreach_point_neighbor(system, system, system_coords, system_coords, semi;
                           points=each_integrated_particle(system)) do particle, neighbor,
                                                                       initial_pos_diff,
                                                                       initial_distance
        # Only consider particles with a distance > 0.
        # See `src/general/smoothing_kernels.jl` for more details.
        initial_distance^2 < eps(initial_smoothing_length(system)^2) && return

        rho_a = @inbounds system.material_density[particle]
        rho_b = @inbounds system.material_density[neighbor]

        grad_kernel = smoothing_kernel_grad(system, initial_pos_diff,
                                            initial_distance, particle)

        m_a = @inbounds system.mass[particle]
        m_b = @inbounds system.mass[neighbor]

<<<<<<< HEAD
        current_pos_diff_ = @inbounds current_coords(system, particle) -
                                      current_coords(system, neighbor)
        current_pos_diff = convert.(eltype(system), current_pos_diff_)
        current_distance = norm(current_pos_diff)
=======
        # PK1 / rho^2
        pk1_rho2_a = @inbounds pk1_rho2(system, particle)
        pk1_rho2_b = @inbounds pk1_rho2(system, neighbor)

        current_pos_diff = @inbounds current_coords(system, particle) -
                                     current_coords(system, neighbor)
        current_distance = sqrt(dot(current_pos_diff, current_pos_diff))
>>>>>>> 1b28a6e6

        dv_stress = m_b * (pk1_rho2_a + pk1_rho2_b) * grad_kernel

        dv_penalty_force_ = @inbounds dv_penalty_force(penalty_force, particle, neighbor,
                                                       initial_pos_diff, initial_distance,
                                                       current_pos_diff, current_distance,
                                                       system, m_a, m_b, rho_a, rho_b)

        dv_viscosity = @inbounds dv_viscosity_tlsph(system, v_system, particle, neighbor,
                                                    current_pos_diff, current_distance,
                                                    m_a, m_b, rho_a, rho_b, grad_kernel)

        dv_particle = dv_stress + dv_penalty_force_ + dv_viscosity

        for i in 1:ndims(system)
            @inbounds dv[i, particle] += dv_particle[i]
        end

        # TODO continuity equation for boundary model with `ContinuityDensity`?
    end

    return dv
end

# Structure-fluid interaction
function interact!(dv, v_particle_system, u_particle_system,
                   v_neighbor_system, u_neighbor_system,
                   particle_system::TotalLagrangianSPHSystem,
                   neighbor_system::AbstractFluidSystem, semi;
                   integrate_tlsph=semi.integrate_tlsph[])
    # Skip interaction if TLSPH systems are integrated separately
    integrate_tlsph || return dv

    sound_speed = system_sound_speed(neighbor_system)

    system_coords = current_coordinates(u_particle_system, particle_system)
    neighbor_coords = current_coordinates(u_neighbor_system, neighbor_system)

    # Loop over all pairs of particles and neighbors within the kernel cutoff
    foreach_point_neighbor(particle_system, neighbor_system, system_coords, neighbor_coords,
                           semi;
                           points=each_integrated_particle(particle_system)) do particle,
                                                                                neighbor,
                                                                                pos_diff,
                                                                                distance
        # Only consider particles with a distance > 0. See `src/general/smoothing_kernels.jl` for more details.
        distance^2 < eps(initial_smoothing_length(particle_system)^2) && return

        # Apply the same force to the structure particle
        # that the fluid particle experiences due to the structure particle.
        # Note that the same arguments are passed here as in fluid-structure interact!,
        # except that pos_diff has a flipped sign.
        #
        # In fluid-structure interaction, use the "hydrodynamic mass" of the structure particles
        # corresponding to the rest density of the fluid and not the material density.
        m_a = hydrodynamic_mass(particle_system, particle)
        m_b = hydrodynamic_mass(neighbor_system, neighbor)

        rho_a = current_density(v_particle_system, particle_system, particle)
        rho_b = current_density(v_neighbor_system, neighbor_system, neighbor)

        # Use kernel from the fluid system in order to get the same force here in
        # structure-fluid interaction as for fluid-structure interaction.
        # TODO this will not use corrections if the fluid uses corrections.
        grad_kernel = smoothing_kernel_grad(neighbor_system, pos_diff, distance, particle)

        # In fluid-structure interaction, use the "hydrodynamic pressure" of the structure particles
        # corresponding to the chosen boundary model.
        p_a = current_pressure(v_particle_system, particle_system, particle)
        p_b = current_pressure(v_neighbor_system, neighbor_system, neighbor)

        # Particle and neighbor (and corresponding systems and all corresponding quantities)
        # are switched in the following two calls.
        # This way, we obtain the exact same force as for the fluid-structure interaction,
        # but with a flipped sign (because `pos_diff` is flipped compared to fluid-structure).
        dv_boundary = pressure_acceleration(neighbor_system, particle_system,
                                            neighbor, particle,
                                            m_b, m_a, p_b, p_a, rho_b, rho_a, pos_diff,
                                            distance, grad_kernel,
                                            neighbor_system.correction)

        dv_viscosity_ = dv_viscosity(neighbor_system, particle_system,
                                     v_neighbor_system, v_particle_system,
                                     neighbor, particle, pos_diff, distance,
                                     sound_speed, m_b, m_a, rho_a, rho_b, grad_kernel)

        dv_particle = dv_boundary + dv_viscosity_

        for i in 1:ndims(particle_system)
            # Multiply `dv` (acceleration on fluid particle b) by the mass of
            # particle b to obtain the same force as for the fluid-structure interaction.
            # Divide by the material mass of particle a to obtain the acceleration
            # of structure particle a.
            dv[i, particle] += dv_particle[i] * m_b / particle_system.mass[particle]
        end

        continuity_equation!(dv, v_particle_system, v_neighbor_system,
                             particle, neighbor, pos_diff, distance,
                             m_b, rho_a, rho_b,
                             particle_system, neighbor_system, grad_kernel)
    end

    return dv
end

@inline function continuity_equation!(dv, v_particle_system, v_neighbor_system,
                                      particle, neighbor, pos_diff, distance,
                                      m_b, rho_a, rho_b,
                                      particle_system::TotalLagrangianSPHSystem,
                                      neighbor_system::AbstractFluidSystem,
                                      grad_kernel)
    return dv
end

@inline function continuity_equation!(dv, v_particle_system, v_neighbor_system,
                                      particle, neighbor, pos_diff, distance,
                                      m_b, rho_a, rho_b,
                                      particle_system::TotalLagrangianSPHSystem{<:BoundaryModelDummyParticles{ContinuityDensity}},
                                      neighbor_system::AbstractFluidSystem,
                                      grad_kernel)
    fluid_density_calculator = neighbor_system.density_calculator

    v_diff = current_velocity(v_particle_system, particle_system, particle) -
             current_velocity(v_neighbor_system, neighbor_system, neighbor)

    # Call the dummy BC version of the continuity equation
    continuity_equation!(dv, fluid_density_calculator, m_b, rho_a, rho_b, v_diff,
                         grad_kernel, particle)
end

# Structure-boundary interaction
function interact!(dv, v_particle_system, u_particle_system,
                   v_neighbor_system, u_neighbor_system,
                   particle_system::TotalLagrangianSPHSystem,
                   neighbor_system::Union{WallBoundarySystem, OpenBoundarySystem}, semi;
                   integrate_tlsph=semi.integrate_tlsph[])
    # TODO continuity equation?
    return dv
end<|MERGE_RESOLUTION|>--- conflicted
+++ resolved
@@ -39,20 +39,14 @@
         m_a = @inbounds system.mass[particle]
         m_b = @inbounds system.mass[neighbor]
 
-<<<<<<< HEAD
+        # PK1 / rho^2
+        pk1_rho2_a = @inbounds pk1_rho2(system, particle)
+        pk1_rho2_b = @inbounds pk1_rho2(system, neighbor)
+
         current_pos_diff_ = @inbounds current_coords(system, particle) -
                                       current_coords(system, neighbor)
         current_pos_diff = convert.(eltype(system), current_pos_diff_)
         current_distance = norm(current_pos_diff)
-=======
-        # PK1 / rho^2
-        pk1_rho2_a = @inbounds pk1_rho2(system, particle)
-        pk1_rho2_b = @inbounds pk1_rho2(system, neighbor)
-
-        current_pos_diff = @inbounds current_coords(system, particle) -
-                                     current_coords(system, neighbor)
-        current_distance = sqrt(dot(current_pos_diff, current_pos_diff))
->>>>>>> 1b28a6e6
 
         dv_stress = m_b * (pk1_rho2_a + pk1_rho2_b) * grad_kernel
 
