function interact!(dv, v_particle_system, u_particle_system, v_neighbor_system,
                   u_neighbor_system, particle_system::DEMSystem,
                   neighbor_system::Union{BoundaryDEMSystem, DEMSystem}, semi)
    damping_coefficient = particle_system.damping_coefficient

    system_coords = current_coordinates(u_particle_system, particle_system)
    neighbor_coords = current_coordinates(u_neighbor_system, neighbor_system)

    foreach_point_neighbor(particle_system, neighbor_system, system_coords, neighbor_coords,
                           semi;
                           points=each_integrated_particle(particle_system)) do particle,
                                                                                neighbor,
                                                                                pos_diff,
                                                                                distance
<<<<<<< HEAD
        # Handle numerical precision issues (see also https://github.com/trixi-framework/TrixiParticles.jl/pull/913)
=======
        # See `src/general/smoothing_kernels.jl` for more details.
>>>>>>> 354d768f
        distance^2 < eps(first(particle_system.radius)^2) && return

        # Retrieve particle properties
        m_a = particle_system.mass[particle]
        r_a = particle_system.radius[particle]
        r_b = neighbor_system.radius[neighbor]

        # Compute the overlap (penetration depth)
        overlap = r_a + r_b - distance
        if overlap > 0
            # Compute the unit normal vector (from neighbor to particle)
            normal = pos_diff / distance

            # Compute Normal Force by Dispatching on the Contact Model.
            F_normal = collision_force_normal(particle_system.contact_model,
                                              particle_system, neighbor_system,
                                              overlap, normal,
                                              v_particle_system, v_neighbor_system,
                                              particle, neighbor, damping_coefficient)

            F_tangent = collision_force_tangential(particle_system, neighbor_system,
                                                   overlap, normal, v_particle_system,
                                                   v_neighbor_system,
                                                   particle, neighbor, F_normal)

            interaction_force = F_normal + F_tangent

            # Update the particle acceleration: a = F/m
            for i in 1:ndims(particle_system)
                dv[i, particle] += interaction_force[i] / m_a
            end

            # Apply a simple position correction to mitigate overlap.
            # TODO: use update callback
            position_correction!(neighbor_system, u_particle_system, overlap, normal,
                                 particle)
        end
    end

    return dv
end

# Tangential Force Computation
#
# Uses a spring-dashpot model to compute the instantaneous tangential force,
# with a Coulomb friction limit.
@inline function collision_force_tangential(particle_system, neighbor_system,
                                            overlap, normal,
                                            v_particle_system, v_neighbor_system,
                                            particle, neighbor, F_normal)
    # Tangential force parameters
    friction_coefficient = 0.5       # Coulomb friction coefficient [Cundall and Strack, 1979]
    tangential_stiffness = 1e3       # Tangential spring constant
    tangential_damping = 0.001       # Damping coefficient for tangential force

    # Compute relative velocity and extract the tangential component.
    v_a = current_velocity(v_particle_system, particle_system, particle)
    v_b = current_velocity(v_neighbor_system, neighbor_system, neighbor)
    v_diff = v_a - v_b
    v_diff_tangent = v_diff - (dot(v_diff, normal) * normal)

    # Compute tangential force as a spring–dashpot response.
    F_t = -tangential_stiffness * v_diff_tangent - tangential_damping * v_diff_tangent

    # Coulomb friction: limit the tangential force to μ * |F_normal|
    max_tangent = friction_coefficient * norm(F_normal)
    if norm(F_t) > max_tangent && norm(F_t) > 0.0
        F_t = F_t * (max_tangent / norm(F_t))
    end

    return F_t
end

@inline function position_correction!(neighbor_system::DEMSystem,
                                      u_particle_system, overlap, normal, particle)
end

# For boundaries, a simple half-overlap correction is applied.
@inline function position_correction!(neighbor_system::BoundaryDEMSystem,
                                      u_particle_system, overlap, normal, particle)
    for i in 1:ndims(neighbor_system)
        u_particle_system[i, particle] -= 0.5 * overlap * normal[i]
    end
end<|MERGE_RESOLUTION|>--- conflicted
+++ resolved
@@ -12,11 +12,7 @@
                                                                                 neighbor,
                                                                                 pos_diff,
                                                                                 distance
-<<<<<<< HEAD
-        # Handle numerical precision issues (see also https://github.com/trixi-framework/TrixiParticles.jl/pull/913)
-=======
         # See `src/general/smoothing_kernels.jl` for more details.
->>>>>>> 354d768f
         distance^2 < eps(first(particle_system.radius)^2) && return
 
         # Retrieve particle properties
