@doc raw"""
    BoundaryModelMonaghanKajtar(K, beta, boundary_particle_spacing)

Boundaries modeled as boundary particles which exert forces on the fluid particles (Monaghan, Kajtar, 2009).
The force on fluid particle ``a`` due to boundary particle ``b`` is given by
```math
f_{ab} = m_a \left(\tilde{f}_{ab} - m_b \Pi_{ab} \nabla_{r_a} W(\Vert r_a - r_b \Vert, h)\right)
```
with
```math
\tilde{f}_{ab} = \frac{K}{\beta^{n-1}} \frac{r_{ab}}{\Vert r_{ab} \Vert (\Vert r_{ab} \Vert - d)} \Phi(\Vert r_{ab} \Vert, h)
\frac{2 m_b}{m_a + m_b},
```
where ``m_a`` and ``m_b`` are the masses of fluid particle ``a`` and boundary particle ``b``
respectively, ``r_{ab} = r_a - r_b`` is the difference of the coordinates of particles
``a`` and ``b``, ``d`` denotes the boundary particle spacing and ``n`` denotes the number of
dimensions (see (Monaghan, Kajtar, 2009, Equation (3.1)) and (Valizadeh, Monaghan, 2015)).
Note that the repulsive acceleration $\tilde{f}_{ab}$ does not depend on the masses of
the boundary particles.
Here, ``\Phi`` denotes the 1D Wendland C4 kernel, normalized to ``1.77`` for ``q=0``
(Monaghan, Kajtar, 2009, Section 4), with ``\Phi(r, h) = w(r/h)`` and
```math
w(q) =
\begin{cases}
  (1.77/32) (1 + (5/2)q + 2q^2)(2 - q)^5  & \text{if } 0 \leq q < 2 \\
  0                                       & \text{if } q \geq 2.
\end{cases}
```

The boundary particles are assumed to have uniform spacing by the factor ``\beta`` smaller
than the expected fluid particle spacing.
For example, if the fluid particles have an expected spacing of ``0.3`` and the boundary particles
have a uniform spacing of ``0.1``, then this parameter should be set to ``\beta = 3``.
According to (Monaghan, Kajtar, 2009), a value of ``\beta = 3`` for the Wendland C4 that
we use here is reasonable for most computing purposes.

The parameter ``K`` is used to scale the force exerted by the boundary particles.
In (Monaghan, Kajtar, 2009), a value of ``gD`` is used for static tank simulations,
where ``g`` is the gravitational acceleration and ``D`` is the depth of the fluid.

The viscosity ``\Pi_{ab}`` is calculated according to the viscosity used in the
simulation, where the density of the boundary particle if needed is assumed to be
identical to the density of the fluid particle.

## References:
- Joseph J. Monaghan, Jules B. Kajtar. "SPH particle boundary forces for arbitrary boundaries".
  In: Computer Physics Communications 180.10 (2009), pages 1811–1820.
  [doi: 10.1016/j.cpc.2009.05.008](https://doi.org/10.1016/j.cpc.2009.05.008)
- Alireza Valizadeh, Joseph J. Monaghan. "A study of solid wall models for weakly compressible SPH."
  In: Journal of Computational Physics 300 (2015), pages 5–19.
  [doi: 10.1016/J.JCP.2015.07.033](https://doi.org/10.1016/J.JCP.2015.07.033)
"""
struct BoundaryModelMonaghanKajtar{ELTYPE <: Real, V}
    K                         :: ELTYPE
    beta                      :: ELTYPE
    boundary_particle_spacing :: ELTYPE
    hydrodynamic_mass         :: Vector{ELTYPE}
    viscosity                 :: V

    function BoundaryModelMonaghanKajtar(K, beta, boundary_particle_spacing, mass;
                                         viscosity=NoViscosity())
        return new{typeof(K), typeof(viscosity)}(K, beta, boundary_particle_spacing, mass,
                                                 viscosity)
    end
end

function Base.show(io::IO, model::BoundaryModelMonaghanKajtar)
    @nospecialize model # reduce precompilation time

    print(io, "BoundaryModelMonaghanKajtar(")
    print(io, model.K)
    print(io, ", ")
    print(io, model.beta)
    print(io, ", ")
    print(io, model.viscosity |> typeof |> nameof)
    print(io, ")")
end

<<<<<<< HEAD
@inline function pressure_acceleration(pressure_correction, m_b, particle, neighbor,
                                       particle_system, neighbor_system,
                                       boundary_model::BoundaryModelMonaghanKajtar, rho_a,
                                       rho_b, pos_diff, distance, grad_kernel,
                                       density_calculator, correction)
    (; smoothing_length) = particle_system
=======
@inline function pressure_acceleration(pressure_correction, m_b, p_a, p_b,
                                       rho_a, rho_b, pos_diff::SVector{NDIMS},
                                       smoothing_length, grad_kernel,
                                       boundary_model::BoundaryModelMonaghanKajtar,
                                       density_calculator) where {NDIMS}
>>>>>>> 9efd83be
    (; K, beta, boundary_particle_spacing) = boundary_model

    distance = norm(pos_diff)
    return K / beta^(NDIMS - 1) * pos_diff /
           (distance * (distance - boundary_particle_spacing)) *
           boundary_kernel(distance, smoothing_length)
end

@fastpow @inline function boundary_kernel(r, h)
    q = r / h

    # TODO The neighborhood search fluid->boundary should use this search distance
    if q >= 2
        return 0.0
    end

    # (Monaghan, Kajtar, 2009, Section 4): The kernel should be normalized to 1.77 for q=0
    return 1.77 / 32 * (1 + 5 / 2 * q + 2 * q^2) * (2 - q)^5
end

@inline function particle_density(v, model::BoundaryModelMonaghanKajtar, system, particle)
    (; hydrodynamic_mass, boundary_particle_spacing) = model

    # This model does not use any particle density. However, a mean density is used for
    # `ArtificialViscosityMonaghan` in the fluid interaction.
    return hydrodynamic_mass[particle] / boundary_particle_spacing^ndims(system)
end

# This model does not not use any particle pressure
particle_pressure(v, model::BoundaryModelMonaghanKajtar, system, particle) = zero(eltype(v))

@inline function update_pressure!(boundary_model::BoundaryModelMonaghanKajtar, system,
                                  v, u, v_ode, u_ode, semi)
    # Nothing to do in the update step
    return boundary_model
end

@inline function update_density!(boundary_model::BoundaryModelMonaghanKajtar, system,
                                 v, u, v_ode, u_ode, semi)
    # Nothing to do in the update step
    return boundary_model
end<|MERGE_RESOLUTION|>--- conflicted
+++ resolved
@@ -76,20 +76,11 @@
     print(io, ")")
 end
 
-<<<<<<< HEAD
-@inline function pressure_acceleration(pressure_correction, m_b, particle, neighbor,
-                                       particle_system, neighbor_system,
-                                       boundary_model::BoundaryModelMonaghanKajtar, rho_a,
-                                       rho_b, pos_diff, distance, grad_kernel,
-                                       density_calculator, correction)
-    (; smoothing_length) = particle_system
-=======
 @inline function pressure_acceleration(pressure_correction, m_b, p_a, p_b,
                                        rho_a, rho_b, pos_diff::SVector{NDIMS},
                                        smoothing_length, grad_kernel,
                                        boundary_model::BoundaryModelMonaghanKajtar,
-                                       density_calculator) where {NDIMS}
->>>>>>> 9efd83be
+                                       density_calculator, correction) where {NDIMS}
     (; K, beta, boundary_particle_spacing) = boundary_model
 
     distance = norm(pos_diff)
