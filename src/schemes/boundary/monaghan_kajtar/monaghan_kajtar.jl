--- conflicted
+++ resolved
@@ -76,19 +76,6 @@
     print(io, ")")
 end
 
-<<<<<<< HEAD
-@inline function pressure_acceleration(pressure_correction, m_b, p_a, p_b,
-                                       rho_a, rho_b, pos_diff::SVector{NDIMS},
-                                       smoothing_length, grad_kernel,
-                                       boundary_model::BoundaryModelMonaghanKajtar,
-                                       density_calculator) where {NDIMS}
-    (; K, beta, boundary_particle_spacing) = boundary_model
-
-    distance = norm(pos_diff)
-    return K / beta^(NDIMS - 1) * pos_diff /
-           (distance * (distance - boundary_particle_spacing)) *
-           boundary_kernel(distance, smoothing_length)
-=======
 @inline function pressure_acceleration(particle_system,
                                        neighbor_system::Union{BoundarySPHSystem{<:BoundaryModelMonaghanKajtar},
                                                               TotalLagrangianSPHSystem{<:BoundaryModelMonaghanKajtar}},
@@ -112,7 +99,6 @@
     return K / beta^(ndims(particle_system) - 1) * pos_diff /
            (distance * distance_from_singularity) *
            boundary_kernel(distance, particle_system.smoothing_length)
->>>>>>> 15ceaeb6
 end
 
 @fastpow @inline function boundary_kernel(r, h)
