--- conflicted
+++ resolved
@@ -96,18 +96,6 @@
     print(io, ")")
 end
 
-<<<<<<< HEAD
-@inline function pressure_acceleration(pressure_correction, m_a, m_b, p_a, p_b,
-                                       rho_a, rho_b, pos_diff, distance,
-                                       W_a, particle_system, neighbor,
-                                       neighbor_system::Union{BoundarySystem{<:BoundaryModelMonaghanKajtar},
-                                                              SolidSystem{<:BoundaryModelMonaghanKajtar}},
-                                       correction)
-    (; K, beta, boundary_particle_spacing) = neighbor_system.boundary_model
-
-    return K / beta^(NDIMS - 1) * pos_diff /
-           (distance * (distance - boundary_particle_spacing)) *
-=======
 @inline function pressure_acceleration(particle_system,
                                        neighbor_system::Union{BoundarySPHSystem{<:BoundaryModelMonaghanKajtar},
                                                               TotalLagrangianSPHSystem{<:BoundaryModelMonaghanKajtar}},
@@ -130,7 +118,6 @@
 
     return K / beta^(ndims(particle_system) - 1) * pos_diff /
            (distance * distance_from_singularity) *
->>>>>>> d5b62072
            boundary_kernel(distance, particle_system.smoothing_length)
 end
 
