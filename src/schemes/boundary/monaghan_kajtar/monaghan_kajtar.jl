--- conflicted
+++ resolved
@@ -64,11 +64,7 @@
 
     return K / beta^(ndims(particle_system) - 1) * pos_diff /
            (distance * distance_from_singularity) *
-<<<<<<< HEAD
-           boundary_kernel(distance, maximum_smoothing_length(particle_system))
-=======
            boundary_kernel(distance, smoothing_length(particle_system, particle))
->>>>>>> fb70620e
 end
 
 @fastpow @inline function boundary_kernel(r, h)
