"""
    PrescribedMotion(movement_function, is_moving; moving_particles=nothing)

# Arguments
- `movement_function`: Function of `(x, t)` where `x` is an `SVector` of the *initial*
                       particle position and `t` is the time, returning an `SVector`
                       of ``d`` dimensions for a ``d``-dimensional problem containing
                       the new particle position at time `t`.
- `is_moving`:         Function of `t` to determine in each timestep if the particles
                       are moving or not. Its boolean return value determines
                       if the neighborhood search will be updated.

<<<<<<< HEAD
# Keyword Arguments
- `moving_particles`: Indices of moving particles. Default is each particle in the system
                      for the [`WallBoundarySystem`](@ref) and all clamped particles
                      for the [`TotalLagrangianSPHSystem`](@ref).
=======
# Keywords
- `moving_particles`: Indices of moving particles. Default is each particle in the system.
>>>>>>> e9ae5810

# Examples
```jldoctest; output = false
# Circular motion of particles for t < 1.5
movement_function(x, t) = x + SVector(cos(2pi * t), sin(2pi * t))
is_moving(t) = t < 1.5

motion = PrescribedMotion(movement_function, is_moving)

# Rotation around the origin
movement_function2(x, t) = SVector(cos(2pi * t) * x[1] - sin(2pi * t) * x[2],
                                   sin(2pi * t) * x[1] + cos(2pi * t) * x[2])
is_moving2(t) = true

motion2 = PrescribedMotion(movement_function2, is_moving2)

# output
PrescribedMotion{typeof(movement_function2), typeof(is_moving2), Vector{Int64}}(movement_function2, is_moving2, Int64[])
```
"""
struct PrescribedMotion{MF, IM, MP}
    movement_function :: MF
    is_moving         :: IM
    moving_particles  :: MP # Vector{Int}
end

# The default constructor needs to be accessible for Adapt.jl to work with this struct.
# See the comments in general/gpu.jl for more details.
function PrescribedMotion(movement_function, is_moving; moving_particles=nothing)
    # Default value is an empty vector, which will be resized in the `WallBoundarySystem`
    # constructor to move all particles.
    moving_particles = isnothing(moving_particles) ? Int[] : vec(moving_particles)

    return PrescribedMotion(movement_function, is_moving, moving_particles)
end

function initialize_prescribed_motion!(prescribed_motion::PrescribedMotion,
                                       initial_condition,
                                       n_clamped_particles=nparticles(initial_condition))
    # Test `movement_function` return type
    pos = extract_svector(initial_condition.coordinates,
                          Val(size(initial_condition.coordinates, 1)), 1)
    if !(prescribed_motion.movement_function(pos, 0.0) isa SVector)
        @warn "Return value of `movement_function` is not of type `SVector`. " *
              "Returning regular `Vector`s causes allocations and significant performance overhead."
    end

    # Empty `moving_particles` means all clamped particles are moving.
    # For boundaries, all particles are considered clamped.
    if isempty(prescribed_motion.moving_particles)
        # Default is an empty vector, since the number of particles is not known when
        # instantiating `PrescribedMotion`.
        resize!(prescribed_motion.moving_particles, n_clamped_particles)

        # Clamped particles for TLSPH are the last `n_clamped_particles` in the system
        first_particle = nparticles(initial_condition) - n_clamped_particles + 1
        clamped_particles = first_particle:nparticles(initial_condition)
        prescribed_motion.moving_particles .= collect(clamped_particles)
    end

    return prescribed_motion
end

function initialize_prescribed_motion!(::Nothing, initial_condition,
                                       n_clamped_particles=nparticles(initial_condition))
    return nothing
end

function (prescribed_motion::PrescribedMotion)(coordinates, velocity, acceleration,
                                               ismoving, system, semi, t)
    (; movement_function, is_moving, moving_particles) = prescribed_motion

    ismoving[] = is_moving(t)

    is_moving(t) || return nothing

    @threaded semi for particle in moving_particles
        pos_original = initial_coords(system, particle)
        pos_new = movement_function(pos_original, t)
        pos_deriv(t_) = ForwardDiff.derivative(t__ -> movement_function(pos_original, t__),
                                               t_)
        vel = pos_deriv(t)
        acc = ForwardDiff.derivative(pos_deriv, t)

        @inbounds for i in 1:ndims(system)
            coordinates[i, particle] = pos_new[i]
            velocity[i, particle] = vel[i]
            acceleration[i, particle] = acc[i]
        end
    end

<<<<<<< HEAD
    return nothing
=======
    return system
end

function (prescribed_motion::Nothing)(system::AbstractSystem, t, semi)
    system.ismoving[] = false

    return system
end

"""
    OscillatingMotion2D(; frequency, translation_vector, rotation_angle, rotation_center,
                        rotation_phase_offset=0, tspan=(-Inf, Inf),
                        ramp_up_tspan=(0.0, 0.0), moving_particles=nothing)

Create a [`PrescribedMotion`](@ref) for a 2D oscillating motion of particles.
The motion is a combination of a translation and a rotation around a center point
with the same frequency. Note that a phase offset can be specified for a rotation
that is out of sync with the translation.

Create a [`PrescribedMotion`](@ref) for 2D oscillatory particle motion
that combines a translation and a rotation about a specified center.
Both use the same frequency; an optional phase offset allows the rotation
to be out of phase with the translation.

# Keywords
- `frequency`:          Frequency of the oscillation in Hz.
- `translation_vector`: Vector specifying the amplitude and direction of the translation.
- `rotation_angle`:     Maximum rotation angle in radians.
- `rotation_center`:    Center point of the rotation as an `SVector`.

# Keywords (optional)
- `rotation_phase_offset=0`: Phase offset of the rotation in number of periods (`1` = 1 period).
- `tspan=(-Inf, Inf)`:  Time span in which the motion is active. Outside of this time span,
                        particles remain at their last position.
- `ramp_up_tspan`:      Time span in which the motion is smoothly ramped up from zero
                        to full amplitude.
                        Outside of this time span, the motion has full amplitude.
                        Default is no ramp-up.
- `moving_particles`:   Indices of moving particles. Default is each particle in the system
                        for the [`WallBoundarySystem`](@ref) and all clamped particles
                        for the [`TotalLagrangianSPHSystem`](@ref).

# Examples
```jldoctest; output = false, filter = r"PrescribedMotion{.*"
# Oscillating motion with frequency 1 Hz, translation amplitude 1 in x-direction,
# rotation angle 90 degrees (pi/2) around the origin.
frequency = 1.0
translation_vector = SVector(1.0, 0.0)
rotation_angle = pi / 2
rotation_center = SVector(0.0, 0.0)

motion = OscillatingMotion2D(frequency, translation_vector, rotation_angle,
                             rotation_center)

# output
PrescribedMotion{...}
"""
function OscillatingMotion2D(; frequency, translation_vector, rotation_angle,
                             rotation_center, rotation_phase_offset=0, tspan=(-Inf, Inf),
                             ramp_up_tspan=(0.0, 0.0), moving_particles=nothing)
    @inline function movement_function(x, t)
        if isfinite(tspan[1])
            t = t - tspan[1]
        end

        sin_scaled = sin(frequency * 2pi * t)
        translation = sin_scaled * translation_vector
        x_centered = x .- rotation_center
        sin_scaled_offset = sin(2pi * (frequency * t - rotation_phase_offset))
        angle = rotation_angle * sin_scaled_offset
        rotated = SVector(x_centered[1] * cos(angle) - x_centered[2] * sin(angle),
                          x_centered[1] * sin(angle) + x_centered[2] * cos(angle))

        result = rotated .+ rotation_center .+ translation

        if ramp_up_tspan[2] > ramp_up_tspan[1] && ramp_up_tspan[1] <= t <= ramp_up_tspan[2]
            # Apply a smoothstep ramp-up during the ramp-up time span
            t_rel = (t - ramp_up_tspan[1]) / (ramp_up_tspan[2] - ramp_up_tspan[1])
            ramp_factor = 3 * t_rel^2 - 2 * t_rel^3
            return result * ramp_factor + (1 - ramp_factor) * x
        end
        return result
    end

    is_moving(t) = tspan[1] <= t <= tspan[2]

    return PrescribedMotion(movement_function, is_moving; moving_particles)
>>>>>>> e9ae5810
end<|MERGE_RESOLUTION|>--- conflicted
+++ resolved
@@ -10,15 +10,10 @@
                        are moving or not. Its boolean return value determines
                        if the neighborhood search will be updated.
 
-<<<<<<< HEAD
 # Keyword Arguments
 - `moving_particles`: Indices of moving particles. Default is each particle in the system
                       for the [`WallBoundarySystem`](@ref) and all clamped particles
                       for the [`TotalLagrangianSPHSystem`](@ref).
-=======
-# Keywords
-- `moving_particles`: Indices of moving particles. Default is each particle in the system.
->>>>>>> e9ae5810
 
 # Examples
 ```jldoctest; output = false
@@ -110,16 +105,7 @@
         end
     end
 
-<<<<<<< HEAD
     return nothing
-=======
-    return system
-end
-
-function (prescribed_motion::Nothing)(system::AbstractSystem, t, semi)
-    system.ismoving[] = false
-
-    return system
 end
 
 """
@@ -200,5 +186,4 @@
     is_moving(t) = tspan[1] <= t <= tspan[2]
 
     return PrescribedMotion(movement_function, is_moving; moving_particles)
->>>>>>> e9ae5810
 end