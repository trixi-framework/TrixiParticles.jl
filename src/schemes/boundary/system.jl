--- conflicted
+++ resolved
@@ -139,18 +139,13 @@
     return system.boundary_model.hydrodynamic_mass[particle]
 end
 
-<<<<<<< HEAD
 @inline function smoothing_kernel(system::BoundarySPHSystem, distance)
     @unpack smoothing_kernel, smoothing_length = system.boundary_model
     return kernel(smoothing_kernel, distance, smoothing_length)
 end
 
 function update!(system::BoundarySPHSystem, system_index, v, u, v_ode, u_ode, semi, t)
-    @unpack initial_coordinates, movement_function, boundary_model = system
-=======
-function update!(system::BoundarySPHSystem, system_index, v, u, v_ode, u_ode, semi, t)
     @unpack coordinates, movement_function, boundary_model = system
->>>>>>> 82d466a1
 
     system.ismoving[1] = move_boundary_particles!(movement_function, coordinates, t)
 
@@ -158,119 +153,6 @@
 
     return system
 end
-
-function move_boundary_particles!(movement_function, coordinates, t)
-    movement_function(coordinates, t)
-end
-<<<<<<< HEAD
-move_boundary_particles!(movement_function::Nothing, coordinates, t) = false
-
-@inline function update!(boundary_model::BoundaryModelMonaghanKajtar, system,
-                         system_index, v, u, v_ode, u_ode, semi)
-    # Nothing to do in the update step
-    return boundary_model
-end
-
-@inline function update!(boundary_model::BoundaryModelDummyParticles, system, system_index,
-                         v, u, v_ode, u_ode, semi)
-    @unpack density_calculator = boundary_model
-
-    compute_pressure1!(boundary_model, density_calculator, system, system_index, v, u,
-                       v_ode, u_ode, semi)
-
-    compute_density!(system, system_index, semi, u, u_ode, density_calculator)
-
-    compute_pressure2!(boundary_model, density_calculator, system, v, semi)
-
-    return boundary_model
-end
-
-function compute_pressure1!(boundary_model, density_calculator, system, system_index, v, u,
-                            v_ode, u_ode, semi)
-    return boundary_model
-end
-
-function compute_pressure1!(boundary_model, ::AdamiPressureExtrapolation, system,
-                            system_index, v, u, v_ode, u_ode, semi)
-    @unpack systems, neighborhood_searches = semi
-    @unpack pressure, cache = boundary_model
-    @unpack volume = cache
-
-    pressure .= zero(eltype(pressure))
-    volume .= zero(eltype(volume))
-
-    # Use all other systems for the pressure extrapolation
-    @trixi_timeit timer() "compute boundary pressure" foreach_enumerate(systems) do (neighbor_system_index,
-                                                                                     neighbor_system)
-        v_neighbor_system = wrap_v(v_ode, neighbor_system_index,
-                                   neighbor_system, semi)
-        u_neighbor_system = wrap_u(u_ode, neighbor_system_index,
-                                   neighbor_system, semi)
-
-        neighborhood_search = neighborhood_searches[system_index][neighbor_system_index]
-
-        system_coords = current_coordinates(u, system)
-        neighbor_coords = current_coordinates(u_neighbor_system, neighbor_system)
-
-        adami_pressure_extrapolation!(boundary_model, system, neighbor_system,
-                                      system_coords, neighbor_coords,
-                                      v_neighbor_system, neighborhood_search)
-    end
-
-    pressure ./= volume
-end
-
-function compute_pressure2!(boundary_model, density_calculator, system, v, semi)
-    @unpack pressure, state_equation = boundary_model
-
-    for particle in eachparticle(system)
-        pressure[particle] = state_equation(particle_density(v, boundary_model, particle))
-    end
-end
-
-function compute_pressure2!(boundary_model, ::AdamiPressureExtrapolation, system, v, semi)
-    return boundary_model
-end
-
-@inline function adami_pressure_extrapolation!(boundary_model, system,
-                                               neighbor_system::WeaklyCompressibleSPHSystem,
-                                               system_coords, neighbor_coords,
-                                               v_neighbor_system, neighborhood_search)
-    @unpack pressure, cache = boundary_model
-    @unpack volume = cache
-
-    # Loop over all pairs of particles and neighbors within the kernel cutoff.
-    for_particle_neighbor(system, neighbor_system,
-                          system_coords, neighbor_coords,
-                          neighborhood_search;
-                          particles=eachparticle(system)) do particle, neighbor,
-                                                             pos_diff, distance
-        density_neighbor = particle_density(v_neighbor_system, neighbor_system,
-                                            neighbor)
-
-        # TODO moving boundaries
-        pressure[particle] += (neighbor_system.pressure[neighbor] +
-                               dot(neighbor_system.acceleration,
-                                   density_neighbor * pos_diff)) *
-                              smoothing_kernel(boundary_model, distance)
-        volume[particle] += smoothing_kernel(boundary_model, distance)
-    end
-
-    # Limit pressure to be non-negative to avoid negative pressures at free surfaces
-    for particle in eachparticle(system)
-        pressure[particle] = max(pressure[particle], 0.0)
-    end
-end
-
-@inline function adami_pressure_extrapolation!(boundary_model, system, neighbor_system,
-                                               system_coords, neighbor_coords,
-                                               v_neighbor_system, neighborhood_search)
-    return boundary_model
-end
-=======
-
-move_boundary_particles!(movement_function::Nothing, coordinates, t) = false
->>>>>>> 82d466a1
 
 @inline function compute_density!(system::BoundarySPHSystem, system_index, semi, u, u_ode,
                                   ::SummationDensity)
@@ -294,6 +176,12 @@
     end
 end
 
+function move_boundary_particles!(movement_function, coordinates, t)
+    movement_function(coordinates, t)
+end
+
+move_boundary_particles!(movement_function::Nothing, coordinates, t) = false
+
 function write_u0!(u0, system::BoundarySPHSystem)
     return u0
 end
