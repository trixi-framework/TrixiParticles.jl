--- conflicted
+++ resolved
@@ -13,12 +13,8 @@
 - `adhesion_coefficient`: Coefficient specifying the adhesion of a fluid to the surface.
    Note: currently it is assumed that all fluids have the same adhesion coefficient.
 """
-<<<<<<< HEAD
 struct BoundarySPHSystem{BM, NDIMS, ELTYPE <: Real, IC, CO, M, IM,
-                         CA} <: BoundarySystem{NDIMS}
-=======
-struct BoundarySPHSystem{BM, NDIMS, ELTYPE, IC, CO, M, IM, CA} <: BoundarySystem{NDIMS, IC}
->>>>>>> 17d95b6a
+                         CA} <: BoundarySystem{NDIMS, IC}
     initial_condition    :: IC
     coordinates          :: CO # Array{ELTYPE, 2}
     boundary_model       :: BM
@@ -71,20 +67,13 @@
     This is an experimental feature and may change in a future releases.
 
 """
-<<<<<<< HEAD
-struct BoundaryDEMSystem{NDIMS, ELTYPE <: Real, ARRAY1D, ARRAY2D} <: BoundarySystem{NDIMS}
-    coordinates      :: ARRAY2D # [dimension, particle]
-    radius           :: ARRAY1D # [particle]
-    normal_stiffness :: ELTYPE
-    buffer           :: Nothing
-=======
 struct BoundaryDEMSystem{NDIMS, ELTYPE <: Real, IC,
                          ARRAY1D, ARRAY2D} <: BoundarySystem{NDIMS, IC}
     initial_condition :: IC
     coordinates       :: ARRAY2D # [dimension, particle]
     radius            :: ARRAY1D # [particle]
     normal_stiffness  :: ELTYPE
->>>>>>> 17d95b6a
+    buffer            :: Nothing
 
     function BoundaryDEMSystem(initial_condition, normal_stiffness)
         coordinates = initial_condition.coordinates
@@ -92,14 +81,9 @@
                  ones(length(initial_condition.mass))
         NDIMS = size(coordinates, 1)
 
-<<<<<<< HEAD
-        return new{NDIMS, eltype(coordinates), typeof(radius),
-                   typeof(coordinates)}(coordinates, radius, normal_stiffness, nothing)
-=======
-        return new{NDIMS, eltype(coordinates), typeof(initial_condition),
-                   typeof(radius), typeof(coordinates)}(initial_condition, coordinates,
-                                                        radius, normal_stiffness)
->>>>>>> 17d95b6a
+        return new{NDIMS, eltype(coordinates), typeof(initial_condition), typeof(radius),
+                   typeof(coordinates)}(initial_condition, coordinates, radius,
+                                        normal_stiffness, nothing)
     end
 end
 
