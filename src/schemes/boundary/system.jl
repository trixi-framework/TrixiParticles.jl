"""
    BoundarySPHSystem(initial_condition, boundary_model; movement=nothing, adhesion_coefficient=0.0)

System for boundaries modeled by boundary particles.
The interaction between fluid and boundary particles is specified by the boundary model.

# Arguments
- `initial_condition`: Initial condition (see [`InitialCondition`](@ref))
- `boundary_model`: Boundary model (see [Boundary Models](@ref boundary_models))

# Keyword Arguments
- `movement`: For moving boundaries, a [`BoundaryMovement`](@ref) can be passed.
- `adhesion_coefficient`: Coefficient specifying the adhesion of a fluid to the surface.
   Note: currently it is assumed that all fluids have the same adhesion coefficient.
"""
<<<<<<< HEAD
struct BoundarySPHSystem{BM, NDIMS, ELTYPE <: Real, IC, CO, M, IM, CA} <:
       BoundarySystem{NDIMS}
    initial_condition    :: IC
    coordinates          :: CO # Array{ELTYPE, 2}
    boundary_model       :: BM
    movement             :: M
    ismoving             :: IM # Ref{Bool} (to make a mutable field compatible with GPUs)
    adhesion_coefficient :: ELTYPE
    cache                :: CA

    function BoundarySPHSystem(initial_condition, model; movement=nothing,
                               adhesion_coefficient=0.0)
        coordinates = copy(initial_condition.coordinates)
        NDIMS = size(coordinates, 1)
        ELTYPE = eltype(coordinates)

        ismoving = Ref(!isnothing(movement))
=======
struct BoundarySPHSystem{BM, NDIMS, IC, CO, M, IM, CA} <: BoundarySystem{NDIMS}
    initial_condition :: IC
    coordinates       :: CO # Array{ELTYPE, 2}
    boundary_model    :: BM
    movement          :: M
    ismoving          :: IM # Ref{Bool} (to make a mutable field compatible with GPUs)
    cache             :: CA

    # This constructor is necessary for Adapt.jl to work with this struct.
    # See the comments in general/gpu.jl for more details.
    function BoundarySPHSystem(initial_condition, coordinates, boundary_model, movement,
                               ismoving, cache)
        new{typeof(boundary_model), size(coordinates, 1),
            typeof(initial_condition), typeof(coordinates),
            typeof(movement), typeof(ismoving), typeof(cache)}(initial_condition,
                                                               coordinates, boundary_model,
                                                               movement,
                                                               ismoving, cache)
    end
end
>>>>>>> 3445bd00

function BoundarySPHSystem(initial_condition, model; movement=nothing)
    coordinates = copy(initial_condition.coordinates)
    ismoving = Ref(!isnothing(movement))

    cache = create_cache_boundary(movement, initial_condition)

<<<<<<< HEAD
        # Because of dispatches boundary model needs to be first!
        return new{typeof(model), NDIMS, ELTYPE, typeof(initial_condition),
                   typeof(coordinates), typeof(movement), typeof(ismoving),
                   typeof(cache)}(initial_condition, coordinates, model, movement,
                                  ismoving, adhesion_coefficient, cache)
=======
    if movement !== nothing && isempty(movement.moving_particles)
        # Default is an empty vector, since the number of particles is not known when
        # instantiating `BoundaryMovement`.
        resize!(movement.moving_particles, nparticles(initial_condition))
        movement.moving_particles .= collect(1:nparticles(initial_condition))
>>>>>>> 3445bd00
    end

    return BoundarySPHSystem(initial_condition, coordinates, model,
                             movement, ismoving, cache)
end

"""
    BoundaryDEMSystem(initial_condition, normal_stiffness)

System for boundaries modeled by boundary particles.
The interaction between fluid and boundary particles is specified by the boundary model.

!!! warning "Experimental Implementation"
    This is an experimental feature and may change in a future releases.

"""
struct BoundaryDEMSystem{NDIMS, ELTYPE <: Real, ARRAY1D, ARRAY2D} <: BoundarySystem{NDIMS}
    coordinates      :: ARRAY2D # [dimension, particle]
    radius           :: ARRAY1D # [particle]
    normal_stiffness :: ELTYPE

    function BoundaryDEMSystem(initial_condition, normal_stiffness)
        coordinates = initial_condition.coordinates
        radius = 0.5 * initial_condition.particle_spacing *
                 ones(length(initial_condition.mass))
        NDIMS = size(coordinates, 1)

        return new{NDIMS, eltype(coordinates), typeof(radius), typeof(coordinates)}(coordinates,
                                                                                    radius,
                                                                                    normal_stiffness)
    end
end

function Base.show(io::IO, system::BoundaryDEMSystem)
    @nospecialize system # reduce precompilation time

    print(io, "BoundaryDEMSystem{", ndims(system), "}(")
    print(io, system.boundary_model)
    print(io, ") with ", nparticles(system), " particles")
end

function Base.show(io::IO, ::MIME"text/plain", system::BoundaryDEMSystem)
    @nospecialize system # reduce precompilation time

    if get(io, :compact, false)
        show(io, system)
    else
        summary_header(io, "BoundaryDEMSystem{$(ndims(system))}")
        summary_line(io, "#particles", nparticles(system))
        summary_footer(io)
    end
end

"""
    BoundaryMovement(movement_function, is_moving; moving_particles=nothing)

# Arguments
- `movement_function`: Time-dependent function returning an `SVector` of ``d`` dimensions
                       for a ``d``-dimensional problem.
- `is_moving`: Function to determine in each timestep if the particles are moving or not. Its
    boolean return value is mandatory to determine if the neighborhood search will be updated.

# Keyword Arguments
- `moving_particles`: Indices of moving particles. Default is each particle in [`BoundarySPHSystem`](@ref).

In the example below, `movement` describes particles moving in a circle as long as
the time is lower than `1.5`.

# Examples
```jldoctest; output = false
movement_function(t) = SVector(cos(2pi*t), sin(2pi*t))
is_moving(t) = t < 1.5

movement = BoundaryMovement(movement_function, is_moving)

# output
BoundaryMovement{typeof(movement_function), typeof(is_moving)}(movement_function, is_moving, Int64[])
```
"""
struct BoundaryMovement{MF, IM}
    movement_function :: MF
    is_moving         :: IM
    moving_particles  :: Vector{Int}

    function BoundaryMovement(movement_function, is_moving; moving_particles=nothing)
        if !(movement_function(0.0) isa SVector)
            @warn "Return value of `movement_function` is not of type `SVector`. " *
                  "Returning regular `Vector`s causes allocations and significant performance overhead."
        end

        # Default value is an empty vector, which will be resized in the `BoundarySPHSystem`
        # constructor to move all particles.
        moving_particles = isnothing(moving_particles) ? [] : vec(moving_particles)

        return new{typeof(movement_function),
                   typeof(is_moving)}(movement_function, is_moving, moving_particles)
    end
end

create_cache_boundary(::Nothing, initial_condition) = (;)

function create_cache_boundary(::BoundaryMovement, initial_condition)
    velocity = zero(initial_condition.velocity)
    acceleration = zero(initial_condition.velocity)
    return (; velocity, acceleration)
end

function Base.show(io::IO, system::BoundarySPHSystem)
    @nospecialize system # reduce precompilation time

    print(io, "BoundarySPHSystem{", ndims(system), "}(")
    print(io, system.boundary_model)
    print(io, ", ", system.movement)
    print(io, ", ", system.adhesion_coefficient)
    print(io, ") with ", nparticles(system), " particles")
end

function Base.show(io::IO, ::MIME"text/plain", system::BoundarySPHSystem)
    @nospecialize system # reduce precompilation time

    if get(io, :compact, false)
        show(io, system)
    else
        summary_header(io, "BoundarySPHSystem{$(ndims(system))}")
        summary_line(io, "#particles", nparticles(system))
        summary_line(io, "boundary model", system.boundary_model)
        summary_line(io, "movement function",
                     isnothing(system.movement) ? "nothing" :
                     string(system.movement.movement_function))
        summary_line(io, "adhesion coefficient", system.adhesion_coefficient)
        summary_footer(io)
    end
end

timer_name(::Union{BoundarySPHSystem, BoundaryDEMSystem}) = "boundary"

@inline function Base.eltype(system::Union{BoundarySPHSystem, BoundaryDEMSystem})
    eltype(system.coordinates)
end

# This does not account for moving boundaries, but it's only used to initialize the
# neighborhood search, anyway.
@inline function initial_coordinates(system::Union{BoundarySPHSystem, BoundaryDEMSystem})
    system.coordinates
end

function (movement::BoundaryMovement)(system, t)
    (; coordinates, cache) = system
    (; movement_function, is_moving, moving_particles) = movement
    (; acceleration, velocity) = cache

    system.ismoving[] = is_moving(t)

    is_moving(t) || return system

    @threaded for particle in moving_particles
        pos_new = initial_coords(system, particle) + movement_function(t)
        vel = ForwardDiff.derivative(movement_function, t)
        acc = ForwardDiff.derivative(t_ -> ForwardDiff.derivative(movement_function, t_), t)

        @inbounds for i in 1:ndims(system)
            coordinates[i, particle] = pos_new[i]
            velocity[i, particle] = vel[i]
            acceleration[i, particle] = acc[i]
        end
    end

    return system
end

function (movement::Nothing)(system, t)
    system.ismoving[] = false

    return system
end

@inline function nparticles(system::Union{BoundaryDEMSystem, BoundarySPHSystem})
    size(system.coordinates, 2)
end

# No particle positions are advanced for boundary systems,
# except when using `BoundaryModelDummyParticles` with `ContinuityDensity`.
@inline function n_moving_particles(system::Union{BoundarySPHSystem, BoundaryDEMSystem})
    return 0
end

@inline function n_moving_particles(system::BoundarySPHSystem{<:BoundaryModelDummyParticles{ContinuityDensity}})
    return nparticles(system)
end

@inline u_nvariables(system::Union{BoundarySPHSystem, BoundaryDEMSystem}) = 0

# For BoundaryModelDummyParticles with ContinuityDensity, this needs to be 1.
# For all other models and density calculators, it's irrelevant.
@inline v_nvariables(system::BoundarySPHSystem) = 1
@inline v_nvariables(system::BoundaryDEMSystem) = 0

@inline function current_coordinates(u, system::Union{BoundarySPHSystem, BoundaryDEMSystem})
    return system.coordinates
end

@inline function current_velocity(v, system::BoundarySPHSystem, particle)
    (; cache, ismoving) = system

    if ismoving[]
        return extract_svector(cache.velocity, system, particle)
    end

    return SVector(ntuple(_ -> 0.0, Val(ndims(system))))
end

@inline function current_acceleration(system::BoundarySPHSystem, particle)
    (; cache, ismoving) = system

    if ismoving[]
        return extract_svector(cache.acceleration, system, particle)
    end

    return SVector(ntuple(_ -> 0.0, Val(ndims(system))))
end

@inline function viscous_velocity(v, system::BoundarySPHSystem, particle)
    return viscous_velocity(v, system.boundary_model.viscosity, system, particle)
end

@inline function viscous_velocity(v, viscosity, system, particle)
    return extract_svector(system.boundary_model.cache.wall_velocity, system, particle)
end

@inline function viscous_velocity(v, viscosity::Nothing, system, particle)
    return current_velocity(v, system, particle)
end

@inline function particle_density(v, system::BoundarySPHSystem, particle)
    return particle_density(v, system.boundary_model, system, particle)
end

@inline function particle_pressure(v, system::BoundarySPHSystem, particle)
    return particle_pressure(v, system.boundary_model, system, particle)
end

@inline function hydrodynamic_mass(system::BoundarySPHSystem, particle)
    return system.boundary_model.hydrodynamic_mass[particle]
end

@inline function smoothing_kernel(system::BoundarySPHSystem, distance)
    (; smoothing_kernel, smoothing_length) = system.boundary_model
    return kernel(smoothing_kernel, distance, smoothing_length)
end

function update_positions!(system::BoundarySPHSystem, v, u, v_ode, u_ode, semi, t)
    (; movement) = system

    movement(system, t)
end

function update_quantities!(system::BoundarySPHSystem, v, u, v_ode, u_ode, semi, t)
    (; boundary_model) = system

    update_density!(boundary_model, system, v, u, v_ode, u_ode, semi)

    return system
end

# This update depends on the computed quantities of the fluid system and therefore
# has to be in `update_final!` after `update_quantities!`.
function update_final!(system::BoundarySPHSystem, v, u, v_ode, u_ode, semi, t)
    (; boundary_model) = system

    update_pressure!(boundary_model, system, v, u, v_ode, u_ode, semi)

    return system
end

function write_u0!(u0, system::Union{BoundarySPHSystem, BoundaryDEMSystem})
    return u0
end

function write_v0!(v0,
                   system::Union{BoundarySPHSystem,
                                 BoundaryDEMSystem})
    return v0
end

function write_v0!(v0,
                   system::BoundarySPHSystem{<:BoundaryModelDummyParticles{ContinuityDensity}})
    (; cache) = system.boundary_model
    (; initial_density) = cache

    for particle in eachparticle(system)
        # Set particle densities
        v0[1, particle] = initial_density[particle]
    end

    return v0
end

function restart_with!(system::BoundarySPHSystem, v, u)
    return system
end

function restart_with!(system::BoundarySPHSystem{<:BoundaryModelDummyParticles{ContinuityDensity}},
                       v, u)
    (; initial_density) = model.cache

    for particle in eachparticle(system)
        initial_density[particle] = v[1, particle]
    end

    return system
end

function viscosity_model(system::BoundarySPHSystem)
    return system.boundary_model.viscosity
end

function calculate_dt(v_ode, u_ode, cfl_number, system::BoundarySystem)
    return Inf
end<|MERGE_RESOLUTION|>--- conflicted
+++ resolved
@@ -13,7 +13,6 @@
 - `adhesion_coefficient`: Coefficient specifying the adhesion of a fluid to the surface.
    Note: currently it is assumed that all fluids have the same adhesion coefficient.
 """
-<<<<<<< HEAD
 struct BoundarySPHSystem{BM, NDIMS, ELTYPE <: Real, IC, CO, M, IM, CA} <:
        BoundarySystem{NDIMS}
     initial_condition    :: IC
@@ -23,22 +22,6 @@
     ismoving             :: IM # Ref{Bool} (to make a mutable field compatible with GPUs)
     adhesion_coefficient :: ELTYPE
     cache                :: CA
-
-    function BoundarySPHSystem(initial_condition, model; movement=nothing,
-                               adhesion_coefficient=0.0)
-        coordinates = copy(initial_condition.coordinates)
-        NDIMS = size(coordinates, 1)
-        ELTYPE = eltype(coordinates)
-
-        ismoving = Ref(!isnothing(movement))
-=======
-struct BoundarySPHSystem{BM, NDIMS, IC, CO, M, IM, CA} <: BoundarySystem{NDIMS}
-    initial_condition :: IC
-    coordinates       :: CO # Array{ELTYPE, 2}
-    boundary_model    :: BM
-    movement          :: M
-    ismoving          :: IM # Ref{Bool} (to make a mutable field compatible with GPUs)
-    cache             :: CA
 
     # This constructor is necessary for Adapt.jl to work with this struct.
     # See the comments in general/gpu.jl for more details.
@@ -52,32 +35,27 @@
                                                                ismoving, cache)
     end
 end
->>>>>>> 3445bd00
-
-function BoundarySPHSystem(initial_condition, model; movement=nothing)
+
+function BoundarySPHSystem(initial_condition, model; movement=nothing,
+                               adhesion_coefficient=0.0)
     coordinates = copy(initial_condition.coordinates)
+        ELTYPE = eltype(coordinates)
+
     ismoving = Ref(!isnothing(movement))
 
     cache = create_cache_boundary(movement, initial_condition)
 
-<<<<<<< HEAD
-        # Because of dispatches boundary model needs to be first!
-        return new{typeof(model), NDIMS, ELTYPE, typeof(initial_condition),
-                   typeof(coordinates), typeof(movement), typeof(ismoving),
-                   typeof(cache)}(initial_condition, coordinates, model, movement,
-                                  ismoving, adhesion_coefficient, cache)
-=======
     if movement !== nothing && isempty(movement.moving_particles)
         # Default is an empty vector, since the number of particles is not known when
         # instantiating `BoundaryMovement`.
         resize!(movement.moving_particles, nparticles(initial_condition))
         movement.moving_particles .= collect(1:nparticles(initial_condition))
->>>>>>> 3445bd00
-    end
-
-    return BoundarySPHSystem(initial_condition, coordinates, model,
-                             movement, ismoving, cache)
-end
+    end
+
+        # Because of dispatches boundary model needs to be first!
+        return BoundarySPHSystem(initial_condition, coordinates, model, movement,
+                                  ismoving, adhesion_coefficient, cache)
+    end
 
 """
     BoundaryDEMSystem(initial_condition, normal_stiffness)
