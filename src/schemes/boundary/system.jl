--- conflicted
+++ resolved
@@ -340,11 +340,7 @@
 end
 
 @inline function smoothing_length(system::BoundarySPHSystem, particle)
-<<<<<<< HEAD
-    return smoothing_length(system, system.boundary_model, particle)
-=======
     return smoothing_length(system.boundary_model, particle)
->>>>>>> fb70620e
 end
 
 function update_positions!(system::BoundarySPHSystem, v, u, v_ode, u_ode, semi, t)
@@ -451,12 +447,6 @@
     return system
 end
 
-<<<<<<< HEAD
-# TODO
-@inline function smoothing_kernel_grad(system::BoundarySystem, pos_diff, distance, particle)
-    return kernel_grad(system.boundary_model.smoothing_kernel, pos_diff, distance,
-                       smoothing_length(system, particle))
-=======
 function system_smoothing_kernel(system::BoundarySPHSystem{<:BoundaryModelDummyParticles})
     return system.boundary_model.smoothing_kernel
 end
@@ -489,5 +479,4 @@
 
 function available_data(::BoundaryDEMSystem)
     return (:coordinates, :radius, :normal_stiffness)
->>>>>>> fb70620e
 end