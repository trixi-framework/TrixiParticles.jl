"""
    BoundarySPHSystem(initial_condition, boundary_model; movement=nothing, adhesion_coefficient=0.0)

System for boundaries modeled by boundary particles.
The interaction between fluid and boundary particles is specified by the boundary model.

# Arguments
- `initial_condition`: Initial condition (see [`InitialCondition`](@ref))
- `boundary_model`: Boundary model (see [Boundary Models](@ref boundary_models))

# Keyword Arguments
- `movement`: For moving boundaries, a [`BoundaryMovement`](@ref) can be passed.
- `adhesion_coefficient`: Coefficient specifying the adhesion of a fluid to the surface.
   Note: currently it is assumed that all fluids have the same adhesion coefficient.
"""
struct BoundarySPHSystem{BM, NDIMS, ELTYPE <: Real, IC, CO, M, IM,
                         CA} <: BoundarySystem{NDIMS, IC}
    initial_condition    :: IC
    coordinates          :: CO # Array{ELTYPE, 2}
    boundary_model       :: BM
    movement             :: M
    ismoving             :: IM # Ref{Bool} (to make a mutable field compatible with GPUs)
    adhesion_coefficient :: ELTYPE
    cache                :: CA
    buffer               :: Nothing

    # This constructor is necessary for Adapt.jl to work with this struct.
    # See the comments in general/gpu.jl for more details.
    function BoundarySPHSystem(initial_condition, coordinates, boundary_model, movement,
                               ismoving, adhesion_coefficient, cache, buffer)
        ELTYPE = eltype(coordinates)

        new{typeof(boundary_model), size(coordinates, 1), ELTYPE, typeof(initial_condition),
            typeof(coordinates), typeof(movement), typeof(ismoving),
            typeof(cache)}(initial_condition, coordinates, boundary_model, movement,
                           ismoving, adhesion_coefficient, cache, buffer)
    end
end

function BoundarySPHSystem(initial_condition, model; movement=nothing,
                           adhesion_coefficient=0.0)
    coordinates = copy(initial_condition.coordinates)

    ismoving = Ref(!isnothing(movement))

    cache = create_cache_boundary(movement, initial_condition)

    if movement !== nothing && isempty(movement.moving_particles)
        # Default is an empty vector, since the number of particles is not known when
        # instantiating `BoundaryMovement`.
        resize!(movement.moving_particles, nparticles(initial_condition))
        movement.moving_particles .= collect(1:nparticles(initial_condition))
    end

    # Because of dispatches boundary model needs to be first!
    return BoundarySPHSystem(initial_condition, coordinates, model, movement,
                             ismoving, adhesion_coefficient, cache, nothing)
end

"""
    BoundaryDEMSystem(initial_condition, normal_stiffness)

System for boundaries modeled by boundary particles.
The interaction between fluid and boundary particles is specified by the boundary model.

!!! warning "Experimental Implementation"
    This is an experimental feature and may change in a future releases.

"""
struct BoundaryDEMSystem{NDIMS, ELTYPE <: Real, IC,
                         ARRAY1D, ARRAY2D} <: BoundarySystem{NDIMS, IC}
    initial_condition :: IC
    coordinates       :: ARRAY2D # [dimension, particle]
    radius            :: ARRAY1D # [particle]
    normal_stiffness  :: ELTYPE
    buffer            :: Nothing

    function BoundaryDEMSystem(initial_condition, normal_stiffness)
        coordinates = initial_condition.coordinates
        radius = 0.5 * initial_condition.particle_spacing *
                 ones(length(initial_condition.mass))
        NDIMS = size(coordinates, 1)

        return new{NDIMS, eltype(coordinates), typeof(initial_condition), typeof(radius),
                   typeof(coordinates)}(initial_condition, coordinates, radius,
                                        normal_stiffness, nothing)
    end
end

function Base.show(io::IO, system::BoundaryDEMSystem)
    @nospecialize system # reduce precompilation time

    print(io, "BoundaryDEMSystem{", ndims(system), "}(")
    print(io, system.boundary_model)
    print(io, ") with ", nparticles(system), " particles")
end

function Base.show(io::IO, ::MIME"text/plain", system::BoundaryDEMSystem)
    @nospecialize system # reduce precompilation time

    if get(io, :compact, false)
        show(io, system)
    else
        summary_header(io, "BoundaryDEMSystem{$(ndims(system))}")
        summary_line(io, "#particles", nparticles(system))
        summary_footer(io)
    end
end

"""
    BoundaryMovement(movement_function, is_moving; moving_particles=nothing)

# Arguments
- `movement_function`: Time-dependent function returning an `SVector` of ``d`` dimensions
                       for a ``d``-dimensional problem.
- `is_moving`: Function to determine in each timestep if the particles are moving or not. Its
    boolean return value is mandatory to determine if the neighborhood search will be updated.

# Keyword Arguments
- `moving_particles`: Indices of moving particles. Default is each particle in [`BoundarySPHSystem`](@ref).

In the example below, `movement` describes particles moving in a circle as long as
the time is lower than `1.5`.

# Examples
```jldoctest; output = false
movement_function(t) = SVector(cos(2pi*t), sin(2pi*t))
is_moving(t) = t < 1.5

movement = BoundaryMovement(movement_function, is_moving)

# output
BoundaryMovement{typeof(movement_function), typeof(is_moving)}(movement_function, is_moving, Int64[])
```
"""
struct BoundaryMovement{MF, IM}
    movement_function :: MF
    is_moving         :: IM
    moving_particles  :: Vector{Int}

    function BoundaryMovement(movement_function, is_moving; moving_particles=nothing)
        if !(movement_function(0.0) isa SVector)
            @warn "Return value of `movement_function` is not of type `SVector`. " *
                  "Returning regular `Vector`s causes allocations and significant performance overhead."
        end

        # Default value is an empty vector, which will be resized in the `BoundarySPHSystem`
        # constructor to move all particles.
        moving_particles = isnothing(moving_particles) ? [] : vec(moving_particles)

        return new{typeof(movement_function),
                   typeof(is_moving)}(movement_function, is_moving, moving_particles)
    end
end

create_cache_boundary(::Nothing, initial_condition) = (;)

function create_cache_boundary(::BoundaryMovement, initial_condition)
    velocity = zero(initial_condition.velocity)
    acceleration = zero(initial_condition.velocity)
    return (; velocity, acceleration)
end

function Base.show(io::IO, system::BoundarySPHSystem)
    @nospecialize system # reduce precompilation time

    print(io, "BoundarySPHSystem{", ndims(system), "}(")
    print(io, system.boundary_model)
    print(io, ", ", system.movement)
    print(io, ", ", system.adhesion_coefficient)
    print(io, ") with ", nparticles(system), " particles")
end

function Base.show(io::IO, ::MIME"text/plain", system::BoundarySPHSystem)
    @nospecialize system # reduce precompilation time

    if get(io, :compact, false)
        show(io, system)
    else
        summary_header(io, "BoundarySPHSystem{$(ndims(system))}")
        summary_line(io, "#particles", nparticles(system))
        summary_line(io, "boundary model", system.boundary_model)
        summary_line(io, "movement function",
                     isnothing(system.movement) ? "nothing" :
                     string(system.movement.movement_function))
        summary_line(io, "adhesion coefficient", system.adhesion_coefficient)
        summary_footer(io)
    end
end

timer_name(::Union{BoundarySPHSystem, BoundaryDEMSystem}) = "boundary"

@inline function Base.eltype(system::Union{BoundarySPHSystem, BoundaryDEMSystem})
    eltype(system.coordinates)
end

# This does not account for moving boundaries, but it's only used to initialize the
# neighborhood search, anyway.
@inline function initial_coordinates(system::Union{BoundarySPHSystem, BoundaryDEMSystem})
    system.coordinates
end

function (movement::BoundaryMovement)(system, t)
    (; coordinates, cache) = system
    (; movement_function, is_moving, moving_particles) = movement
    (; acceleration, velocity) = cache

    system.ismoving[] = is_moving(t)

    is_moving(t) || return system

    @threaded system for particle in moving_particles
        pos_new = initial_coords(system, particle) + movement_function(t)
        vel = ForwardDiff.derivative(movement_function, t)
        acc = ForwardDiff.derivative(t_ -> ForwardDiff.derivative(movement_function, t_), t)

        @inbounds for i in 1:ndims(system)
            coordinates[i, particle] = pos_new[i]
            velocity[i, particle] = vel[i]
            acceleration[i, particle] = acc[i]
        end
    end

    return system
end

function (movement::Nothing)(system, t)
    system.ismoving[] = false

    return system
end

@inline function nparticles(system::Union{BoundaryDEMSystem, BoundarySPHSystem})
    size(system.coordinates, 2)
end

# No particle positions are advanced for boundary systems,
# except when using `BoundaryModelDummyParticles` with `ContinuityDensity`.
@inline function n_moving_particles(system::Union{BoundarySPHSystem, BoundaryDEMSystem})
    return 0
end

@inline function n_moving_particles(system::BoundarySPHSystem{<:BoundaryModelDummyParticles{ContinuityDensity}})
    return nparticles(system)
end

@inline u_nvariables(system::Union{BoundarySPHSystem, BoundaryDEMSystem}) = 0

# For BoundaryModelDummyParticles with ContinuityDensity, this needs to be 1.
# For all other models and density calculators, it's irrelevant.
@inline v_nvariables(system::BoundarySPHSystem) = 1
@inline v_nvariables(system::BoundaryDEMSystem) = 0

@inline function current_coordinates(u, system::Union{BoundarySPHSystem, BoundaryDEMSystem})
    return system.coordinates
end

@inline function current_velocity(v, system::BoundarySPHSystem, particle)
    return current_velocity(v, system, system.movement, particle)
end

@inline function current_velocity(v, system, movement, particle)
    (; cache, ismoving) = system

    if ismoving[]
        return extract_svector(cache.velocity, system, particle)
    end

    return zero(SVector{ndims(system), eltype(system)})
end

@inline function current_velocity(v, system, movement::Nothing, particle)
    return zero(SVector{ndims(system), eltype(system)})
end

<<<<<<< HEAD
=======
@inline function current_acceleration(system::BoundarySPHSystem, particle)
    return current_acceleration(system, system.movement, particle)
end

@inline function current_acceleration(system, movement, particle)
    (; cache, ismoving) = system

    if ismoving[]
        return extract_svector(cache.acceleration, system, particle)
    end

    return zero(SVector{ndims(system), eltype(system)})
end

@inline function current_acceleration(system, movement::Nothing, particle)
    return zero(SVector{ndims(system), eltype(system)})
end

>>>>>>> f321e110
@inline function viscous_velocity(v, system::BoundarySPHSystem, particle)
    return viscous_velocity(v, system.boundary_model.viscosity, system, particle)
end

@inline function viscous_velocity(v, viscosity, system, particle)
    return extract_svector(system.boundary_model.cache.wall_velocity, system, particle)
end

@inline function viscous_velocity(v, viscosity::Nothing, system, particle)
    return current_velocity(v, system, particle)
end

@inline function particle_density(v, system::BoundarySPHSystem, particle)
    return particle_density(v, system.boundary_model, system, particle)
end

@inline function particle_pressure(v, system::BoundarySPHSystem, particle)
    return particle_pressure(v, system.boundary_model, system, particle)
end

@inline function hydrodynamic_mass(system::BoundarySPHSystem, particle)
    return system.boundary_model.hydrodynamic_mass[particle]
end

@inline function smoothing_kernel(system::BoundarySPHSystem, distance)
    (; smoothing_kernel, smoothing_length) = system.boundary_model
    return kernel(smoothing_kernel, distance, smoothing_length)
end

function update_positions!(system::BoundarySPHSystem, v, u, v_ode, u_ode, semi, t)
    (; movement) = system

    movement(system, t)
end

function update_quantities!(system::BoundarySPHSystem, v, u, v_ode, u_ode, semi, t)
    (; boundary_model) = system

    update_density!(boundary_model, system, v, u, v_ode, u_ode, semi)

    return system
end

# This update depends on the computed quantities of the fluid system and therefore
# has to be in `update_final!` after `update_quantities!`.
function update_final!(system::BoundarySPHSystem, v, u, v_ode, u_ode, semi, t;
                       update_from_callback=false)
    (; boundary_model) = system

    update_pressure!(boundary_model, system, v, u, v_ode, u_ode, semi)

    return system
end

function write_u0!(u0, system::Union{BoundarySPHSystem, BoundaryDEMSystem})
    return u0
end

function write_v0!(v0,
                   system::Union{BoundarySPHSystem,
                                 BoundaryDEMSystem})
    return v0
end

function write_v0!(v0,
                   system::BoundarySPHSystem{<:BoundaryModelDummyParticles{ContinuityDensity}})
    (; cache) = system.boundary_model
    (; initial_density) = cache

    for particle in eachparticle(system)
        # Set particle densities
        v0[1, particle] = initial_density[particle]
    end

    return v0
end

function restart_with!(system::BoundarySPHSystem, v, u)
    return system
end

function restart_with!(system::BoundarySPHSystem{<:BoundaryModelDummyParticles{ContinuityDensity}},
                       v, u)
    (; initial_density) = model.cache

    for particle in eachparticle(system)
        initial_density[particle] = v[1, particle]
    end

    return system
end

function viscosity_model(system::BoundarySPHSystem)
    return system.boundary_model.viscosity
end

function calculate_dt(v_ode, u_ode, cfl_number, system::BoundarySystem)
    return Inf
end<|MERGE_RESOLUTION|>--- conflicted
+++ resolved
@@ -273,8 +273,6 @@
     return zero(SVector{ndims(system), eltype(system)})
 end
 
-<<<<<<< HEAD
-=======
 @inline function current_acceleration(system::BoundarySPHSystem, particle)
     return current_acceleration(system, system.movement, particle)
 end
@@ -293,7 +291,6 @@
     return zero(SVector{ndims(system), eltype(system)})
 end
 
->>>>>>> f321e110
 @inline function viscous_velocity(v, system::BoundarySPHSystem, particle)
     return viscous_velocity(v, system.boundary_model.viscosity, system, particle)
 end
