"""
    BoundarySPHSystem(coordinates, model; move_coordinates=nothing)

System for boundaries modeled by boundary particles.
The system is initialized with the coordinates of the particles and their masses.
The interaction between fluid and boundary particles is specified by the boundary model.

The `move_coordinates` function is to define in which way the boundary particles move over time.
    (See [`MovementFunction`](@ref))
"""
struct BoundarySPHSystem{BM, NDIMS, ELTYPE <: Real, MF} <: System{NDIMS}
    coordinates       :: Array{ELTYPE, 2}
    boundary_model    :: BM
    move_coordinates! :: MF
    ismoving          :: Vector{Bool}

    function BoundarySPHSystem(coordinates, model; move_coordinates=nothing)
        NDIMS = size(coordinates, 1)
        ismoving = zeros(Bool, 1)

        return new{typeof(model), NDIMS,
                   eltype(coordinates),
                   typeof(move_coordinates)}(coordinates, model, move_coordinates, ismoving)
    end
end

function Base.show(io::IO, system::BoundarySPHSystem)
    @nospecialize system # reduce precompilation time

    print(io, "BoundarySPHSystem{", ndims(system), "}(")
    print(io, system.boundary_model)
    print(io, ", ", system.move_coordinates!)
    print(io, ") with ", nparticles(system), " particles")
end

function Base.show(io::IO, ::MIME"text/plain", system::BoundarySPHSystem)
    @nospecialize system # reduce precompilation time

    if get(io, :compact, false)
        show(io, system)
    else
        summary_header(io, "BoundarySPHSystem{$(ndims(system))}")
        summary_line(io, "#particles", nparticles(system))
        summary_line(io, "boundary model", system.boundary_model)
        summary_line(io, "movement function", system.move_coordinates!)
        summary_footer(io)
    end
end

@inline Base.eltype(system::BoundarySPHSystem) = eltype(system.coordinates)

# This does not account for moving boundaries, but it's only used to initialize the
# neighborhood search, anyway.
@inline initial_coordinates(system::BoundarySPHSystem) = system.coordinates

<<<<<<< HEAD
"""
    MovementFunction(movement_function, coordinates, keep_moving)

# Arguments
- `movement_function`: Tuple containing a time dependent function in each dimension
- `coordinates`: Coordinates of the initial positions
- `keep_moving`: Function to determine in each timestep if the particles are moving or not. Its
    boolean return value is mandatory to determines if the neighborhood search will be updated.


In the example below `move_coordinates` desribes two particles moving in a circle as long as
the time is lower than `1.5`.

# Examples
```julia
f_x(t) = cos(2pi*t)
f_y(t) = sin(2pi*t)
keep_moving(t) = t < 1.5

move_coordinates = MovementFunction((f_x, f_y), [0.0 1.0; 1.0 1.0], keep_moving)
```
"""
struct MovementFunction{NDIMS, ELTYPE <: Real, MF, KM}
    initial_position  :: Array{ELTYPE, 2}
    velocity          :: Array{ELTYPE, 2}
    acceleration      :: Array{ELTYPE, 2}
    movement_function :: MF
    keep_moving       :: KM

    function MovementFunction(movement_function, coordinates, keep_moving)
        NDIMS = size(coordinates, 1)
        velocity = zeros(size(coordinates))
        acceleration = zeros(size(coordinates))
        initial_position = copy(coordinates)

        return new{NDIMS, eltype(initial_position), typeof(movement_function),
                   typeof(keep_moving)}(initial_position, velocity, acceleration,
                                        movement_function, keep_moving)
    end
end

function (move_coordinates!::MovementFunction)(system, t)
    @unpack coordinates = system
    @unpack initial_position, movement_function, keep_moving,
    velocity, acceleration = move_coordinates!

    system.ismoving[1] = keep_moving(t)

    if keep_moving(t)
        for particle in eachparticle(system)
            for i in 1:ndims(system)
                coordinates[i, particle] = movement_function[i](t) +
                                           initial_position[i, particle]

                velocity[i, particle] = ForwardDiff.derivative(movement_function[i], t)
                acceleration[i, particle] = ForwardDiff.derivative(t_ -> ForwardDiff.derivative(movement_function[i],
                                                                                                t_),
                                                                   t)
            end
        end
    end

    return system
end

function (move_coordinates!::Nothing)(system, t)
    system.ismoving[1] = false

    return system
end

# Note that we don't dispatch by `BoundarySPHSystem{BoundaryModel}` here because
# this is also used by the `TotalLagrangianSPHSystem`.
@inline function boundary_particle_impact(particle, boundary_particle,
                                          v_particle_system, v_boundary_system,
                                          particle_system, boundary_system,
                                          pos_diff, distance, m_b)
    @unpack boundary_model = boundary_system

    boundary_particle_impact(particle, boundary_particle,
                             boundary_model,
                             v_particle_system, v_boundary_system,
                             particle_system, boundary_system,
                             pos_diff, distance, m_b)
end

=======
>>>>>>> a4b70b10
@inline function nparticles(system::BoundarySPHSystem)
    length(system.boundary_model.hydrodynamic_mass)
end

# No particle positions are advanced for boundary systems,
# except when using BoundaryModelDummyParticles with ContinuityDensity.
@inline function n_moving_particles(system::BoundarySPHSystem)
    return 0
end

@inline function n_moving_particles(system::BoundarySPHSystem{
                                                              <:BoundaryModelDummyParticles
                                                              })
    return n_moving_particles(system, system.boundary_model.density_calculator)
end

@inline function n_moving_particles(system::BoundarySPHSystem, density_calculator)
    return 0
end

@inline function n_moving_particles(system::BoundarySPHSystem, ::ContinuityDensity)
    nparticles(system)
end

@inline u_nvariables(system::BoundarySPHSystem) = 0

# For BoundaryModelDummyParticles with ContinuityDensity, this needs to be 1.
# For all other models and density calculators, it's irrelevant.
@inline v_nvariables(system::BoundarySPHSystem) = 1

@inline function current_coordinates(u, system::BoundarySPHSystem)
    return system.coordinates
end

@inline function current_velocity(v, system::BoundarySPHSystem, particle)
    @unpack move_coordinates!, ismoving = system

    ismoving[1] && (return extract_svector(move_coordinates!.velocity, system, particle))

    return SVector(ntuple(_ -> 0.0, Val(ndims(system))))
end

@inline function current_acceleration(system, particle)
    return SVector(ntuple(_ -> 0.0, Val(ndims(system))))
end

@inline function current_acceleration(system::BoundarySPHSystem, particle)
    @unpack move_coordinates!, ismoving = system

    ismoving[1] &&
        (return extract_svector(move_coordinates!.acceleration, system, particle))

    return SVector(ntuple(_ -> 0.0, Val(ndims(system))))
end

@inline function particle_density(v, system::BoundarySPHSystem, particle)
    return particle_density(v, system.boundary_model, system, particle)
end

@inline function hydrodynamic_mass(system::BoundarySPHSystem, particle)
    return system.boundary_model.hydrodynamic_mass[particle]
end

@inline function smoothing_kernel(system::BoundarySPHSystem, distance)
    @unpack smoothing_kernel, smoothing_length = system.boundary_model
    return kernel(smoothing_kernel, distance, smoothing_length)
end

<<<<<<< HEAD
function update_positions!(system::BoundarySPHSystem, system_index, v, u, v_ode, u_ode,
                           semi, t)
    @unpack move_coordinates! = system

    move_coordinates!(system, t)
=======
function update_quantities!(system::BoundarySPHSystem, system_index, v, u, v_ode, u_ode,
                            semi, t)
    @unpack boundary_model = system

    update_density!(boundary_model, system, system_index, v, u, v_ode, u_ode, semi)
>>>>>>> a4b70b10

    return system
end

# This update depends on the computed quantities of the fluid system and therefore
# has to be in `update_final!` after `update_quantities!`.
function update_final!(system::BoundarySPHSystem, system_index, v, u, v_ode, u_ode, semi, t)
    @unpack boundary_model = system

    update_pressure!(boundary_model, system, system_index, v, u, v_ode, u_ode, semi)

    return system
end

function write_u0!(u0, system::BoundarySPHSystem)
    return u0
end

function write_v0!(v0, system::BoundarySPHSystem{<:BoundaryModelMonaghanKajtar})
    return v0
end

function write_v0!(v0, system::BoundarySPHSystem{<:BoundaryModelDummyParticles})
    @unpack density_calculator = system.boundary_model

    write_v0!(v0, density_calculator, system)
end

function write_v0!(v0, density_calculator, system::BoundarySPHSystem)
    return v0
end

function write_v0!(v0, ::ContinuityDensity, system::BoundarySPHSystem)
    @unpack cache = system.boundary_model
    @unpack initial_density = cache

    for particle in eachparticle(system)
        # Set particle densities
        v0[1, particle] = initial_density[particle]
    end

    return v0
end

function restart_with!(system::BoundarySPHSystem, v, u)
    restart_with!(system, system.boundary_model, v, u)
end

function restart_with!(system, ::BoundaryModelMonaghanKajtar, v, u)
    return system
end

function restart_with!(system, model::BoundaryModelDummyParticles, v, u)
    restart_with!(system, model, model.density_calculator, v, u)
end

function restart_with!(system, model, density_calculator, v, u)
    return system
end

function restart_with!(system, model, ::ContinuityDensity, v, u)
    @unpack initial_density = model.cache

    for particle in eachparticle(system)
        initial_density[particle] = v[1, particle]
    end

    return system
end<|MERGE_RESOLUTION|>--- conflicted
+++ resolved
@@ -53,7 +53,6 @@
 # neighborhood search, anyway.
 @inline initial_coordinates(system::BoundarySPHSystem) = system.coordinates
 
-<<<<<<< HEAD
 """
     MovementFunction(movement_function, coordinates, keep_moving)
 
@@ -125,23 +124,6 @@
     return system
 end
 
-# Note that we don't dispatch by `BoundarySPHSystem{BoundaryModel}` here because
-# this is also used by the `TotalLagrangianSPHSystem`.
-@inline function boundary_particle_impact(particle, boundary_particle,
-                                          v_particle_system, v_boundary_system,
-                                          particle_system, boundary_system,
-                                          pos_diff, distance, m_b)
-    @unpack boundary_model = boundary_system
-
-    boundary_particle_impact(particle, boundary_particle,
-                             boundary_model,
-                             v_particle_system, v_boundary_system,
-                             particle_system, boundary_system,
-                             pos_diff, distance, m_b)
-end
-
-=======
->>>>>>> a4b70b10
 @inline function nparticles(system::BoundarySPHSystem)
     length(system.boundary_model.hydrodynamic_mass)
 end
@@ -210,19 +192,18 @@
     return kernel(smoothing_kernel, distance, smoothing_length)
 end
 
-<<<<<<< HEAD
 function update_positions!(system::BoundarySPHSystem, system_index, v, u, v_ode, u_ode,
                            semi, t)
     @unpack move_coordinates! = system
 
     move_coordinates!(system, t)
-=======
+end
+
 function update_quantities!(system::BoundarySPHSystem, system_index, v, u, v_ode, u_ode,
                             semi, t)
     @unpack boundary_model = system
 
     update_density!(boundary_model, system, system_index, v, u, v_ode, u_ode, semi)
->>>>>>> a4b70b10
 
     return system
 end
