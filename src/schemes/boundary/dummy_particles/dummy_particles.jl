@doc raw"""
    BoundaryModelDummyParticles(initial_density, hydrodynamic_mass,
                                density_calculator, smoothing_kernel,
                                smoothing_length; viscosity=nothing,
                                state_equation=nothing, correction=nothing)

`boundary_model` for `BoundarySPHSystem`.

# Arguments
- `initial_density`: Vector holding the initial density of each boundary particle.
- `hydrodynamic_mass`: Vector holding the "hydrodynamic mass" of each boundary particle.
                       See description above for more information.
- `density_calculator`: Strategy to compute the hydrodynamic density of the boundary particles.
                        See description below for more information.
- `smoothing_kernel`: Smoothing kernel should be the same as for the adjacent fluid system.
- `smoothing_length`: Smoothing length should be the same as for the adjacent fluid system.

# Keywords
- `state_equation`: This should be the same as for the adjacent fluid system
                    (see e.g. [`StateEquationCole`](@ref)).
- `correction`:     Correction method of the adjacent fluid system (see [Corrections](@ref corrections)).
- `viscosity`:      Slip (default) or no-slip condition. See description below for further
                    information.

# Examples
```jldoctest; output = false, setup = :(densities = [1.0, 2.0, 3.0]; masses = [0.1, 0.2, 0.3]; smoothing_kernel = SchoenbergCubicSplineKernel{2}(); smoothing_length = 0.1)
# Free-slip condition
boundary_model = BoundaryModelDummyParticles(densities, masses, AdamiPressureExtrapolation(),
                                             smoothing_kernel, smoothing_length)

# No-slip condition
boundary_model = BoundaryModelDummyParticles(densities, masses, AdamiPressureExtrapolation(),
                                             smoothing_kernel, smoothing_length,
                                             viscosity=ViscosityAdami(nu=1e-6))

# output
BoundaryModelDummyParticles(AdamiPressureExtrapolation, ViscosityAdami)
```
"""
struct BoundaryModelDummyParticles{DC, ELTYPE <: Real, VECTOR, SE, K, V, COR, C}
    pressure           :: VECTOR # Vector{ELTYPE}
    hydrodynamic_mass  :: VECTOR # Vector{ELTYPE}
    state_equation     :: SE
    density_calculator :: DC
    smoothing_kernel   :: K
    smoothing_length   :: ELTYPE
    viscosity          :: V
    correction         :: COR
    cache              :: C
end

# The default constructor needs to be accessible for Adapt.jl to work with this struct.
# See the comments in general/gpu.jl for more details.
function BoundaryModelDummyParticles(initial_density, hydrodynamic_mass,
                                     density_calculator, smoothing_kernel,
                                     smoothing_length; viscosity=nothing,
                                     state_equation=nothing, correction=nothing)
    pressure = initial_boundary_pressure(initial_density, density_calculator,
                                         state_equation)
    NDIMS = ndims(smoothing_kernel)
    n_particles = length(initial_density)

    cache = (; create_cache_model(viscosity, n_particles, NDIMS)...,
             create_cache_model(initial_density, density_calculator)...,
             create_cache_model(correction, initial_density, NDIMS, n_particles)...)

    return BoundaryModelDummyParticles(pressure, hydrodynamic_mass, state_equation,
                                       density_calculator, smoothing_kernel,
                                       smoothing_length, viscosity, correction, cache)
end

@doc raw"""
    AdamiPressureExtrapolation(; pressure_offset)

`density_calculator` for `BoundaryModelDummyParticles`.

# Keywords
- `pressure_offset=0.0`: Sometimes it is necessary to artificially increase the boundary pressure
                         to prevent penetration which is possible by increasing this value.

"""
struct AdamiPressureExtrapolation{ELTYPE}
    pressure_offset::ELTYPE

    function AdamiPressureExtrapolation(; pressure_offset=0.0)
        return new{eltype(pressure_offset)}(pressure_offset)
    end
end

@doc raw"""
    PressureMirroring()

`density_calculator` for `BoundaryModelDummyParticles`.

!!! note
    This boundary model requires high viscosity for stability with WCSPH.
    It also produces significantly worse results than [`AdamiPressureExtrapolation`](@ref)
    and is not more efficient because smaller time steps are required due to more noise
    in the pressure.
    We added this model only for research purposes and for comparison with
    [SPlisHSPlasH](https://github.com/InteractiveComputerGraphics/SPlisHSPlasH).
"""
struct PressureMirroring end

@doc raw"""
    PressureZeroing()

`density_calculator` for `BoundaryModelDummyParticles`.

!!! note
    This boundary model produces significantly worse results than all other models and
    is only included for research purposes.
"""
struct PressureZeroing end

@inline create_cache_model(correction, density, NDIMS, nparticles) = (;)

function create_cache_model(::ShepardKernelCorrection, density, NDIMS, n_particles)
    return (; kernel_correction_coefficient=similar(density))
end

function create_cache_model(::KernelCorrection, density, NDIMS, n_particles)
    dw_gamma = Array{Float64}(undef, NDIMS, n_particles)
    return (; kernel_correction_coefficient=similar(density), dw_gamma)
end

function create_cache_model(::Union{GradientCorrection, BlendedGradientCorrection}, density,
                            NDIMS, n_particles)
    correction_matrix = Array{Float64, 3}(undef, NDIMS, NDIMS, n_particles)
    return (; correction_matrix)
end

function create_cache_model(::MixedKernelGradientCorrection, density, NDIMS, n_particles)
    dw_gamma = Array{Float64}(undef, NDIMS, n_particles)
    correction_matrix = Array{Float64, 3}(undef, NDIMS, NDIMS, n_particles)
    return (; kernel_correction_coefficient=similar(density), dw_gamma, correction_matrix)
end

function create_cache_model(initial_density,
                            ::Union{SummationDensity, PressureMirroring, PressureZeroing})
    density = copy(initial_density)

    return (; density)
end

@inline create_cache_model(initial_density, ::ContinuityDensity) = (; initial_density)

function create_cache_model(initial_density, ::AdamiPressureExtrapolation)
    density = copy(initial_density)
    volume = similar(initial_density)

    return (; density, volume)
end

@inline create_cache_model(viscosity::Nothing, n_particles, n_dims) = (;)

function create_cache_model(viscosity, n_particles, n_dims)
    ELTYPE = eltype(viscosity.epsilon)

    wall_velocity = zeros(ELTYPE, n_dims, n_particles)

    return (; wall_velocity)
end

@inline reset_cache!(cache, viscosity) = set_zero!(cache.volume)

function reset_cache!(cache, viscosity::ViscosityAdami)
    (; volume, wall_velocity) = cache

    set_zero!(volume)
    set_zero!(wall_velocity)

    return cache
end

function Base.show(io::IO, model::BoundaryModelDummyParticles)
    @nospecialize model # reduce precompilation time

    print(io, "BoundaryModelDummyParticles(")
    print(io, model.density_calculator |> typeof |> nameof)
    print(io, ", ")
    print(io, model.viscosity |> typeof |> nameof)
    print(io, ")")
end

# For most density calculators, the pressure is updated in every step
initial_boundary_pressure(initial_density, density_calculator, _) = similar(initial_density)
# Pressure mirroring does not use the pressure, so we set it to zero for the visualization
initial_boundary_pressure(initial_density, ::PressureMirroring, _) = zero(initial_density)

# For pressure zeroing, set the pressure to the reference pressure (zero with free surfaces)
function initial_boundary_pressure(initial_density, ::PressureZeroing, state_equation)
    return state_equation.(initial_density)
end

# With EDAC, just use zero pressure
function initial_boundary_pressure(initial_density, ::PressureZeroing, ::Nothing)
    return zero(initial_density)
end

@inline function particle_density(v, model::BoundaryModelDummyParticles, system, particle)
    return particle_density(v, model.density_calculator, model, particle)
end

# Note that the other density calculators are dispatched in `density_calculators.jl`
@inline function particle_density(v,
                                  ::Union{AdamiPressureExtrapolation, PressureMirroring,
                                          PressureZeroing},
                                  boundary_model, particle)
    (; cache) = boundary_model

    return cache.density[particle]
end

@inline function particle_pressure(v, model::BoundaryModelDummyParticles, system, particle)
    return model.pressure[particle]
end

@inline function update_density!(boundary_model::BoundaryModelDummyParticles,
                                 system, v, u, v_ode, u_ode, semi)
    (; density_calculator) = boundary_model

    compute_density!(boundary_model, density_calculator, system, v, u, v_ode, u_ode, semi)

    return boundary_model
end

function compute_density!(boundary_model,
                          ::Union{ContinuityDensity, AdamiPressureExtrapolation,
                                  PressureMirroring, PressureZeroing},
                          system, v, u, v_ode, u_ode, semi)
    # No density update for `ContinuityDensity`, `PressureMirroring` and `PressureZeroing`.
    # For `AdamiPressureExtrapolation`, the density is updated in `compute_pressure!`.
    return boundary_model
end

@inline function update_pressure!(boundary_model::BoundaryModelDummyParticles,
                                  system, v, u, v_ode, u_ode, semi)
    (; correction, density_calculator) = boundary_model

    compute_correction_values!(system, correction, u, v_ode, u_ode, semi)

    compute_gradient_correction_matrix!(correction, boundary_model, system, u, v_ode, u_ode,
                                        semi)

    # `kernel_correct_density!` only performed for `SummationDensity`
    kernel_correct_density!(boundary_model, v, u, v_ode, u_ode, semi, correction,
                            density_calculator)

    compute_pressure!(boundary_model, density_calculator, system, v, u, v_ode, u_ode, semi)

    return boundary_model
end

function kernel_correct_density!(boundary_model, v, u, v_ode, u_ode, semi,
                                 correction, density_calculator)
    return boundary_model
end

function kernel_correct_density!(boundary_model, v, u, v_ode, u_ode, semi,
                                 corr::ShepardKernelCorrection, ::SummationDensity)
    boundary_model.cache.density ./= boundary_model.cache.kernel_correction_coefficient
end

function compute_gradient_correction_matrix!(correction, boundary_model, system, u,
                                             v_ode, u_ode, semi)
    return system
end

function compute_gradient_correction_matrix!(corr::Union{GradientCorrection,
                                                         BlendedGradientCorrection,
                                                         MixedKernelGradientCorrection},
                                             boundary_model,
                                             system, u, v_ode, u_ode, semi)
    (; cache, correction, smoothing_kernel, smoothing_length) = boundary_model
    (; correction_matrix) = cache

    system_coords = current_coordinates(u, system)

    compute_gradient_correction_matrix!(correction_matrix, system, system_coords,
                                        v_ode, u_ode, semi, correction, smoothing_length,
                                        smoothing_kernel)
end

function compute_density!(boundary_model, ::SummationDensity, system, v, u, v_ode, u_ode,
                          semi)
    (; cache) = boundary_model
    (; density) = cache # Density is in the cache for SummationDensity

    summation_density!(system, semi, u, u_ode, density, particles=eachparticle(system))
end

function compute_pressure!(boundary_model, ::Union{SummationDensity, ContinuityDensity},
                           system, v, u, v_ode, u_ode, semi)

    # Limit pressure to be non-negative to avoid attractive forces between fluid and
    # boundary particles at free surfaces (sticking artifacts).
    @threaded system for particle in eachparticle(system)
        apply_state_equation!(boundary_model, particle_density(v, boundary_model,
                                                               particle), particle)
    end

    return boundary_model
end

# Use this function to avoid passing closures to Polyester.jl with `@batch` (`@threaded`).
# Otherwise, `@threaded` does not work here with Julia ARM on macOS.
# See https://github.com/JuliaSIMD/Polyester.jl/issues/88.
@inline function apply_state_equation!(boundary_model, density, particle)
    boundary_model.pressure[particle] = max(boundary_model.state_equation(density), 0.0)
end

function compute_pressure!(boundary_model, ::AdamiPressureExtrapolation, system, v, u,
                           v_ode, u_ode, semi)
    (; pressure, cache, viscosity) = boundary_model

    set_zero!(pressure)

    # Set `volume` to zero. For `ViscosityAdami` the `wall_velocity` is also set to zero.
    reset_cache!(cache, viscosity)

    system_coords = current_coordinates(u, system)

    # Use all other systems for the pressure extrapolation
    @trixi_timeit timer() "compute boundary pressure" foreach_system(semi) do neighbor_system
        v_neighbor_system = wrap_v(v_ode, neighbor_system, semi)
        u_neighbor_system = wrap_u(u_ode, neighbor_system, semi)

        neighbor_coords = current_coordinates(u_neighbor_system, neighbor_system)

        # This is an optimization for simulations with large and complex boundaries.
        # Especially, in 3D simulations with large and/or complex structures outside
        # of areas with permanent flow.
        # Note: The version iterating neighbors first is not thread parallelizable.
        # The factor is based on the achievable speed-up of the thread parallelizable version.
        if nparticles(system) >
           ceil(Int, 0.5 * Threads.nthreads()) * nparticles(neighbor_system)
            nhs = get_neighborhood_search(neighbor_system, system, semi)

            # Loop over fluid particles and then the neighboring boundary particles to extrapolate fluid pressure to the boundaries
            adami_pressure_extrapolation_neighbor!(boundary_model, system, neighbor_system,
                                                   system_coords, neighbor_coords, v,
                                                   v_neighbor_system, nhs)
        else
            nhs = get_neighborhood_search(system, neighbor_system, semi)

            # Loop over boundary particles and then the neighboring fluid particles to extrapolate fluid pressure to the boundaries
            adami_pressure_extrapolation!(boundary_model, system, neighbor_system,
                                          system_coords, neighbor_coords, v,
                                          v_neighbor_system, nhs)
        end

        @threaded system for particle in eachparticle(system)
            # Limit pressure to be non-negative to avoid attractive forces between fluid and
            # boundary particles at free surfaces (sticking artifacts).
            pressure[particle] = max(pressure[particle], 0.0)
        end
    end

    @trixi_timeit timer() "inverse state equation" @threaded system for particle in eachparticle(system)
        compute_adami_density!(boundary_model, system, system_coords, particle)
    end
end

# Use this function to avoid passing closures to Polyester.jl with `@batch` (`@threaded`).
# Otherwise, `@threaded` does not work here with Julia ARM on macOS.
# See https://github.com/JuliaSIMD/Polyester.jl/issues/88.
function compute_adami_density!(boundary_model, system, system_coords, particle)
    (; pressure, state_equation, cache, viscosity) = boundary_model
    (; volume, density) = cache

    # The summation is only over fluid particles, thus the volume stays zero when a boundary
    # particle isn't surrounded by fluid particles.
    # Check the volume to avoid NaNs in pressure and velocity.
    if volume[particle] > eps()
        pressure[particle] /= volume[particle]

        # To impose no-slip condition
        compute_wall_velocity!(viscosity, system, system_coords, particle)
    end

    # Apply inverse state equation to compute density (not used with EDAC)
    inverse_state_equation!(density, state_equation, pressure, particle)
end

function compute_pressure!(boundary_model, ::Union{PressureMirroring, PressureZeroing},
                           system, v, u, v_ode, u_ode, semi)
    # No pressure update needed with `PressureMirroring` and `PressureZeroing`.
    return boundary_model
end

@inline function adami_pressure_extrapolation_neighbor!(boundary_model, system,
                                                        neighbor_system, system_coords,
                                                        neighbor_coords, v_neighbor_system,
                                                        neighborhood_search)
    return boundary_model
end

@inline function adami_pressure_extrapolation_neighbor!(boundary_model, system,
                                                        neighbor_system::FluidSystem,
                                                        system_coords, neighbor_coords, v,
                                                        v_neighbor_system,
                                                        neighborhood_search)
    (; pressure, cache, viscosity, density_calculator) = boundary_model
    (; pressure_offset) = density_calculator

    for_particle_neighbor(neighbor_system, system,
                          neighbor_coords, system_coords,
                          neighborhood_search;
                          particles=eachparticle(neighbor_system),
                          parallel=false) do neighbor, particle,
                                             pos_diff, distance
        # Since neighbor and particle are switched
        pos_diff = -pos_diff
<<<<<<< HEAD
        adami_pressure_inner!(boundary_model, system, neighbor_system::FluidSystem, v,
=======
        adami_pressure_inner!(boundary_model, system, neighbor_system,
>>>>>>> f321e110
                              v_neighbor_system, particle, neighbor, pos_diff,
                              distance, viscosity, cache, pressure, pressure_offset)
    end
end

<<<<<<< HEAD
@inline function adami_pressure_extrapolation_neighbor!(boundary_model, system,
                                                        neighbor_system,
                                                        system_coords, neighbor_coords, v,
                                                        v_neighbor_system,
                                                        neighborhood_search)
=======
@inline function adami_pressure_extrapolation!(boundary_model, system, neighbor_system,
                                               system_coords, neighbor_coords,
                                               v_neighbor_system, neighborhood_search)
>>>>>>> f321e110
    return boundary_model
end

@inline function dynamic_pressure(density_neighbor, v, v_neighbor_system, particle,
                                  neighbor, system::BoundarySystem)
    if system.ismoving[1]
        return 0.5 * density_neighbor *
               norm(current_velocity(v, system, particle) -
                    v_neighbor_system[1:ndims(system), neighbor])^2
    end
    return 0.0
end

@inline function dynamic_pressure(density_neighbor, v, v_neighbor_system, particle,
                                  neighbor, system::SolidSystem)
    return 0.5 * density_neighbor *
           norm(current_velocity(v, system, particle) -
                v_neighbor_system[1:ndims(system), neighbor])^2
end

@inline function adami_pressure_extrapolation!(boundary_model, system,
                                               neighbor_system::FluidSystem,
                                               system_coords, neighbor_coords, v,
                                               v_neighbor_system, neighborhood_search)
    (; pressure, cache, viscosity, density_calculator) = boundary_model
    (; pressure_offset) = density_calculator

    # Loop over all pairs of particles and neighbors within the kernel cutoff.
    for_particle_neighbor(system, neighbor_system,
                          system_coords, neighbor_coords,
                          neighborhood_search;
                          particles=eachparticle(system)) do particle, neighbor,
                                                             pos_diff, distance
        adami_pressure_inner!(boundary_model, system, neighbor_system, v,
                              v_neighbor_system, particle, neighbor, pos_diff,
                              distance, viscosity, cache, pressure, pressure_offset)
    end
end

<<<<<<< HEAD
@inline function adami_pressure_extrapolation!(boundary_model, system, neighbor_system,
                                               system_coords, neighbor_coords, v,
                                               v_neighbor_system, neighborhood_search)
    return boundary_model
end

@inline function adami_pressure_inner!(boundary_model, system,
                                       neighbor_system::FluidSystem, v,
=======
@inline function adami_pressure_inner!(boundary_model, system, neighbor_system,
>>>>>>> f321e110
                                       v_neighbor_system, particle, neighbor, pos_diff,
                                       distance, viscosity, cache, pressure,
                                       pressure_offset)
    density_neighbor = particle_density(v_neighbor_system, neighbor_system, neighbor)

    kernel_weight = smoothing_kernel(boundary_model, distance)

    pressure[particle] += (pressure_offset +
                           particle_pressure(v_neighbor_system, neighbor_system,
                                             neighbor) +
                           dynamic_pressure(density_neighbor, v, v_neighbor_system,
                                            particle, neighbor, system)
                           +
                           dot(neighbor_system.acceleration,
                               density_neighbor * pos_diff)) * kernel_weight

    cache.volume[particle] += kernel_weight

    compute_smoothed_velocity!(cache, viscosity, neighbor_system, v_neighbor_system,
                               kernel_weight, particle, neighbor)
end

function compute_smoothed_velocity!(cache, viscosity, neighbor_system, v_neighbor_system,
                                    kernel_weight, particle, neighbor)
    return cache
end

function compute_smoothed_velocity!(cache, viscosity::ViscosityAdami,
                                    neighbor_system, v_neighbor_system, kernel_weight,
                                    particle, neighbor)
    v_b = current_velocity(v_neighbor_system, neighbor_system, neighbor)

    for dim in 1:ndims(neighbor_system)
        cache.wall_velocity[dim, particle] += kernel_weight * v_b[dim]
    end

    return cache
end

@inline function compute_wall_velocity!(viscosity::Nothing, system, system_coords, particle)
    return viscosity
end

@inline function compute_wall_velocity!(viscosity, system, system_coords, particle)
    (; boundary_model) = system
    (; cache) = boundary_model
    (; volume, wall_velocity) = cache

    # Prescribed velocity of the boundary particle.
    # This velocity is zero when not using moving boundaries.
    v_boundary = current_velocity(system_coords, system, particle)

    for dim in 1:ndims(system)
        # The second term is the precalculated smoothed velocity field of the fluid.
        wall_velocity[dim, particle] = 2 * v_boundary[dim] -
                                       wall_velocity[dim, particle] / volume[particle]
    end
    return viscosity
end

@inline function inverse_state_equation!(density, state_equation, pressure, particle)
    density[particle] = inverse_state_equation(state_equation, pressure[particle])
    return density
end

@inline function inverse_state_equation!(density, state_equation::Nothing, pressure,
                                         particle)
    # The density is constant when using EDAC
    return density
end

@inline function smoothing_kernel_grad(system::BoundarySystem, pos_diff, distance, particle)
    (; smoothing_kernel, smoothing_length, correction) = system.boundary_model

    return corrected_kernel_grad(smoothing_kernel, pos_diff, distance,
                                 smoothing_length, correction, system, particle)
end

@inline function correction_matrix(system::BoundarySystem, particle)
    extract_smatrix(system.boundary_model.cache.correction_matrix, system, particle)
end<|MERGE_RESOLUTION|>--- conflicted
+++ resolved
@@ -412,27 +412,15 @@
                                              pos_diff, distance
         # Since neighbor and particle are switched
         pos_diff = -pos_diff
-<<<<<<< HEAD
-        adami_pressure_inner!(boundary_model, system, neighbor_system::FluidSystem, v,
-=======
-        adami_pressure_inner!(boundary_model, system, neighbor_system,
->>>>>>> f321e110
+        adami_pressure_inner!(boundary_model, system, neighbor_system, v,
                               v_neighbor_system, particle, neighbor, pos_diff,
                               distance, viscosity, cache, pressure, pressure_offset)
     end
 end
 
-<<<<<<< HEAD
-@inline function adami_pressure_extrapolation_neighbor!(boundary_model, system,
-                                                        neighbor_system,
-                                                        system_coords, neighbor_coords, v,
-                                                        v_neighbor_system,
-                                                        neighborhood_search)
-=======
 @inline function adami_pressure_extrapolation!(boundary_model, system, neighbor_system,
-                                               system_coords, neighbor_coords,
+                                               system_coords, neighbor_coords, v,
                                                v_neighbor_system, neighborhood_search)
->>>>>>> f321e110
     return boundary_model
 end
 
@@ -472,18 +460,14 @@
     end
 end
 
-<<<<<<< HEAD
 @inline function adami_pressure_extrapolation!(boundary_model, system, neighbor_system,
-                                               system_coords, neighbor_coords, v,
+                                               system_coords, neighbor_coords,
                                                v_neighbor_system, neighborhood_search)
     return boundary_model
 end
 
 @inline function adami_pressure_inner!(boundary_model, system,
                                        neighbor_system::FluidSystem, v,
-=======
-@inline function adami_pressure_inner!(boundary_model, system, neighbor_system,
->>>>>>> f321e110
                                        v_neighbor_system, particle, neighbor, pos_diff,
                                        distance, viscosity, cache, pressure,
                                        pressure_offset)
