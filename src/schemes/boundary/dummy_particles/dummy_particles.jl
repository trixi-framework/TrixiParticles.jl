@doc raw"""
    BoundaryModelDummyParticles(initial_density, hydrodynamic_mass, state_equation,
                                density_calculator, smoothing_kernel, smoothing_length)

Boundaries modeled as dummy particles, which are treated like fluid particles,
but their positions and velocities are not evolved in time. Since the force towards the fluid
should not change with the material density when used with a [`TotalLagrangianSPHSystem`](@ref), the
dummy particles need to have a mass corresponding to the fluid's rest density, which we call
"hydrodynamic mass", as opposed to mass corresponding to the material density of a
[`TotalLagrangianSPHSystem`](@ref).

Here, `initial_density` and `hydrodynamic_mass` are vectors that contains the initial density
and the hydrodynamic mass respectively for each boundary particle.
Note that when used with [`SummationDensity`](@ref) (see below), this is only used to determine
the element type and the number of boundary particles.

To establish a relationship between density and pressure, a `state_equation` has to be passed,
which should be the same as for the adjacent fluid systems.
To sum over neighboring particles, a `smoothing_kernel` and `smoothing_length` needs to be passed.
This should be the same as for the adjacent fluid system with the largest smoothing length.

In the literature, this kind of boundary particles is referred to as
"dummy particles" (Adami et al., 2012 and Valizadeh & Monaghan, 2015),
"frozen fluid particles" (Akinci et al., 2012) or "dynamic boundaries (Crespo et al., 2007).
The key detail of this boundary condition and the only difference between the boundary models
in these references is the way the density and pressure of boundary particles is computed.

Since boundary particles are treated like fluid particles, the force
on fluid particle ``a`` due to boundary particle ``b`` is given by
```math
f_{ab} = m_a m_b \left( \frac{p_a}{\rho_a^2} + \frac{p_b}{\rho_b^2} \right) \nabla_{r_a} W(\Vert r_a - r_b \Vert, h).
```
The quantities to be defined here are the density ``\rho_b`` and pressure ``p_b``
of the boundary particle ``b``.

We provide five options to compute the boundary density and pressure, determined by the `density_calculator`:
1. With [`AdamiPressureExtrapolation`](@ref), the pressure is extrapolated from the pressure of the
   fluid according to (Adami et al., 2012), and the density is obtained by applying the inverse of the state equation.
   This option usually yields the best results of the options listed here.
2. With [`SummationDensity`](@ref), the density is calculated by summation over the neighboring particles,
   and the pressure is computed from the density with the state equation.
3. With [`ContinuityDensity`](@ref), the density is integrated from the continuity equation,
   and the pressure is computed from the density with the state equation.
   Note that this causes a gap between fluid and boundary where the boundary is initialized
   without any contact to the fluid. This is due to overestimation of the boundary density
   as soon as the fluid comes in contact with boundary particles that initially did not have
   contact to the fluid.
   Therefore, in dam break simulations, there is a visible "step", even though the boundary is supposed to be flat.
   See also [dual.sphysics.org/faq/#Q_13](https://dual.sphysics.org/faq/#Q_13).
4. With [`PressureZeroing`](@ref), the density is set to the reference density and the pressure
   is computed from the density with the state equation.
   This option is not recommended. The other options yield significantly better results.
5. With [`PressureMirroring`](@ref), the density is set to the reference density. The pressure
   is not used. Instead, the fluid pressure is mirrored as boundary pressure in the
   momentum equation.
   This option is not recommended due to stability issues. See [`PressureMirroring`](@ref)
   for more details.

## References:
- S. Adami, X. Y. Hu, N. A. Adams.
  "A generalized wall boundary condition for smoothed particle hydrodynamics".
  In: Journal of Computational Physics 231, 21 (2012), pages 7057–7075.
  [doi: 10.1016/J.JCP.2012.05.005](https://doi.org/10.1016/J.JCP.2012.05.005)
- Alireza Valizadeh, Joseph J. Monaghan.
  "A study of solid wall models for weakly compressible SPH".
  In: Journal of Computational Physics 300 (2015), pages 5–19.
  [doi: 10.1016/J.JCP.2015.07.033](https://doi.org/10.1016/J.JCP.2015.07.033)
- Nadir Akinci, Markus Ihmsen, Gizem Akinci, Barbara Solenthaler, Matthias Teschner.
  "Versatile rigid-fluid coupling for incompressible SPH".
  ACM Transactions on Graphics 31, 4 (2012), pages 1–8.
  [doi: 10.1145/2185520.2185558](https://doi.org/10.1145/2185520.2185558)
- A. J. C. Crespo, M. Gómez-Gesteira, R. A. Dalrymple.
  "Boundary conditions generated by dynamic particles in SPH methods"
  In: Computers, Materials and Continua 5 (2007), pages 173-184.
  [doi: 10.3970/cmc.2007.005.173](https://doi.org/10.3970/cmc.2007.005.173)
"""
struct BoundaryModelDummyParticles{DC, ELTYPE <: Real, SE, K, V, C}
    pressure           :: Vector{ELTYPE}
    hydrodynamic_mass  :: Vector{ELTYPE}
    state_equation     :: SE
    density_calculator :: DC
    smoothing_kernel   :: K
    smoothing_length   :: ELTYPE
    viscosity          :: V
    cache              :: C

    function BoundaryModelDummyParticles(initial_density, hydrodynamic_mass,
                                         density_calculator, smoothing_kernel,
                                         smoothing_length; viscosity=NoViscosity(),
                                         state_equation=nothing)
        pressure = initial_boundary_pressure(initial_density, density_calculator,
                                             state_equation)

        n_particles = length(initial_density)

        cache = (; create_cache_model(viscosity, n_particles, ndims(smoothing_kernel))...,
                 create_cache_model(initial_density, density_calculator)...)

        new{typeof(density_calculator), eltype(initial_density),
            typeof(state_equation), typeof(smoothing_kernel), typeof(viscosity),
            typeof(cache)}(pressure, hydrodynamic_mass, state_equation, density_calculator,
                           smoothing_kernel, smoothing_length, viscosity, cache)
    end
end

function Base.show(io::IO, model::BoundaryModelDummyParticles)
    @nospecialize model # reduce precompilation time

    print(io, "BoundaryModelDummyParticles(")
    print(io, model.density_calculator |> typeof |> nameof)
    print(io, ", ")
    print(io, model.viscosity |> typeof |> nameof)
    print(io, ")")
end

@doc raw"""
    AdamiPressureExtrapolation()

The pressure of the boundary particles is obtained by extrapolating the pressure of the fluid
according to (Adami et al., 2012).
The pressure of a boundary particle ``b`` is given by
```math
p_b = \frac{\sum_f (p_f + \rho_f (\bm{g} - \bm{a}_b) \cdot \bm{r}_{bf}) W(\Vert r_{bf} \Vert, h)}{\sum_f W(\Vert r_{bf} \Vert, h)},
```
where the sum is over all fluid particles, ``\rho_f`` and ``p_f`` denote the density and pressure of fluid particle ``f``, respectively,
``r_{bf} = r_b - r_f`` denotes the difference of the coordinates of particles ``b`` and ``f``,
``\bm{g}`` denotes the gravitational acceleration acting on the fluid, and ``\bm{a}_b`` denotes the acceleration of the boundary particle ``b``.

## References:
- S. Adami, X. Y. Hu, N. A. Adams.
  "A generalized wall boundary condition for smoothed particle hydrodynamics".
  In: Journal of Computational Physics 231, 21 (2012), pages 7057–7075.
  [doi: 10.1016/J.JCP.2012.05.005](https://doi.org/10.1016/J.JCP.2012.05.005)
"""
struct AdamiPressureExtrapolation end

@doc raw"""
    PressureMirroring()

Instead of calculating density and pressure for each boundary particle, we modify the
momentum equation,
```math
\frac{\mathrm{d}v_a}{\mathrm{d}t} = -\sum_b m_b \left( \frac{p_a}{\rho_a^2} + \frac{p_b}{\rho_b^2} \right) \nabla_a W_{ab}
```
to replace the unknown density $\rho_b$ if $b$ is a boundary particle by the reference density
and the unknown pressure $p_b$ if $b$ is a boundary particle by the pressure $p_a$ of the
interacting fluid particle.
The momentum equation therefore becomes
```math
\frac{\mathrm{d}v_a}{\mathrm{d}t} = -\sum_f m_f \left( \frac{p_a}{\rho_a^2} + \frac{p_f}{\rho_f^2} \right) \nabla_a W_{af}
-\sum_b m_b \left( \frac{p_a}{\rho_a^2} + \frac{p_a}{\rho_0^2} \right) \nabla_a W_{ab},
```
where the first sum is over all fluid particles and the second over all boundary particles.

This approach was first mentioned by Akinci et al. (2012) and written down in this form
by Band et al. (2018).

!!! note
    This boundary model requires high viscosity for stability with WCSPH.
    It also produces significantly worse results than [`AdamiPressureExtrapolation`](@ref)
    and is not more efficient because smaller time steps are required due to more noise
    in the pressure.
    We added this model only for research purposes and for comparison with
    [SPlisHSPlasH](https://github.com/InteractiveComputerGraphics/SPlisHSPlasH).

## References:
- Nadir Akinci, Markus Ihmsen, Gizem Akinci, Barbara Solenthaler, and Matthias Teschner.
  "Versatile Rigid-Fluid Coupling for Incompressible SPH."
  In: ACM Transactions on Graphics 31, 4 (2012), pages 1–8.
  [doi: 10.1145/2185520.2185558](https://doi.org/10.1145/2185520.2185558)
- Stefan Band, Christoph Gissler, Andreas Peer, and Matthias Teschner.
  "MLS Pressure Boundaries for Divergence-Free and Viscous SPH Fluids."
  In: Computers & Graphics 76 (2018), pages 37–46.
  [doi: 10.1016/j.cag.2018.08.001](https://doi.org/10.1016/j.cag.2018.08.001)
"""
struct PressureMirroring end

@doc raw"""
    PressureZeroing()

This is the simplest way to implement dummy boundary particles.
The density of each particle is set to the reference density and the pressure to the
reference pressure (the corresponding pressure to the reference density by the state equation).

!!! note
    This boundary model produces significantly worse results than all other models and
    is only included for research purposes.
"""
struct PressureZeroing end

# For most density calculators, the pressure is updated in every step
initial_boundary_pressure(initial_density, density_calculator, _) = similar(initial_density)
# Pressure mirroring does not use the pressure, so we set it to zero for the visualization
initial_boundary_pressure(initial_density, ::PressureMirroring, _) = zero(initial_density)

# For pressure zeroing, set the pressure to the reference pressure (zero with free surfaces)
function initial_boundary_pressure(initial_density, ::PressureZeroing, state_equation)
    return state_equation.(initial_density)
end

# With EDAC, just use zero pressure
function initial_boundary_pressure(initial_density, ::PressureZeroing, ::Nothing)
    return zero(initial_density)
end

@inline function pressure_acceleration(pressure_correction, m_b, p_a, p_b,
<<<<<<< HEAD
                                       boundary_model::BoundaryModelDummyParticles,
                                       rho_a, rho_b, pos_diff, smoothing_length,
                                       grad_kernel, fluid_density_calculator)
    (; density_calculator) = boundary_model

    pressure_acceleration(pressure_correction, m_b, p_a, p_b, boundary_model,
                          density_calculator, rho_a, rho_b, grad_kernel,
                          fluid_density_calculator)
end

@inline function pressure_acceleration(pressure_correction, m_b, p_a, p_b,
                                       boundary_model::BoundaryModelDummyParticles,
                                       boundary_density_calculator,
                                       rho_a, rho_b, grad_kernel,
                                       fluid_density_calculator)
    return pressure_acceleration(pressure_correction, m_b, p_a, p_b, rho_a, rho_b,
=======
                                       rho_a, rho_b, pos_diff, smoothing_length,
                                       grad_kernel,
                                       boundary_model::BoundaryModelDummyParticles{<:PressureMirroring},
                                       fluid_density_calculator)

    # Use `p_a` as pressure for both particles with `PressureMirroring`
    return pressure_acceleration(pressure_correction, m_b, p_a, p_a, rho_a, rho_b,
>>>>>>> 36707fae
                                 grad_kernel, fluid_density_calculator)
end

@inline function pressure_acceleration(pressure_correction, m_b, p_a, p_b,
<<<<<<< HEAD
                                       boundary_model::BoundaryModelDummyParticles,
                                       ::PressureMirroring,
                                       rho_a, rho_b, grad_kernel,
                                       fluid_density_calculator)
    return pressure_acceleration(pressure_correction, m_b, p_a, p_a, rho_a, rho_b,
=======
                                       rho_a, rho_b, pos_diff, smoothing_length,
                                       grad_kernel,
                                       boundary_model::BoundaryModelDummyParticles,
                                       fluid_density_calculator)
    return pressure_acceleration(pressure_correction, m_b, p_a, p_b, rho_a, rho_b,
>>>>>>> 36707fae
                                 grad_kernel, fluid_density_calculator)
end
function create_cache_model(initial_density,
                            ::Union{SummationDensity, PressureMirroring, PressureZeroing})
    density = copy(initial_density)

    return (; density)
end

function create_cache_model(initial_density, ::ContinuityDensity)
    return (; initial_density)
end

function create_cache_model(initial_density, ::AdamiPressureExtrapolation)
    density = copy(initial_density)
    volume = similar(initial_density)

    return (; density, volume)
end

function create_cache_model(viscosity::NoViscosity, n_particles, n_dims)
    return (;)
end

function create_cache_model(viscosity::ViscosityAdami, n_particles, n_dims)
    ELTYPE = eltype(viscosity.nu)

    wall_velocity = zeros(ELTYPE, n_dims, n_particles)

    return (; wall_velocity)
end

@inline reset_cache!(cache, viscosity) = set_zero!(cache.volume)

function reset_cache!(cache, viscosity::ViscosityAdami)
    (; volume, wall_velocity) = cache

    set_zero!(volume)
    set_zero!(wall_velocity)

    return cache
end

@inline function particle_density(v, model::BoundaryModelDummyParticles, system, particle)
    return particle_density(v, model.density_calculator, model, particle)
end

# Note that the other density calculators are dispatched in `density_calculators.jl`
@inline function particle_density(v,
                                  ::Union{AdamiPressureExtrapolation, PressureMirroring,
                                          PressureZeroing},
                                  boundary_model, particle)
    (; cache) = boundary_model

    return cache.density[particle]
end

@inline function particle_pressure(v, model::BoundaryModelDummyParticles, system, particle)
    return model.pressure[particle]
end

@inline function update_density!(boundary_model::BoundaryModelDummyParticles,
                                 system, v, u, v_ode, u_ode, semi)
    (; density_calculator) = boundary_model

    compute_density!(boundary_model, density_calculator, system, v, u, v_ode, u_ode, semi)

    return boundary_model
end

function compute_density!(boundary_model,
                          ::Union{ContinuityDensity, AdamiPressureExtrapolation,
                                  PressureMirroring, PressureZeroing},
                          system, v, u, v_ode, u_ode, semi)
    # No density update for `ContinuityDensity`, `PressureMirroring` and `PressureZeroing`.
    # For `AdamiPressureExtrapolation`, the density is updated in `compute_pressure!`.
    return boundary_model
end

@inline function update_pressure!(boundary_model::BoundaryModelDummyParticles,
                                  system, v, u, v_ode, u_ode, semi)
    (; density_calculator) = boundary_model

    compute_pressure!(boundary_model, density_calculator, system, v, u, v_ode, u_ode, semi)

    return boundary_model
end

function compute_density!(boundary_model, ::SummationDensity,
                          system, v, u, v_ode, u_ode, semi)
    (; cache) = boundary_model
    (; density) = cache # Density is in the cache for SummationDensity

    summation_density!(system, semi, u, u_ode, density, particles=eachparticle(system))
end

function compute_pressure!(boundary_model, ::Union{SummationDensity, ContinuityDensity},
                           system, v, u, v_ode, u_ode, semi)
    (; state_equation, pressure) = boundary_model

    # Limit pressure to be non-negative to avoid attractive forces between fluid and
    # boundary particles at free surfaces (sticking artifacts).
    @trixi_timeit timer() "state equation" @threaded for particle in eachparticle(system)
        pressure[particle] = max(state_equation(particle_density(v, boundary_model,
                                                                 particle)), 0.0)
    end

    return boundary_model
end

function compute_pressure!(boundary_model, ::AdamiPressureExtrapolation,
                           system, v, u, v_ode, u_ode, semi)
    (; pressure, state_equation, cache, viscosity) = boundary_model
    (; volume, density) = cache

    set_zero!(pressure)

    # Set `volume` to zero. For `ViscosityAdami` the `wall_velocity` is also set to zero.
    reset_cache!(cache, viscosity)

    system_coords = current_coordinates(u, system)

    # Use all other systems for the pressure extrapolation
    @trixi_timeit timer() "compute boundary pressure" foreach_system(semi) do neighbor_system
        v_neighbor_system = wrap_v(v_ode, neighbor_system, semi)
        u_neighbor_system = wrap_u(u_ode, neighbor_system, semi)

        nhs = neighborhood_searches(system, neighbor_system, semi)

        neighbor_coords = current_coordinates(u_neighbor_system, neighbor_system)

        adami_pressure_extrapolation!(boundary_model, system, neighbor_system,
                                      system_coords, neighbor_coords,
                                      v_neighbor_system, nhs)
    end

    @trixi_timeit timer() "inverse state equation" @threaded for particle in eachparticle(system)
        # The summation is only over fluid particles, thus the volume stays zero when a boundary
        # particle isn't surrounded by fluid particles.
        # Check the volume to avoid NaNs in pressure and velocity.
        if volume[particle] > eps()
            pressure[particle] /= volume[particle]

            # To impose no-slip condition
            compute_wall_velocity!(viscosity, system, system_coords, particle)
        end

        # Apply inverse state equation to compute density (not used with EDAC)
        inverse_state_equation!(density, state_equation, pressure, particle)
    end
end

function compute_pressure!(boundary_model, ::Union{PressureMirroring, PressureZeroing},
                           system, v, u, v_ode, u_ode, semi)
    # No pressure update needed with `PressureMirroring` and `PressureZeroing`.
    return boundary_model
end

@inline function adami_pressure_extrapolation!(boundary_model, system,
                                               neighbor_system::FluidSystem,
                                               system_coords, neighbor_coords,
                                               v_neighbor_system, neighborhood_search)
    (; pressure, cache, viscosity) = boundary_model

    # Loop over all pairs of particles and neighbors within the kernel cutoff.
    for_particle_neighbor(system, neighbor_system,
                          system_coords, neighbor_coords,
                          neighborhood_search;
                          particles=eachparticle(system)) do particle, neighbor,
                                                             pos_diff, distance
        density_neighbor = particle_density(v_neighbor_system, neighbor_system, neighbor)

        resulting_acc = neighbor_system.acceleration -
                        current_acceleration(system, particle)

        kernel_weight = smoothing_kernel(boundary_model, distance)

        pressure[particle] += (particle_pressure(v_neighbor_system, neighbor_system,
                                                 neighbor) +
                               dot(resulting_acc, density_neighbor * pos_diff)) *
                              kernel_weight

        cache.volume[particle] += kernel_weight

        compute_smoothed_velocity!(cache, viscosity, neighbor_system, v_neighbor_system,
                                   kernel_weight, particle, neighbor)
    end

    for particle in eachparticle(system)
        # Limit pressure to be non-negative to avoid attractive forces between fluid and
        # boundary particles at free surfaces (sticking artifacts).
        pressure[particle] = max(pressure[particle], 0.0)
    end
end

@inline function adami_pressure_extrapolation!(boundary_model, system, neighbor_system,
                                               system_coords, neighbor_coords,
                                               v_neighbor_system, neighborhood_search)
    return boundary_model
end

function compute_smoothed_velocity!(cache, viscosity, neighbor_system, v_neighbor_system,
                                    kernel_weight, particle, neighbor)
    return cache
end

function compute_smoothed_velocity!(cache, viscosity::ViscosityAdami,
                                    neighbor_system, v_neighbor_system, kernel_weight,
                                    particle, neighbor)
    v_b = current_velocity(v_neighbor_system, neighbor_system, neighbor)

    for dim in 1:ndims(neighbor_system)
        cache.wall_velocity[dim, particle] += kernel_weight * v_b[dim]
    end

    return cache
end

@inline function compute_wall_velocity!(viscosity, system, system_coords, particle)
    return viscosity
end

@inline function compute_wall_velocity!(viscosity::ViscosityAdami, system,
                                        system_coords, particle)
    (; boundary_model) = system
    (; cache) = boundary_model
    (; volume, wall_velocity) = cache

    # Prescribed velocity of the boundary particle.
    # This velocity is zero when not using moving boundaries.
    v_boundary = current_velocity(system_coords, system, particle)

    for dim in 1:ndims(system)
        # The second term is the precalculated smoothed velocity field of the fluid.
        wall_velocity[dim, particle] = 2 * v_boundary[dim] -
                                       wall_velocity[dim, particle] / volume[particle]
    end
    return viscosity
end

@inline function inverse_state_equation!(density, state_equation, pressure, particle)
    density[particle] = inverse_state_equation(state_equation, pressure[particle])
    return density
end

@inline function inverse_state_equation!(density, state_equation::Nothing, pressure,
                                         particle)
    # The density is constant when using EDAC
    return density
end<|MERGE_RESOLUTION|>--- conflicted
+++ resolved
@@ -204,24 +204,6 @@
 end
 
 @inline function pressure_acceleration(pressure_correction, m_b, p_a, p_b,
-<<<<<<< HEAD
-                                       boundary_model::BoundaryModelDummyParticles,
-                                       rho_a, rho_b, pos_diff, smoothing_length,
-                                       grad_kernel, fluid_density_calculator)
-    (; density_calculator) = boundary_model
-
-    pressure_acceleration(pressure_correction, m_b, p_a, p_b, boundary_model,
-                          density_calculator, rho_a, rho_b, grad_kernel,
-                          fluid_density_calculator)
-end
-
-@inline function pressure_acceleration(pressure_correction, m_b, p_a, p_b,
-                                       boundary_model::BoundaryModelDummyParticles,
-                                       boundary_density_calculator,
-                                       rho_a, rho_b, grad_kernel,
-                                       fluid_density_calculator)
-    return pressure_acceleration(pressure_correction, m_b, p_a, p_b, rho_a, rho_b,
-=======
                                        rho_a, rho_b, pos_diff, smoothing_length,
                                        grad_kernel,
                                        boundary_model::BoundaryModelDummyParticles{<:PressureMirroring},
@@ -229,26 +211,18 @@
 
     # Use `p_a` as pressure for both particles with `PressureMirroring`
     return pressure_acceleration(pressure_correction, m_b, p_a, p_a, rho_a, rho_b,
->>>>>>> 36707fae
                                  grad_kernel, fluid_density_calculator)
 end
 
 @inline function pressure_acceleration(pressure_correction, m_b, p_a, p_b,
-<<<<<<< HEAD
-                                       boundary_model::BoundaryModelDummyParticles,
-                                       ::PressureMirroring,
-                                       rho_a, rho_b, grad_kernel,
-                                       fluid_density_calculator)
-    return pressure_acceleration(pressure_correction, m_b, p_a, p_a, rho_a, rho_b,
-=======
                                        rho_a, rho_b, pos_diff, smoothing_length,
                                        grad_kernel,
                                        boundary_model::BoundaryModelDummyParticles,
                                        fluid_density_calculator)
     return pressure_acceleration(pressure_correction, m_b, p_a, p_b, rho_a, rho_b,
->>>>>>> 36707fae
                                  grad_kernel, fluid_density_calculator)
 end
+
 function create_cache_model(initial_density,
                             ::Union{SummationDensity, PressureMirroring, PressureZeroing})
     density = copy(initial_density)
