--- conflicted
+++ resolved
@@ -52,50 +52,18 @@
 
     function BoundaryModelDummyParticles(initial_density, hydrodynamic_mass,
                                          density_calculator, smoothing_kernel,
-<<<<<<< HEAD
                                          particle_spacing,
-                                         smoothing_factor; viscosity=NoViscosity(),
-                                         state_equation=nothing)
+                                         smoothing_factor; viscosity=nothing,
+                                         state_equation=nothing, correction=nothing)
         ELTYPE = eltype(initial_density)
-        pressure = similar(initial_density)
-
-        n_particles = length(initial_density)
-
-        radius = 0.5 * ones(ELTYPE, n_particles) * particle_spacing
-        smoothing_length = smoothing_factor * particle_spacing
-
-        cache = (; create_cache(viscosity, n_particles, ndims(smoothing_kernel))...,
-                 create_cache(initial_density, density_calculator)...)
-
-        new{ELTYPE, typeof(state_equation),
-            typeof(density_calculator), typeof(smoothing_kernel), typeof(viscosity),
-            typeof(cache)}(pressure, hydrodynamic_mass, radius, state_equation,
-                           density_calculator,
-                           smoothing_kernel, smoothing_length, smoothing_factor, viscosity,
-                           cache)
-    end
-
-    function BoundaryModelDummyParticles(radius)
-        ELTYPE = eltype(radius)
-        pressure = similar(radius)
-        n_particles = length(radius)
-
-        mass = ones(ELTYPE, n_particles)
-
-        smoothing_length = 2 * maximum(radius)
-
-        new{ELTYPE, Nothing, Nothing, Nothing, Nothing, Nothing}(pressure, mass, radius,
-                                                                 nothing, nothing, nothing,
-                                                                 smoothing_length, 1.0,
-                                                                 nothing, nothing)
-=======
-                                         smoothing_length; viscosity=nothing,
-                                         state_equation=nothing, correction=nothing)
         pressure = initial_boundary_pressure(initial_density, density_calculator,
                                              state_equation)
         NDIMS = ndims(smoothing_kernel)
 
         n_particles = length(initial_density)
+
+        radius = 0.5 * ones(ELTYPE, n_particles) * particle_spacing
+        smoothing_length = smoothing_factor * particle_spacing
 
         cache = (; create_cache_model(viscosity, n_particles, NDIMS)...,
                  create_cache_model(initial_density, density_calculator)...)
@@ -103,13 +71,27 @@
                  create_cache_model(correction, initial_density, NDIMS,
                                     n_particles)..., cache...)
 
-        new{typeof(density_calculator), eltype(initial_density),
-            typeof(state_equation), typeof(smoothing_kernel), typeof(viscosity),
-            typeof(correction), typeof(cache)}(pressure, hydrodynamic_mass, state_equation,
-                                               density_calculator,
-                                               smoothing_kernel, smoothing_length,
-                                               viscosity, correction, cache)
->>>>>>> 1575d768
+        new{ELTYPE, typeof(state_equation),
+        typeof(density_calculator), typeof(smoothing_kernel), typeof(viscosity), typeof(correction),
+        typeof(cache)}(pressure, hydrodynamic_mass, radius, state_equation,
+                        density_calculator,
+                        smoothing_kernel, smoothing_length, smoothing_factor, viscosity, correction,
+                        cache)
+    end
+
+    function BoundaryModelDummyParticles(radius)
+        ELTYPE = eltype(radius)
+        pressure = similar(radius)
+        n_particles = length(radius)
+
+        mass = ones(ELTYPE, n_particles)
+
+        smoothing_length = 2 * maximum(radius)
+
+        new{ELTYPE, Nothing, Nothing, Nothing, Nothing, Nothing}(pressure, mass, radius,
+                                                                 nothing, nothing, nothing,
+                                                                 smoothing_length, 1.0,
+                                                                 nothing, nothing)
     end
 end
 
