--- conflicted
+++ resolved
@@ -16,9 +16,8 @@
 !!! warning "Experimental Implementation"
     This is an experimental feature and may change in any future releases.
 """
-<<<<<<< HEAD
-struct OpenBoundarySPHSystem{BM, ELTYPE, NDIMS, IC, FS, FSI, K, ARRAY1D, BC, FC, BZI, BZ,
-                             B, PF, SC, C} <: System{NDIMS}
+struct OpenBoundarySystem{BM, ELTYPE, NDIMS, IC, FS, FSI, K, ARRAY1D, BC, FC, BZI, BZ,
+                          B, PF, ST, C} <: System{NDIMS}
     boundary_model                    :: BM
     initial_condition                 :: IC
     fluid_system                      :: FS
@@ -35,77 +34,37 @@
     boundary_zones                    :: BZ
     buffer                            :: B
     pressure_acceleration_formulation :: PF
-    shifting_technique                :: SC
+    shifting_technique                :: ST
     cache                             :: C
 end
 
-function OpenBoundarySPHSystem(boundary_model, initial_condition, fluid_system,
-                               fluid_system_index, smoothing_kernel, smoothing_length, mass,
-                               density, volume, pressure, boundary_candidates,
-                               fluid_candidates, boundary_zone_indices, boundary_zone,
-                               buffer, pressure_acceleration_formulation,
-                               shifting_technique, cache)
-    OpenBoundarySPHSystem{typeof(boundary_model), eltype(mass), ndims(initial_condition),
-                          typeof(initial_condition), typeof(fluid_system),
-                          typeof(fluid_system_index), typeof(smoothing_kernel),
-                          typeof(mass), typeof(boundary_candidates),
-                          typeof(fluid_candidates), typeof(boundary_zone_indices),
-                          typeof(boundary_zone), typeof(buffer),
-                          typeof(pressure_acceleration_formulation),
-                          typeof(shifting_technique),
-                          typeof(cache)}(boundary_model, initial_condition, fluid_system,
-                                         fluid_system_index, smoothing_kernel,
-                                         smoothing_length, mass, density, volume, pressure,
-                                         boundary_candidates, fluid_candidates,
-                                         boundary_zone_indices, boundary_zone, buffer,
-                                         pressure_acceleration_formulation,
-                                         shifting_technique, cache)
-end
-
-function OpenBoundarySPHSystem(boundary_zones::Union{BoundaryZone, Nothing}...;
-                               fluid_system::FluidSystem, buffer_size::Integer,
-                               boundary_model, apply_shifting=true)
-=======
-struct OpenBoundarySystem{BM, ELTYPE, NDIMS, IC, FS, FSI, ARRAY1D, BC, FC, BZI, BZ,
-                          B, C} <: AbstractSystem{NDIMS}
-    boundary_model        :: BM
-    initial_condition     :: IC
-    fluid_system          :: FS
-    fluid_system_index    :: FSI
-    smoothing_length      :: ELTYPE
-    mass                  :: ARRAY1D # Array{ELTYPE, 1}: [particle]
-    density               :: ARRAY1D # Array{ELTYPE, 1}: [particle]
-    volume                :: ARRAY1D # Array{ELTYPE, 1}: [particle]
-    pressure              :: ARRAY1D # Array{ELTYPE, 1}: [particle]
-    boundary_candidates   :: BC      # Array{Bool, 1}: [particle]
-    fluid_candidates      :: FC      # Array{Bool, 1}: [particle]
-    boundary_zone_indices :: BZI     # Array{UInt8, 1}: [particle]
-    boundary_zones        :: BZ
-    buffer                :: B
-    cache                 :: C
-end
-
 function OpenBoundarySystem(boundary_model, initial_condition, fluid_system,
-                            fluid_system_index, smoothing_length, mass, density, volume,
-                            pressure, boundary_candidates, fluid_candidates,
-                            boundary_zone_indices, boundary_zone, buffer, cache)
+                            fluid_system_index, smoothing_kernel, smoothing_length, mass,
+                            density, volume, pressure, boundary_candidates,
+                            fluid_candidates, boundary_zone_indices, boundary_zone,
+                            buffer, pressure_acceleration_formulation,
+                            shifting_technique, cache)
     OpenBoundarySystem{typeof(boundary_model), eltype(mass), ndims(initial_condition),
                        typeof(initial_condition), typeof(fluid_system),
-                       typeof(fluid_system_index), typeof(mass),
-                       typeof(boundary_candidates), typeof(fluid_candidates),
-                       typeof(boundary_zone_indices), typeof(boundary_zone),
-                       typeof(buffer),
+                       typeof(fluid_system_index), typeof(smoothing_kernel),
+                       typeof(mass), typeof(boundary_candidates),
+                       typeof(fluid_candidates), typeof(boundary_zone_indices),
+                       typeof(boundary_zone), typeof(buffer),
+                       typeof(pressure_acceleration_formulation),
+                       typeof(shifting_technique),
                        typeof(cache)}(boundary_model, initial_condition, fluid_system,
-                                      fluid_system_index, smoothing_length, mass,
-                                      density, volume, pressure, boundary_candidates,
-                                      fluid_candidates, boundary_zone_indices,
-                                      boundary_zone, buffer, cache)
+                                      fluid_system_index, smoothing_kernel,
+                                      smoothing_length, mass, density, volume, pressure,
+                                      boundary_candidates, fluid_candidates,
+                                      boundary_zone_indices, boundary_zone, buffer,
+                                      pressure_acceleration_formulation,
+                                      shifting_technique, cache)
 end
 
 function OpenBoundarySystem(boundary_zones::Union{BoundaryZone, Nothing}...;
                             fluid_system::AbstractFluidSystem, buffer_size::Integer,
-                            boundary_model)
->>>>>>> 9ba634a1
+                            boundary_model,
+                            shifting_technique=shifting_technique(fluid_system))
     boundary_zones_ = filter(bz -> !isnothing(bz), boundary_zones)
     reference_values_ = map(bz -> bz.reference_values, boundary_zones_)
 
@@ -120,10 +79,8 @@
     density = copy(initial_conditions.density)
     volume = similar(initial_conditions.density)
 
-    shifting_technique_ = apply_shifting ? shifting_technique(fluid_system) : nothing
-
     cache = (;
-             create_cache_shifting(initial_conditions, shifting_technique_)...,
+             create_cache_shifting(initial_conditions, shifting_technique)...,
              create_cache_open_boundary(boundary_model, initial_conditions,
                                         reference_values_)...)
 
@@ -153,20 +110,13 @@
                                                   zone.prescribed_velocity),
                              boundary_zones)
 
-<<<<<<< HEAD
-    return OpenBoundarySPHSystem(boundary_model, initial_conditions, fluid_system,
-                                 fluid_system_index, smoothing_kernel, smoothing_length,
-                                 mass, density, volume, pressure, boundary_candidates,
-                                 fluid_candidates, boundary_zone_indices,
-                                 boundary_zones_new, buffer,
-                                 fluid_system.pressure_acceleration_formulation,
-                                 shifting_technique_, cache)
-=======
     return OpenBoundarySystem(boundary_model, initial_conditions, fluid_system,
-                              fluid_system_index, smoothing_length, mass, density,
-                              volume, pressure, boundary_candidates, fluid_candidates,
-                              boundary_zone_indices, boundary_zones_new, buffer, cache)
->>>>>>> 9ba634a1
+                              fluid_system_index, smoothing_kernel, smoothing_length,
+                              mass, density, volume, pressure, boundary_candidates,
+                              fluid_candidates, boundary_zone_indices,
+                              boundary_zones_new, buffer,
+                              fluid_system.pressure_acceleration_formulation,
+                              shifting_technique, cache)
 end
 
 function initialize!(system::OpenBoundarySystem, semi)
@@ -240,17 +190,13 @@
     return system.smoothing_length
 end
 
-<<<<<<< HEAD
-@inline function shifting_technique(system::OpenBoundarySPHSystem)
+@inline function shifting_technique(system::OpenBoundarySystem)
     return system.shifting_technique
 end
 
-system_sound_speed(system::OpenBoundarySPHSystem) = system_sound_speed(system.fluid_system)
-
-@inline hydrodynamic_mass(system::OpenBoundarySPHSystem, particle) = system.mass[particle]
-=======
+system_sound_speed(system::OpenBoundarySystem) = system_sound_speed(system.fluid_system)
+
 @inline hydrodynamic_mass(system::OpenBoundarySystem, particle) = system.mass[particle]
->>>>>>> 9ba634a1
 
 @inline function current_density(v, system::OpenBoundarySystem)
     return system.density
@@ -272,8 +218,7 @@
     return v
 end
 
-<<<<<<< HEAD
-@inline function add_velocity!(du, v, u, particle, system::OpenBoundarySPHSystem, t)
+@inline function add_velocity!(du, v, u, particle, system::OpenBoundarySystem, t)
     boundary_zone = current_boundary_zone(system, particle)
 
     pos = current_coords(u, system, particle)
@@ -289,10 +234,7 @@
     return du
 end
 
-function update_boundary_interpolation!(system::OpenBoundarySPHSystem, v, u, v_ode, u_ode,
-=======
 function update_boundary_interpolation!(system::OpenBoundarySystem, v, u, v_ode, u_ode,
->>>>>>> 9ba634a1
                                         semi, t)
     update_boundary_model!(system, system.boundary_model, v, u, v_ode, u_ode, semi, t)
     update_shifting!(system, shifting_technique(system), v, u, v_ode, u_ode, semi)
@@ -502,7 +444,7 @@
     return (:coordinates, :velocity, :density, :pressure)
 end
 
-@inline function modify_shifting_at_free_surfaces!(system::OpenBoundarySPHSystem, u, semi)
+@inline function modify_shifting_at_free_surfaces!(system::OpenBoundarySystem, u, semi)
     (; fluid_system, cache) = system
 
     @threaded semi for particle in each_moving_particle(system)
