--- conflicted
+++ resolved
@@ -97,15 +97,9 @@
             reference_density_ = wrap_reference_function(reference_density, Val(NDIMS))
         end
 
-<<<<<<< HEAD
-        flow_direction_ = boundary_zone.flow_direction
-
         cache = create_cache_open_boundary(boundary_model, initial_condition,
                                            reference_density, reference_velocity,
                                            reference_pressure)
-=======
-        cache = create_cache_open_boundary(boundary_model, initial_condition)
->>>>>>> 8d7f7180
 
         return new{typeof(boundary_model), typeof(boundary_zone), NDIMS, ELTYPE,
                    typeof(initial_condition), typeof(fluid_system), typeof(mass),
