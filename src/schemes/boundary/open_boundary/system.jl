@doc raw"""
    OpenBoundarySPHSystem(boundary_zone::Union{InFlow, OutFlow};
                          fluid_system::FluidSystem, buffer_size::Integer,
                          boundary_model,
                          reference_velocity=nothing,
                          reference_pressure=nothing,
                          reference_density=nothing)

Open boundary system for in- and outflow particles.

# Arguments
- `boundary_zone`: Use [`InFlow`](@ref) for an inflow and [`OutFlow`](@ref) for an outflow boundary.

# Keywords
- `fluid_system`: The corresponding fluid system
- `boundary_model`: Boundary model (see [Open Boundary Models](@ref open_boundary_models))
- `buffer_size`: Number of buffer particles.
- `reference_velocity`: Reference velocity is either a function mapping each particle's coordinates
                        and time to its velocity, an array where the ``i``-th column holds
                        the velocity of particle ``i`` or, for a constant fluid velocity,
                        a vector holding this velocity.
- `reference_pressure`: Reference pressure is either a function mapping each particle's coordinates
                        and time to its pressure, a vector holding the pressure of each particle,
                        or a scalar for a constant pressure over all particles.
- `reference_density`: Reference density is either a function mapping each particle's coordinates
                       and time to its density, a vector holding the density of each particle,
                       or a scalar for a constant density over all particles.

!!! warning "Experimental Implementation"
	This is an experimental feature and may change in any future releases.
"""
struct OpenBoundarySPHSystem{BM, BZ, NDIMS, ELTYPE <: Real, IC, FS, ARRAY1D, RV,
                             RP, RD, B, C} <: System{NDIMS, IC}
    initial_condition    :: IC
    fluid_system         :: FS
    boundary_model       :: BM
    mass                 :: ARRAY1D # Array{ELTYPE, 1}: [particle]
    density              :: ARRAY1D # Array{ELTYPE, 1}: [particle]
    volume               :: ARRAY1D # Array{ELTYPE, 1}: [particle]
    pressure             :: ARRAY1D # Array{ELTYPE, 1}: [particle]
    boundary_zone        :: BZ
    flow_direction       :: SVector{NDIMS, ELTYPE}
    reference_velocity   :: RV
    reference_pressure   :: RP
    reference_density    :: RD
    buffer               :: B
    update_callback_used :: Ref{Bool}
    cache                :: C

    function OpenBoundarySPHSystem(boundary_zone::Union{InFlow, OutFlow};
                                   fluid_system::FluidSystem,
<<<<<<< HEAD
                                   boundary_model,
                                   buffer_size::Integer=0,
=======
                                   buffer_size::Integer, boundary_model,
>>>>>>> 318720c4
                                   reference_velocity=nothing,
                                   reference_pressure=nothing,
                                   reference_density=nothing)
        (; initial_condition) = boundary_zone

        ELTYPE = eltype(fluid_system)
        NDIMS = ndims(fluid_system)


        check_reference_values!(boundary_model, reference_density, reference_pressure,
                                reference_velocity)

        if buffer_size > 0
            buffer = SystemBuffer(boundary_zone.nparticles, buffer_size)

            initial_condition = allocate_buffer(initial_condition, buffer)

            pressure = copy(initial_condition.pressure)
            mass = copy(initial_condition.mass)
            density = copy(initial_condition.density)
            volume = similar(initial_condition.density)
            nparticles = length(initial_condition.mass)
        else
            buffer = SystemBuffer(boundary_zone.nparticles, buffer_size)

            # TODO: needs to be moved to cache
            initial_condition = InitialCondition(; coordinates=zeros(ELTYPE, NDIMS, 0), density=zero(ELTYPE), particle_spacing=zero(ELTYPE))

            mass = Array{ELTYPE, 1}(undef, 0)
            density = Array{ELTYPE, 1}(undef, 0)
            pressure = Array{ELTYPE, 1}(undef, 0)
            volume = Array{ELTYPE, 1}(undef, 0)

            reference_density = zero(ELTYPE)
            reference_pressure = zero(ELTYPE)
            reference_velocity = zeros(ELTYPE, NDIMS)

            nparticles = 0
        end


        if !(reference_velocity isa Function || isnothing(reference_velocity) ||
             (reference_velocity isa Vector && length(reference_velocity) == NDIMS))
            throw(ArgumentError("`reference_velocity` must be either a function mapping " *
                                "each particle's coordinates and time to its velocity, " *
                                "an array where the ``i``-th column holds the velocity of particle ``i`` " *
                                "or, for a constant fluid velocity, a vector of length $NDIMS for a $(NDIMS)D problem holding this velocity"))
        else
            reference_velocity_ = wrap_reference_function(reference_velocity, Val(NDIMS))
        end

        if !(reference_pressure isa Function || reference_pressure isa Real ||
             isnothing(reference_pressure))
            throw(ArgumentError("`reference_pressure` must be either a function mapping " *
                                "each particle's coordinates and time to its pressure, " *
                                "a vector holding the pressure of each particle, or a scalar"))
        else
            reference_pressure_ = wrap_reference_function(reference_pressure, Val(NDIMS))
        end

        if !(reference_density isa Function || reference_density isa Real ||
             isnothing(reference_density))
            throw(ArgumentError("`reference_density` must be either a function mapping " *
                                "each particle's coordinates and time to its density, " *
                                "a vector holding the density of each particle, or a scalar"))
        else
            reference_density_ = wrap_reference_function(reference_density, Val(NDIMS))
        end

        flow_direction_ = boundary_zone.flow_direction

        if nparticles > 0
            cache = create_cache_open_boundary(boundary_model, initial_condition, nparticles)
        else
            cache = nothing
        end

        return new{typeof(boundary_model), typeof(boundary_zone), NDIMS, ELTYPE,
                   typeof(initial_condition), typeof(fluid_system), typeof(mass),
                   typeof(reference_velocity_), typeof(reference_pressure_),
                   typeof(reference_density_), typeof(buffer),
                   typeof(cache)}(initial_condition, fluid_system, boundary_model, mass,
                                  density, volume, pressure, boundary_zone,
                                  flow_direction_, reference_velocity_, reference_pressure_,
                                  reference_density_, buffer, false, cache)
    end
end

function create_cache_open_boundary(boundary_model, initial_condition, nparticles)
    ELTYPE = eltype(initial_condition)

    characteristics = zeros(ELTYPE, 3, nparticles)
    previous_characteristics = zeros(ELTYPE, 3, nparticles)

    return (; characteristics=characteristics,
            previous_characteristics=previous_characteristics)
end

timer_name(::OpenBoundarySPHSystem) = "open_boundary"
vtkname(system::OpenBoundarySPHSystem) = "open_boundary"

function Base.show(io::IO, system::OpenBoundarySPHSystem)
    @nospecialize system # reduce precompilation time

    print(io, "OpenBoundarySPHSystem{", ndims(system), "}(")
    print(io, type2string(system.boundary_zone))
    print(io, ") with ", nparticles(system), " particles")
end

function Base.show(io::IO, ::MIME"text/plain", system::OpenBoundarySPHSystem)
    @nospecialize system # reduce precompilation time

    if get(io, :compact, false)
        show(io, system)
    else
        summary_header(io, "OpenBoundarySPHSystem{$(ndims(system))}")
        summary_line(io, "#particles", nparticles(system))
        summary_line(io, "#buffer_particles", system.buffer.buffer_size)
        summary_line(io, "fluid system", type2string(system.fluid_system))
        summary_line(io, "boundary model", type2string(system.boundary_model))
        summary_line(io, "boundary", type2string(system.boundary_zone))
        summary_line(io, "flow direction", system.flow_direction)
        summary_line(io, "prescribed velocity", type2string(system.reference_velocity))
        summary_line(io, "prescribed pressure", type2string(system.reference_pressure))
        summary_line(io, "prescribed density", type2string(system.reference_density))
        summary_line(io, "width", round(system.boundary_zone.zone_width, digits=3))
        summary_footer(io)
    end
end

function reset_callback_flag!(system::OpenBoundarySPHSystem)
    system.update_callback_used[] = false

    return system
end

update_callback_used!(system::OpenBoundarySPHSystem) = system.update_callback_used[] = true

@inline hydrodynamic_mass(system::OpenBoundarySPHSystem, particle) = system.mass[particle]

@inline function particle_density(v, system::OpenBoundarySPHSystem, particle)
    return system.density[particle]
end

@inline function particle_pressure(v, system::OpenBoundarySPHSystem, particle)
    return system.pressure[particle]
end

function update_final!(system::OpenBoundarySPHSystem, v, u, v_ode, u_ode, semi, t;
                       update_from_callback=false)
    if !update_from_callback && !(system.update_callback_used[])
        throw(ArgumentError("`UpdateCallback` is required when using `OpenBoundarySPHSystem`"))
    end

    update_final!(system, system.boundary_model, v, u, v_ode, u_ode, semi, t)
end

# This function is called by the `UpdateCallback`, as the integrator array might be modified
function update_open_boundary_eachstep!(system::OpenBoundarySPHSystem, v_ode, u_ode,
                                        semi, t)
    u = wrap_u(u_ode, system, semi)
    v = wrap_v(v_ode, system, semi)

    # Update density, pressure and velocity based on the characteristic variables.
    # See eq. 13-15 in Lastiwka (2009) https://doi.org/10.1002/fld.1971
    @trixi_timeit timer() "update quantities" update_quantities!(system,
                                                                 system.boundary_model,
                                                                 v, u, v_ode, u_ode,
                                                                 semi, t)

    @trixi_timeit timer() "check domain" check_domain!(system, v, u, v_ode, u_ode, semi)

    # Update buffers
    update_system_buffer!(system.buffer)
    update_system_buffer!(system.fluid_system.buffer)
end

update_open_boundary_eachstep!(system, v_ode, u_ode, semi, t) = system

function check_domain!(system, v, u, v_ode, u_ode, semi)
    (; boundary_zone, fluid_system) = system

    println("check_domain", system)

    u_fluid = wrap_u(u_ode, fluid_system, semi)
    v_fluid = wrap_v(v_ode, fluid_system, semi)

    neighborhood_search = get_neighborhood_search(system, fluid_system, semi)

    for particle in each_moving_particle(system)
        particle_coords = current_coords(u, system, particle)

        # Check if boundary particle is outside the boundary zone
        if !is_in_boundary_zone(boundary_zone, particle_coords)
            convert_particle!(system, fluid_system, boundary_zone, particle,
                              v, u, v_fluid, u_fluid)
        end

        # Check the neighboring fluid particles whether they're entering the boundary zone
        for neighbor in PointNeighbors.eachneighbor(particle_coords, neighborhood_search)
            fluid_coords = current_coords(u_fluid, fluid_system, neighbor)

            # Check if neighboring fluid particle is in boundary zone
            if is_in_boundary_zone(boundary_zone, fluid_coords)
                convert_particle!(fluid_system, system, boundary_zone, neighbor,
                                  v, u, v_fluid, u_fluid)
            end
        end
    end

    return system
end

# Outflow particle is outside the boundary zone
@inline function convert_particle!(system::OpenBoundarySPHSystem, fluid_system,
                                   boundary_zone::OutFlow, particle, v, u,
                                   v_fluid, u_fluid)
    deactivate_particle!(system, particle, u)

    return system
end

# Inflow particle is outside the boundary zone
@inline function convert_particle!(system::OpenBoundarySPHSystem, fluid_system,
                                   boundary_zone::InFlow, particle, v, u,
                                   v_fluid, u_fluid)
    (; spanning_set) = boundary_zone

    # Activate a new particle in simulation domain
    transfer_particle!(fluid_system, system, particle, v_fluid, u_fluid, v, u,
                       system.boundary_model)

    # Reset position of boundary particle
    for dim in 1:ndims(system)
        u[dim, particle] += spanning_set[1][dim]
    end

    return system
end

# Fluid particle is in boundary zone
@inline function convert_particle!(fluid_system::FluidSystem, system,
                                   boundary_zone, particle, v, u, v_fluid, u_fluid)

    println("convert_particle")
    # Activate particle in boundary zone
    transfer_particle!(system, fluid_system, particle, v, u, v_fluid, u_fluid,
                       system.boundary_model)

    # Deactivate particle in interior domain
    deactivate_particle!(fluid_system, particle, u_fluid)

    return fluid_system
end

@inline function transfer_particle!(system_new, system_old, particle_old,
                                    v_new, u_new, v_old, u_old, ::BoundaryModelLastiwka)
    particle_new = activate_next_particle(system_new)

    # Transfer densities
    density = particle_density(v_old, system_old, particle_old)
    set_particle_density!(v_new, system_new, particle_new, density)

    # Transfer pressure
    pressure = particle_pressure(v_old, system_old, particle_old)
    set_particle_pressure!(v_new, system_new, particle_new, pressure)

    # Exchange position and velocity
    for dim in 1:ndims(system_new)
        u_new[dim, particle_new] = u_old[dim, particle_old]
        v_new[dim, particle_new] = v_old[dim, particle_old]
    end

    # TODO: Only when using TVF: set tvf

    return system_new
end

@inline function transfer_particle!(system_new, system_old, particle_old,
                                    v_new, u_new, v_old, u_old, ::BasicOutlet)
    return system_new
end

function write_v0!(v0, system::OpenBoundarySPHSystem)
    (; initial_condition) = system

    for particle in eachparticle(system)
        # Write particle velocities
        for dim in 1:ndims(system)
            v0[dim, particle] = initial_condition.velocity[dim, particle]
        end
    end

    return v0
end

function write_u0!(u0, system::OpenBoundarySPHSystem)
    (; initial_condition) = system

    for particle in eachparticle(system)
        # Write particle velocities
        for dim in 1:ndims(system)
            u0[dim, particle] = initial_condition.coordinates[dim, particle]
        end
    end

    return u0
end

wrap_reference_function(::Nothing, ::Val) = nothing

function wrap_reference_function(function_::Function, ::Val)
    # Already a function
    return function_
end

# Name the function so that the summary box does know which kind of function this is
function wrap_reference_function(constant_scalar_::Number, ::Val)
    return constant_scalar(coords, t) = constant_scalar_
end

# For vectors and tuples
# Name the function so that the summary box does know which kind of function this is
function wrap_reference_function(constant_vector_, ::Val{NDIMS}) where {NDIMS}
    return constant_vector(coords, t) = SVector{NDIMS}(constant_vector_)
end

function reference_value(value::Function, quantity, system, particle, position, t)
    return value(position, t)
end

# This method is used when extrapolating quantities from the domain
# instead of using the method of characteristics
reference_value(value::Nothing, quantity, system, particle, position, t) = quantity

function check_reference_values!(boundary_model::BasicOutlet,
                                 reference_density, reference_pressure, reference_velocity)
    # Model doesn't require reference values.

    return boundary_model
end

function check_reference_values!(boundary_model::BoundaryModelLastiwka,
                                 reference_density, reference_pressure, reference_velocity)
    # TODO: Extrapolate the reference values from the domain
    if any(isnothing.([reference_density, reference_pressure, reference_velocity]))
        throw(ArgumentError("for `BoundaryModelLastiwka` all reference values must be specified"))
    end

    return boundary_model
end

# To account for boundary effects in the viscosity term of the RHS, use the viscosity model
# of the neighboring particle systems.
@inline viscosity_model(system::OpenBoundarySPHSystem, neighbor_system::FluidSystem) = neighbor_system.viscosity
@inline viscosity_model(system::OpenBoundarySPHSystem, neighbor_system::BoundarySystem) = neighbor_system.boundary_model.viscosity
# When the neighbor is an open boundary system, just use the viscosity of the fluid `system` instead
@inline viscosity_model(system, neighbor_system::OpenBoundarySPHSystem) = system.viscosity

@inline nparticles(system::OpenBoundarySPHSystem) = system.boundary_zone.nparticles<|MERGE_RESOLUTION|>--- conflicted
+++ resolved
@@ -49,12 +49,8 @@
 
     function OpenBoundarySPHSystem(boundary_zone::Union{InFlow, OutFlow};
                                    fluid_system::FluidSystem,
-<<<<<<< HEAD
                                    boundary_model,
                                    buffer_size::Integer=0,
-=======
-                                   buffer_size::Integer, boundary_model,
->>>>>>> 318720c4
                                    reference_velocity=nothing,
                                    reference_pressure=nothing,
                                    reference_density=nothing)
