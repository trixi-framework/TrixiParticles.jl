@doc raw"""
    OpenBoundarySystem(boundary_zone::BoundaryZone;
                       fluid_system::AbstractFluidSystem, buffer_size::Integer,
                       boundary_model)

Open boundary system for in- and outflow particles.

# Arguments
- `boundary_zone`: See [`BoundaryZone`](@ref).

# Keywords
- `fluid_system`: The corresponding fluid system
- `boundary_model`: Boundary model (see [Open Boundary Models](@ref open_boundary_models))
- `buffer_size`: Number of buffer particles.
- `pressure_acceleration`: Pressure acceleration formulation for the system. Required only
                           when using [`BoundaryModelDynamicalPressureZhang`](@ref).
                           Defaults to the formulation from `fluid_system` if applicable; otherwise, `nothing`.
- `shifting_technique`: [Shifting technique](@ref shifting) or [transport velocity formulation](@ref transport_velocity_formulation)
                        for this system. Defaults to the technique used by `fluid_system`.
                        As of now, only supported for [`BoundaryModelDynamicalPressureZhang`](@ref).

!!! warning "Experimental Implementation"
    This is an experimental feature and may change in any future releases.
"""
struct OpenBoundarySystem{BM, ELTYPE, NDIMS, IC, FS, FSI, K, ARRAY1D, BC, FC, BZI, BZ,
                          B, PF, ST, PMV, C} <: AbstractSystem{NDIMS}
    boundary_model                    :: BM
    initial_condition                 :: IC
    fluid_system                      :: FS
    fluid_system_index                :: FSI
    smoothing_kernel                  :: K
    smoothing_length                  :: ELTYPE
    mass                              :: ARRAY1D # Array{ELTYPE, 1}: [particle]
    volume                            :: ARRAY1D # Array{ELTYPE, 1}: [particle]
    boundary_candidates               :: BC      # Array{Bool, 1}: [particle]
    fluid_candidates                  :: FC      # Array{Bool, 1}: [particle]
    boundary_zone_indices             :: BZI     # Array{UInt8, 1}: [particle]
    boundary_zones                    :: BZ
    buffer                            :: B
    pressure_acceleration_formulation :: PF
    shifting_technique                :: ST
    pressure_model_values             :: PMV
    cache                             :: C
end

function OpenBoundarySystem(boundary_model, initial_condition, fluid_system,
                            fluid_system_index, smoothing_kernel, smoothing_length, mass,
                            volume, boundary_candidates, fluid_candidates,
                            boundary_zone_indices, boundary_zone, buffer,
                            pressure_acceleration, shifting_technique,
                            pressure_model_values, cache)
    OpenBoundarySystem{typeof(boundary_model), eltype(mass), ndims(initial_condition),
                       typeof(initial_condition), typeof(fluid_system),
                       typeof(fluid_system_index), typeof(smoothing_kernel), typeof(mass),
                       typeof(boundary_candidates), typeof(fluid_candidates),
                       typeof(boundary_zone_indices), typeof(boundary_zone), typeof(buffer),
                       typeof(pressure_acceleration), typeof(shifting_technique),
                       typeof(pressure_model_values),
                       typeof(cache)}(boundary_model, initial_condition, fluid_system,
                                      fluid_system_index, smoothing_kernel,
                                      smoothing_length, mass, volume, boundary_candidates,
                                      fluid_candidates, boundary_zone_indices,
                                      boundary_zone, buffer, pressure_acceleration,
                                      shifting_technique, pressure_model_values, cache)
end

function OpenBoundarySystem(boundary_zones::Union{BoundaryZone, Nothing}...;
                            fluid_system::AbstractFluidSystem, buffer_size::Integer,
                            boundary_model,
                            pressure_acceleration=boundary_model isa
                                                  BoundaryModelDynamicalPressureZhang ?
                                                  fluid_system.pressure_acceleration_formulation :
                                                  nothing,
                            shifting_technique=boundary_model isa
                                               BoundaryModelDynamicalPressureZhang ?
                                               shifting_technique(fluid_system) : nothing)
    boundary_zones_ = filter(bz -> !isnothing(bz), boundary_zones)

    initial_conditions = union((bz.initial_condition for bz in boundary_zones_)...)

    buffer = SystemBuffer(nparticles(initial_conditions), buffer_size)

    initial_conditions = allocate_buffer(initial_conditions, buffer)

    mass = copy(initial_conditions.mass)
    volume = similar(initial_conditions.density)

    cache = (;
             create_cache_shifting(initial_conditions, shifting_technique)...,
             create_cache_open_boundary(boundary_model, fluid_system, initial_conditions,
                                        boundary_zones_)...)

    fluid_system_index = Ref(0)

    smoothing_kernel = system_smoothing_kernel(fluid_system)
    smoothing_length = initial_smoothing_length(fluid_system)

    boundary_candidates = fill(false, nparticles(initial_conditions))
    fluid_candidates = fill(false, nparticles(fluid_system))

    boundary_zone_indices = zeros(Int, nparticles(initial_conditions))

    pressure_models, pressure_model_values = extract_pressure_models(boundary_zones_)

    # Create new `BoundaryZone`s with `reference_values` set to `nothing` for type stability.
    # `reference_values` are only used as API feature to temporarily store the reference values
    # in the `BoundaryZone`, but they are not used in the actual simulation.
    boundary_zones_new = (map((zone,
                               pressure_model) -> BoundaryZone(zone.initial_condition,
                                                               zone.spanning_set,
                                                               zone.zone_origin,
                                                               zone.zone_width,
                                                               zone.flow_direction,
                                                               zone.face_normal,
                                                               zone.rest_pressure,
                                                               nothing, pressure_model,
                                                               zone.average_inflow_velocity,
                                                               zone.prescribed_density,
                                                               zone.prescribed_pressure,
                                                               zone.prescribed_velocity),
                              boundary_zones_, pressure_models)...,)

    return OpenBoundarySystem(boundary_model, initial_conditions, fluid_system,
                              fluid_system_index, smoothing_kernel, smoothing_length, mass,
                              volume, boundary_candidates, fluid_candidates,
                              boundary_zone_indices, boundary_zones_new, buffer,
                              pressure_acceleration, shifting_technique,
                              pressure_model_values, cache)
end

function initialize!(system::OpenBoundarySystem, semi)
    (; boundary_zones) = system

    update_boundary_zone_indices!(system, initial_coordinates(system), boundary_zones, semi)

    return system
end

function create_cache_open_boundary(boundary_model, fluid_system, initial_condition,
                                    boundary_zones)
    reference_values = map(bz -> bz.reference_values, boundary_zones)
    ELTYPE = eltype(initial_condition)

    # Separate `reference_values` into pressure, density and velocity reference values
    pressure_reference_values = map(ref -> ref.reference_pressure, reference_values)
    density_reference_values = map(ref -> ref.reference_density, reference_values)
    velocity_reference_values = map(ref -> ref.reference_velocity, reference_values)

    if boundary_model isa BoundaryModelCharacteristicsLastiwka
        characteristics = zeros(ELTYPE, 3, nparticles(initial_condition))
        previous_characteristics = zeros(ELTYPE, 3, nparticles(initial_condition))

        return (; characteristics=characteristics,
                previous_characteristics=previous_characteristics,
                pressure=copy(initial_condition.pressure),
                density=copy(initial_condition.density),
                pressure_reference_values=pressure_reference_values,
                density_reference_values=density_reference_values,
                velocity_reference_values=velocity_reference_values)
    elseif boundary_model isa BoundaryModelDynamicalPressureZhang
        # A separate array for the boundary pressure is required,
        # since it is specified independently from the computed pressure for the momentum equation.
        pressure_boundary = copy(initial_condition.pressure)

        # The first entry of the density vector can be used,
        # as it was already verified in `allocate_buffer` that the density array is constant.
        density_rest = first(initial_condition.density)

        dd = density_diffusion(fluid_system)
        if dd isa DensityDiffusionAntuono
            density_diffusion_ = DensityDiffusionAntuono(initial_condition; delta=dd.delta)
        else
            density_diffusion_ = dd
        end

        cache = (; density_calculator=ContinuityDensity(),
                 density_diffusion=density_diffusion_,
                 pressure_boundary=pressure_boundary,
                 density_rest=density_rest,
                 pressure_reference_values=pressure_reference_values,
                 density_reference_values=density_reference_values,
                 velocity_reference_values=velocity_reference_values)

        if fluid_system isa EntropicallyDampedSPHSystem
            # Density and pressure is stored in `v`
            return cache
        else
            # Only density is stored in `v`
            return (; pressure=copy(initial_condition.pressure), cache...)
        end
    else
        return (;
                pressure=copy(initial_condition.pressure),
                density=copy(initial_condition.density),
                pressure_reference_values=pressure_reference_values,
                density_reference_values=density_reference_values,
                velocity_reference_values=velocity_reference_values)
    end
end

function extract_pressure_models(boundary_zones)
    zone_indices = findall(zone -> !isnothing(zone.pressure_model), boundary_zones)
    if isempty(zone_indices)
        pressure_models = fill(nothing, length(boundary_zones))
        pressure_model_values = nothing

    else
        # Build a vector of pressure models, using a dummy instance for boundary zones
        # that lack a pressure model to maintain type stability.
        # This vector is then passed to the new boundary zone instances.
        zero_ = zero(eltype(first(boundary_zones).initial_condition))
        dummy_model = RCRWindkesselModel(zero_, zero_, zero_, false)
        pressure_models = fill(dummy_model, length(boundary_zones))
        pressure_models[zone_indices] .= map(zone -> RCRWindkesselModel(zone.pressure_model.characteristic_resistance,
                                                                        zone.pressure_model.peripheral_resistance,
                                                                        zone.pressure_model.compliance,
                                                                        true),
                                             boundary_zones[zone_indices])

        # Store values that are updated during the simulation.
        # These must be kept separately to ensure type stability of the boundary zone.
        pressure_model_values = map(bz -> (pressure=Ref(bz.rest_pressure),
                                           flow_rate=Ref(zero_)), boundary_zones)
    end

    return pressure_models, pressure_model_values
end

timer_name(::OpenBoundarySystem) = "open_boundary"
vtkname(system::OpenBoundarySystem) = "open_boundary"

function Base.show(io::IO, system::OpenBoundarySystem)
    @nospecialize system # reduce precompilation time

    print(io, "OpenBoundarySystem{", ndims(system), "}(")
    print(io, ") with ", nparticles(system), " particles")
end

function Base.show(io::IO, ::MIME"text/plain", system::OpenBoundarySystem)
    @nospecialize system # reduce precompilation time

    if get(io, :compact, false)
        show(io, system)
    else
        summary_header(io, "OpenBoundarySystem{$(ndims(system))}")
        summary_line(io, "#particles", nparticles(system))
        summary_line(io, "#buffer_particles", system.buffer.buffer_size)
        summary_line(io, "#boundary_zones", length(system.boundary_zones))
        summary_line(io, "fluid system", type2string(system.fluid_system))
        summary_line(io, "boundary model", type2string(system.boundary_model))
        if system.boundary_model isa BoundaryModelDynamicalPressureZhang
            summary_line(io, "density diffusion", density_diffusion(system))
            summary_line(io, "shifting technique", shifting_technique(system))
        end
        if !isnothing(system.pressure_model_values)
            summary_line(io, "pressure model",
                         type2string(first(system.boundary_zones).pressure_model) *
                         " (in boundary zones: " *
                         "$(findall(zone -> zone.pressure_model.is_prescribed, system.boundary_zones)))")
        end
        summary_footer(io)
    end
end

@inline function Base.eltype(::OpenBoundarySystem{<:Any, ELTYPE}) where {ELTYPE}
    return ELTYPE
end

@inline buffer(system::OpenBoundarySystem) = system.buffer

# The `UpdateCallback` is required to update particle positions between time steps
@inline requires_update_callback(system::OpenBoundarySystem) = true

function smoothing_length(system::OpenBoundarySystem, particle)
    return system.smoothing_length
end

@inline acceleration_source(system::OpenBoundarySystem) = system.fluid_system.acceleration

@inline function v_nvariables(system::OpenBoundarySystem)
    return ndims(system)
end

@inline function shifting_technique(system::OpenBoundarySystem)
    return system.shifting_technique
end

system_sound_speed(system::OpenBoundarySystem) = system_sound_speed(system.fluid_system)

@inline hydrodynamic_mass(system::OpenBoundarySystem, particle) = system.mass[particle]

@inline function current_density(v, system::OpenBoundarySystem)
    return system.cache.density
end

@inline function current_pressure(v, system::OpenBoundarySystem)
    return system.cache.pressure
end

@inline function set_particle_pressure!(v, system::OpenBoundarySystem, particle, pressure)
    current_pressure(v, system)[particle] = pressure

    return v
end

@inline function set_particle_density!(v, system::OpenBoundarySystem, particle, density)
    current_density(v, system)[particle] = density

    return v
end

@inline function add_velocity!(du, v, u, particle, system::OpenBoundarySystem, t)
    boundary_zone = current_boundary_zone(system, particle)

    pos = current_coords(u, system, particle)
    v_particle = reference_velocity(boundary_zone, v, system, particle, pos, t)

    # This is zero unless a shifting technique is used
    delta_v_ = delta_v(system, particle)

    for i in 1:ndims(system)
        @inbounds du[i, particle] = v_particle[i] + delta_v_[i]
    end

    return du
end

function update_boundary_interpolation!(system::OpenBoundarySystem, v, u, v_ode, u_ode,
                                        semi, t)
    update_boundary_model!(system, system.boundary_model, v, u, v_ode, u_ode, semi, t)
    update_shifting!(system, shifting_technique(system), v, u, v_ode, u_ode, semi)
end

# This function is called by the `UpdateCallback`, as the integrator array might be modified
function update_open_boundary_eachstep!(system::OpenBoundarySystem, v_ode, u_ode,
<<<<<<< HEAD
                                        semi, t, dt)
=======
                                        semi, t, integrator)
>>>>>>> fafcfdfb
    (; boundary_model) = system

    u = wrap_u(u_ode, system, semi)
    v = wrap_v(v_ode, system, semi)

    @trixi_timeit timer() "check domain" check_domain!(system, v, u, v_ode, u_ode, semi)

<<<<<<< HEAD
    update_pressure_model!(system, v, u, semi, dt)
=======
    update_pressure_model!(system, v, u, semi, integrator.dt)
>>>>>>> fafcfdfb

    # Update density, pressure and velocity based on the specific boundary model
    @trixi_timeit timer() "update boundary quantities" begin
        update_boundary_quantities!(system, boundary_model, v, u, v_ode, u_ode, semi, t)
    end

    # Tell OrdinaryDiffEq that `integrator.u` has been modified
    u_modified!(integrator, true)

    return system
end

<<<<<<< HEAD
update_open_boundary_eachstep!(system, v_ode, u_ode, semi, t, dt) = system
=======
update_open_boundary_eachstep!(system, v_ode, u_ode, semi, t, integrator) = system
>>>>>>> fafcfdfb

function check_domain!(system, v, u, v_ode, u_ode, semi)
    (; boundary_zones, boundary_candidates, fluid_candidates, fluid_system) = system

    u_fluid = wrap_u(u_ode, fluid_system, semi)
    v_fluid = wrap_v(v_ode, fluid_system, semi)

    boundary_candidates .= false

    # Check the boundary particles whether they're leaving the boundary zone
    @threaded semi for particle in each_integrated_particle(system)
        particle_coords = current_coords(u, system, particle)

        # Check if boundary particle is outside the boundary zone
        boundary_zone = current_boundary_zone(system, particle)
        if !is_in_boundary_zone(boundary_zone, particle_coords)
            boundary_candidates[particle] = true
        end
    end

    crossed_boundary_particles = findall(boundary_candidates)
    available_fluid_particles = findall(==(false), fluid_system.buffer.active_particle)

    @assert length(crossed_boundary_particles)<=length(available_fluid_particles) "Not enough fluid buffer particles available"

    # Convert open boundary particles in the fluid domain to fluid particles
    @threaded semi for i in eachindex(crossed_boundary_particles)
        particle = crossed_boundary_particles[i]
        particle_new = available_fluid_particles[i]

        boundary_zone = current_boundary_zone(system, particle)
        convert_particle!(system, fluid_system, boundary_zone, particle, particle_new,
                          v, u, v_fluid, u_fluid)
    end

    update_system_buffer!(system.buffer, semi)
    update_system_buffer!(fluid_system.buffer, semi)

    fluid_candidates .= false

    # Check the fluid particles whether they're entering the boundary zone
    @threaded semi for fluid_particle in each_integrated_particle(fluid_system)
        fluid_coords = current_coords(u_fluid, fluid_system, fluid_particle)

        # Check if fluid particle is in any boundary zone
        for boundary_zone in boundary_zones
            if is_in_boundary_zone(boundary_zone, fluid_coords)
                fluid_candidates[fluid_particle] = true
            end
        end
    end

    crossed_fluid_particles = findall(fluid_candidates)
    available_boundary_particles = findall(==(false), system.buffer.active_particle)

    @assert length(crossed_fluid_particles)<=length(available_boundary_particles) "Not enough boundary buffer particles available"

    # Convert fluid particles in the open boundary zone to open boundary particles
    @threaded semi for i in eachindex(crossed_fluid_particles)
        particle = crossed_fluid_particles[i]
        particle_new = available_boundary_particles[i]

        convert_particle!(fluid_system, system, particle, particle_new,
                          v, u, v_fluid, u_fluid)
    end

    update_system_buffer!(system.buffer, semi)
    update_system_buffer!(fluid_system.buffer, semi)

    # Since particles have been transferred, the neighborhood searches must be updated
    update_nhs!(semi, u_ode)

    update_boundary_zone_indices!(system, u, boundary_zones, semi)

    return system
end

# Buffer particle is outside the boundary zone
@inline function convert_particle!(system::OpenBoundarySystem, fluid_system,
                                   boundary_zone, particle, particle_new,
                                   v, u, v_fluid, u_fluid)
    # Position relative to the origin of the transition face
    relative_position = current_coords(u, system, particle) - boundary_zone.zone_origin

    # Check if particle is in- or outside the fluid domain.
    # `face_normal` is always pointing into the fluid domain.
    # Since this function is called for a particle that left the boundary zone,
    # it is sufficient to check if the dot product between the relative position and the face normal is negative
    # to determine if it exited the boundary zone through the free surface (outflow).
    if dot(relative_position, boundary_zone.face_normal) < 0
        # Particle is outside the fluid domain
        deactivate_particle!(system, particle, u)

        return system
    end

    # Activate a new particle in simulation domain
    transfer_particle!(fluid_system, system, particle, particle_new, v_fluid, u_fluid, v, u)

    # Reset position of boundary particle
    for dim in 1:ndims(system)
        u[dim, particle] += boundary_zone.spanning_set[1][dim]
    end

    impose_rest_density!(v, system, particle, system.boundary_model)

    impose_rest_pressure!(v, system, particle, system.boundary_model)

    return system
end

# Fluid particle is in boundary zone
@inline function convert_particle!(fluid_system::AbstractFluidSystem, system,
                                   particle, particle_new, v, u, v_fluid, u_fluid)
    # Activate particle in boundary zone
    transfer_particle!(system, fluid_system, particle, particle_new, v, u, v_fluid, u_fluid)

    # Deactivate particle in interior domain
    deactivate_particle!(fluid_system, particle, u_fluid)

    return fluid_system
end

@inline function transfer_particle!(system_new, system_old, particle_old, particle_new,
                                    v_new, u_new, v_old, u_old)
    # Activate new particle
    system_new.buffer.active_particle[particle_new] = true

    # Transfer densities
    density = current_density(v_old, system_old, particle_old)
    set_particle_density!(v_new, system_new, particle_new, density)

    # Transfer pressure
    pressure = current_pressure(v_old, system_old, particle_old)
    set_particle_pressure!(v_new, system_new, particle_new, pressure)

    # Exchange position and velocity
    for dim in 1:ndims(system_new)
        u_new[dim, particle_new] = u_old[dim, particle_old]
        v_new[dim, particle_new] = v_old[dim, particle_old]
    end

    return system_new
end

function write_v0!(v0, system::OpenBoundarySystem)
    # This is as fast as a loop with `@inbounds`, but it's GPU-compatible
    indices = CartesianIndices(system.initial_condition.velocity)
    copyto!(v0, indices, system.initial_condition.velocity, indices)

    write_v0!(v0, system, system.boundary_model)

    return v0
end

write_v0!(v0, system::OpenBoundarySystem, boundary_model) = v0

function write_u0!(u0, system::OpenBoundarySystem)
    (; initial_condition) = system

    # This is as fast as a loop with `@inbounds`, but it's GPU-compatible
    indices = CartesianIndices(initial_condition.coordinates)
    copyto!(u0, indices, initial_condition.coordinates, indices)

    return u0
end

# To account for boundary effects in the viscosity term of the RHS, use the viscosity model
# of the neighboring particle systems.
@inline function viscosity_model(system::OpenBoundarySystem,
                                 neighbor_system::AbstractFluidSystem)
    return neighbor_system.viscosity
end

@inline function viscosity_model(system::OpenBoundarySystem,
                                 neighbor_system::AbstractBoundarySystem)
    return neighbor_system.boundary_model.viscosity
end

# When the neighbor is an `OpenBoundarySystem`, just use the viscosity of the `FluidSystem` instead
@inline function viscosity_model(system, neighbor_system::OpenBoundarySystem)
    return neighbor_system.fluid_system.viscosity
end

function system_data(system::OpenBoundarySystem, dv_ode, du_ode, v_ode, u_ode, semi)
    v = wrap_v(v_ode, system, semi)
    u = wrap_u(u_ode, system, semi)

    coordinates = current_coordinates(u, system)
    velocity = current_velocity(v, system)
    density = current_density(v, system)
    pressure = current_pressure(v, system)

    return (; coordinates, velocity, density, pressure)
end

function available_data(::OpenBoundarySystem)
    return (:coordinates, :velocity, :density, :pressure)
end

# One face of the boundary zone is the transition to the fluid domain.
# The face opposite to this transition face is a free surface.
@inline function modify_shifting_at_free_surfaces!(system::OpenBoundarySystem, u, semi)
    (; fluid_system, cache) = system

    @threaded semi for particle in each_integrated_particle(system)
        boundary_zone = current_boundary_zone(system, particle)

        particle_coords = current_coords(u, system, particle)

        # The zone origin lies within the transition plane between boundary zone and fluid domain
        dist_to_transition = dot(particle_coords - boundary_zone.zone_origin,
                                 -boundary_zone.face_normal)
        dist_free_surface = boundary_zone.zone_width - dist_to_transition

        if dist_free_surface < compact_support(fluid_system, fluid_system)
            # Disable shifting for this particle.
            # Note that Sun et al. 2017 propose a more sophisticated approach with a transition phase
            # where only the component orthogonal to the surface normal is kept and the tangential
            # component is set to zero. However, we assume laminar flow in the boundary zone,
            # so we simply disable shifting completely.
            for dim in 1:ndims(system)
                cache.delta_v[dim, particle] = zero(eltype(system))
            end
        end
    end

    return system
end<|MERGE_RESOLUTION|>--- conflicted
+++ resolved
@@ -333,11 +333,7 @@
 
 # This function is called by the `UpdateCallback`, as the integrator array might be modified
 function update_open_boundary_eachstep!(system::OpenBoundarySystem, v_ode, u_ode,
-<<<<<<< HEAD
-                                        semi, t, dt)
-=======
                                         semi, t, integrator)
->>>>>>> fafcfdfb
     (; boundary_model) = system
 
     u = wrap_u(u_ode, system, semi)
@@ -345,11 +341,7 @@
 
     @trixi_timeit timer() "check domain" check_domain!(system, v, u, v_ode, u_ode, semi)
 
-<<<<<<< HEAD
-    update_pressure_model!(system, v, u, semi, dt)
-=======
     update_pressure_model!(system, v, u, semi, integrator.dt)
->>>>>>> fafcfdfb
 
     # Update density, pressure and velocity based on the specific boundary model
     @trixi_timeit timer() "update boundary quantities" begin
@@ -362,11 +354,7 @@
     return system
 end
 
-<<<<<<< HEAD
-update_open_boundary_eachstep!(system, v_ode, u_ode, semi, t, dt) = system
-=======
 update_open_boundary_eachstep!(system, v_ode, u_ode, semi, t, integrator) = system
->>>>>>> fafcfdfb
 
 function check_domain!(system, v, u, v_ode, u_ode, semi)
     (; boundary_zones, boundary_candidates, fluid_candidates, fluid_system) = system
