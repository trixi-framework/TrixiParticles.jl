@doc raw"""
    OpenBoundarySPHSystem(boundary_zone::BoundaryZone;
                          fluid_system::FluidSystem, buffer_size::Integer,
                          boundary_model,
                          reference_velocity=nothing,
                          reference_pressure=nothing,
                          reference_density=nothing)

Open boundary system for in- and outflow particles.

# Arguments
- `boundary_zone`: See [`BoundaryZone`](@ref).

# Keywords
- `fluid_system`: The corresponding fluid system
- `boundary_model`: Boundary model (see [Open Boundary Models](@ref open_boundary_models))
- `buffer_size`: Number of buffer particles.
- `reference_velocity`: Reference velocity is either a function mapping each particle's coordinates
                        and time to its velocity, an array where the ``i``-th column holds
                        the velocity of particle ``i`` or, for a constant fluid velocity,
                        a vector holding this velocity.
- `reference_pressure`: Reference pressure is either a function mapping each particle's coordinates
                        and time to its pressure, a vector holding the pressure of each particle,
                        or a scalar for a constant pressure over all particles.
- `reference_density`: Reference density is either a function mapping each particle's coordinates
                       and time to its density, a vector holding the density of each particle,
                       or a scalar for a constant density over all particles.

!!! note "Note"
    When using the [`BoundaryModelTafuni()`](@ref), the reference values (`reference_velocity`,
    `reference_pressure`, `reference_density`) can also be set to `nothing`
    since this model allows for either assigning physical quantities a priori or extrapolating them
    from the fluid domaim to the buffer zones (inflow and outflow) using ghost nodes.

!!! warning "Experimental Implementation"
    This is an experimental feature and may change in future releases.
    It is GPU-compatible (e.g., with CUDA.jl and AMDGPU.jl), but currently **not** supported with Metal.jl.
"""
struct OpenBoundarySPHSystem{BM, ELTYPE, NDIMS, IC, FS, FSI, ARRAY1D, BC, FC, BZ, RV,
                             RP, RD, PM, B, UCU, C} <: System{NDIMS}
    boundary_model       :: BM
    initial_condition    :: IC
    fluid_system         :: FS
    fluid_system_index   :: FSI
    smoothing_length     :: ELTYPE
    mass                 :: ARRAY1D # Array{ELTYPE, 1}: [particle]
    density              :: ARRAY1D # Array{ELTYPE, 1}: [particle]
    volume               :: ARRAY1D # Array{ELTYPE, 1}: [particle]
    pressure             :: ARRAY1D # Array{ELTYPE, 1}: [particle]
    boundary_candidates  :: BC      # Array{UInt32, 1}: [particle]
    fluid_candidates     :: FC      # Array{UInt32, 1}: [particle]
    boundary_zone        :: BZ
    reference_velocity   :: RV
    reference_pressure   :: RP
    reference_density    :: RD
    pressure_model       :: PM
    buffer               :: B
    update_callback_used :: UCU
    cache                :: C
end

function OpenBoundarySPHSystem(boundary_model, initial_condition, fluid_system,
                               fluid_system_index, smoothing_length, mass, density, volume,
                               pressure, boundary_candidates, fluid_candidates,
                               boundary_zone, reference_velocity,
                               reference_pressure, reference_density, pressure_model,
                               buffer, update_callback_used, cache)
    OpenBoundarySPHSystem{typeof(boundary_model), eltype(mass), ndims(initial_condition),
                          typeof(initial_condition), typeof(fluid_system),
                          typeof(fluid_system_index), typeof(mass),
                          typeof(boundary_candidates), typeof(fluid_candidates),
                          typeof(boundary_zone), typeof(reference_velocity),
                          typeof(reference_pressure), typeof(reference_density),
                          typeof(pressure_model), typeof(buffer),
                          typeof(update_callback_used),
                          typeof(cache)}(boundary_model, initial_condition, fluid_system,
                                         fluid_system_index, smoothing_length, mass,
                                         density, volume, pressure, boundary_candidates,
                                         fluid_candidates, boundary_zone,
                                         reference_velocity, reference_pressure,
                                         reference_density, pressure_model, buffer,
                                         update_callback_used, cache)
end

function OpenBoundarySPHSystem(boundary_zone::BoundaryZone;
                               fluid_system::FluidSystem,
                               buffer_size::Integer, boundary_model, pressure_model=nothing,
                               reference_velocity=nothing,
                               reference_pressure=nothing,
                               reference_density=nothing)
    (; initial_condition) = boundary_zone

    check_reference_values!(boundary_model, reference_density, reference_pressure,
                            reference_velocity)

    buffer = SystemBuffer(nparticles(initial_condition), buffer_size)

    initial_condition = allocate_buffer(initial_condition, buffer)

    NDIMS = ndims(initial_condition)
    ELTYPE = eltype(initial_condition)

    if !(reference_velocity isa Function || isnothing(reference_velocity) ||
         (reference_velocity isa Vector && length(reference_velocity) == NDIMS))
        throw(ArgumentError("`reference_velocity` must be either a function mapping " *
                            "each particle's coordinates and time to its velocity, " *
                            "an array where the ``i``-th column holds the velocity of particle ``i`` " *
                            "or, for a constant fluid velocity, a vector of length $NDIMS for a $(NDIMS)D problem holding this velocity"))
    else
        if reference_velocity isa Function
            test_result = reference_velocity(zeros(NDIMS), 0.0)
            if length(test_result) != NDIMS
                throw(ArgumentError("`reference_velocity` function must be of dimension $NDIMS"))
            end
        end
        reference_velocity_ = wrap_reference_function(reference_velocity, Val(NDIMS))
    end

    if !(reference_pressure isa Function || reference_pressure isa Real ||
         isnothing(reference_pressure))
        throw(ArgumentError("`reference_pressure` must be either a function mapping " *
                            "each particle's coordinates and time to its pressure, " *
                            "a vector holding the pressure of each particle, or a scalar"))
    else
        if reference_pressure isa Function
            test_result = reference_pressure(zeros(NDIMS), 0.0)
            if length(test_result) != 1
                throw(ArgumentError("`reference_pressure` function must be a scalar function"))
            end
        end
        reference_pressure_ = wrap_reference_function(reference_pressure, Val(NDIMS))
    end

    if !(reference_density isa Function || reference_density isa Real ||
         isnothing(reference_density))
        throw(ArgumentError("`reference_density` must be either a function mapping " *
                            "each particle's coordinates and time to its density, " *
                            "a vector holding the density of each particle, or a scalar"))
    else
        if reference_density isa Function
            test_result = reference_density(zeros(NDIMS), 0.0)
            if length(test_result) != 1
                throw(ArgumentError("`reference_density` function must be a scalar function"))
            end
        end
        reference_density_ = wrap_reference_function(reference_density, Val(NDIMS))
    end

<<<<<<< HEAD
    coordinates_svector = reinterpret(reshape, SVector{NDIMS, ELTYPE},
                                      initial_condition.coordinates)
    velocities_svector = reinterpret(reshape, SVector{NDIMS, ELTYPE},
                                     initial_condition.velocity)

    initial_condition.velocity .= stack(reference_value.(reference_velocity_,
                                                         velocities_svector,
                                                         coordinates_svector, 0))
    pressure = copy(reference_value.(reference_pressure_, initial_condition.pressure,
                                     coordinates_svector, 0))
    density = copy(reference_value.(reference_density_, initial_condition.density,
                                    coordinates_svector, 0))
    mass = copy(initial_condition.mass)
    volume = similar(initial_condition.density)

    if !(isnothing(pressure_model)) && !(isnothing(reference_pressure_))
        throw(ArgumentError("`reference_pressure` must be `nothing` when using $(typeof(pressure_model)))"))
    end

    cache = create_cache_open_boundary(boundary_model, pressure_model, initial_condition,
=======
    cache = create_cache_open_boundary(boundary_model, initial_condition,
                                       boundary_zone, fluid_system,
>>>>>>> 6e8e7e6d
                                       reference_density, reference_velocity,
                                       reference_pressure)

    # These will be set later
    update_callback_used = Ref(false)
    fluid_system_index = Ref(0)

    smoothing_length = initial_smoothing_length(fluid_system)

    boundary_candidates = fill(false, nparticles(initial_condition))
    fluid_candidates = fill(false, nparticles(fluid_system))

    return OpenBoundarySPHSystem(boundary_model, initial_condition, fluid_system,
                                 fluid_system_index, smoothing_length, mass, density,
                                 volume, pressure, boundary_candidates, fluid_candidates,
                                 boundary_zone, reference_velocity_,
                                 reference_pressure_, reference_density_, pressure_model,
                                 buffer, update_callback_used, cache)
end

<<<<<<< HEAD
function create_cache_open_boundary(boundary_model, pressure_model, initial_condition,
=======
function create_cache_open_boundary(boundary_model, initial_condition,
                                    boundary_zone, fluid_system,
>>>>>>> 6e8e7e6d
                                    reference_density, reference_velocity,
                                    reference_pressure)
    ELTYPE = eltype(initial_condition)

    if !(isnothing(boundary_zone.shift_zone))
        # We need a neighborhood search for the boundary coordinates
        (; boundary_coordinates) = boundary_zone.shift_zone
        min_corner = minimum(boundary_coordinates, dims=2)
        max_corner = maximum(boundary_coordinates, dims=2)
        cell_list = FullGridCellList(; min_corner, max_corner)

        NDIMS = ndims(initial_condition)
        nhs = GridNeighborhoodSearch{NDIMS}(; cell_list, update_strategy=ParallelUpdate())

        nhs_boundary = copy_neighborhood_search(nhs,
                                                compact_support(fluid_system, fluid_system),
                                                nparticles(initial_condition))
        cache = (; nhs_boundary=nhs_boundary)
    else
        cache = (;)
    end

    prescribed_pressure = isnothing(reference_pressure) ? false : true
    prescribed_velocity = isnothing(reference_velocity) ? false : true
    prescribed_density = isnothing(reference_density) ? false : true

    if boundary_model isa BoundaryModelTafuni
<<<<<<< HEAD
        return (;
                prescribed_pressure=isnothing(pressure_model) ? prescribed_pressure : true,
=======
        return (; cache..., prescribed_pressure=prescribed_pressure,
>>>>>>> 6e8e7e6d
                prescribed_density=prescribed_density,
                prescribed_velocity=prescribed_velocity)
    end

    characteristics = zeros(ELTYPE, 3, nparticles(initial_condition))
    previous_characteristics = zeros(ELTYPE, 3, nparticles(initial_condition))

    return (; cache..., characteristics=characteristics,
            previous_characteristics=previous_characteristics,
            prescribed_pressure=prescribed_pressure,
            prescribed_density=prescribed_density, prescribed_velocity=prescribed_velocity)
end

timer_name(::OpenBoundarySPHSystem) = "open_boundary"
vtkname(system::OpenBoundarySPHSystem) = "open_boundary"
boundary_type_name(::BoundaryZone{ZT}) where {ZT} = string(nameof(ZT))

function Base.show(io::IO, system::OpenBoundarySPHSystem)
    @nospecialize system # reduce precompilation time

    print(io, "OpenBoundarySPHSystem{", ndims(system), "}(")
    print(io, boundary_type_name(system.boundary_zone))
    print(io, ") with ", nparticles(system), " particles")
end

function Base.show(io::IO, ::MIME"text/plain", system::OpenBoundarySPHSystem)
    @nospecialize system # reduce precompilation time

    if get(io, :compact, false)
        show(io, system)
    else
        summary_header(io, "OpenBoundarySPHSystem{$(ndims(system))}")
        summary_line(io, "#particles", nparticles(system))
        summary_line(io, "#buffer_particles", system.buffer.buffer_size)
        summary_line(io, "fluid system", type2string(system.fluid_system))
        summary_line(io, "boundary model", type2string(system.boundary_model))
        summary_line(io, "boundary type", boundary_type_name(system.boundary_zone))
        summary_line(io, "prescribed velocity", type2string(system.reference_velocity))
        summary_line(io, "prescribed pressure", type2string(system.reference_pressure))
        summary_line(io, "prescribed density", type2string(system.reference_density))
        summary_line(io, "width", round(system.boundary_zone.zone_width, digits=3))
        summary_footer(io)
    end
end

@inline function Base.eltype(::OpenBoundarySPHSystem{<:Any, ELTYPE}) where {ELTYPE}
    return ELTYPE
end

function reset_callback_flag!(system::OpenBoundarySPHSystem)
    system.update_callback_used[] = false

    return system
end

update_callback_used!(system::OpenBoundarySPHSystem) = system.update_callback_used[] = true

@inline function v_nvariables(system::OpenBoundarySPHSystem)
    return v_nvariables(system, system.pressure_model)
end

@inline v_nvariables(system::OpenBoundarySPHSystem, ::Nothing) = ndims(system)

@inline function v_nvariables(system::OpenBoundarySPHSystem, ::RCRBoundaryModel)
    return ndims(system) + 1
end

function corresponding_fluid_system(system::OpenBoundarySPHSystem, semi)
    return system.fluid_system
end

function smoothing_length(system::OpenBoundarySPHSystem, particle)
    return system.smoothing_length
end

function system_smoothing_kernel(system::OpenBoundarySPHSystem)
    return system.fluid_system.smoothing_kernel
end

@inline hydrodynamic_mass(system::OpenBoundarySPHSystem, particle) = system.mass[particle]

@inline function current_density(v, system::OpenBoundarySPHSystem)
    return system.density
end

@inline function current_pressure(v, system::OpenBoundarySPHSystem)
    current_pressure_open_boundary(v, system::OpenBoundarySPHSystem, system.pressure_model)
end

@inline function current_pressure_open_boundary(v, system::OpenBoundarySPHSystem, ::Nothing)
    return system.pressure
end

@inline function current_pressure(v, system::OpenBoundarySPHSystem, particle)
    return current_pressure_open_boundary(v, system, system.pressure_model)[particle]
end

function update_final!(system::OpenBoundarySPHSystem, v, u, v_ode, u_ode, semi, t;
                       update_from_callback=false)
    if !update_from_callback && !(system.update_callback_used[])
        throw(ArgumentError("`UpdateCallback` is required when using `OpenBoundarySPHSystem`"))
    end

    update_final!(system, system.boundary_model, v, u, v_ode, u_ode, semi, t)
end

# This function is called by the `UpdateCallback`, as the integrator array might be modified
function update_open_boundary_eachstep!(system::OpenBoundarySPHSystem, v_ode, u_ode,
                                        semi, dt, t)
    u = wrap_u(u_ode, system, semi)
    v = wrap_v(v_ode, system, semi)

<<<<<<< HEAD
    @trixi_timeit timer() "check domain" check_domain!(system, v, u, v_ode, u_ode, semi)
=======
    particle_shifting!(u, v, system, system.boundary_zone, v_ode, u_ode, semi, dt)
>>>>>>> 6e8e7e6d

    # Update density, pressure and velocity based on the characteristic variables.
    # See eq. 13-15 in Lastiwka (2009) https://doi.org/10.1002/fld.1971
    @trixi_timeit timer() "update boundary quantities" update_boundary_quantities!(system,
                                                                                   system.boundary_model,
                                                                                   v, u,
                                                                                   v_ode,
                                                                                   u_ode,
                                                                                   semi, t)

    update_pressure_model!(system, system.pressure_model, v, dt)

    return system
end

update_open_boundary_eachstep!(system, v_ode, u_ode, semi, dt, t) = system

function check_domain!(system, v, u, v_ode, u_ode, semi)
    (; boundary_zone, boundary_candidates, fluid_candidates) = system
    fluid_system = corresponding_fluid_system(system, semi)

    u_fluid = wrap_u(u_ode, fluid_system, semi)
    v_fluid = wrap_v(v_ode, fluid_system, semi)

    boundary_candidates .= false

    # Check the boundary particles whether they're leaving the boundary zone
    @threaded semi for particle in each_moving_particle(system)
        particle_coords = current_coords(u, system, particle)

        # Check if boundary particle is outside the boundary zone
        if !is_in_boundary_zone(boundary_zone, particle_coords)
            boundary_candidates[particle] = true
        end
    end

    crossed_boundary_particles = findall(boundary_candidates)
    available_fluid_particles = findall(x -> x == false,
                                        fluid_system.buffer.active_particle)

    @assert length(crossed_boundary_particles)<=length(available_fluid_particles) "Not enough fluid buffer particles available"

    @threaded semi for i in eachindex(crossed_boundary_particles)
        particle = crossed_boundary_particles[i]
        particle_new = available_fluid_particles[i]

        convert_particle!(system, fluid_system, boundary_zone, particle, particle_new,
                          v, u, v_fluid, u_fluid)
    end

    update_system_buffer!(system.buffer, semi)
    update_system_buffer!(fluid_system.buffer, semi)

    fluid_candidates .= false

    # Check the fluid particles whether they're entering the boundary zone
    @threaded semi for fluid_particle in each_moving_particle(fluid_system)
        fluid_coords = current_coords(u_fluid, fluid_system, fluid_particle)

        # Check if fluid particle is in boundary zone
        if is_in_boundary_zone(boundary_zone, fluid_coords)
            fluid_candidates[fluid_particle] = true
        end
    end

    crossed_fluid_particles = findall(fluid_candidates)
    available_boundary_particles = findall(x -> x == false, system.buffer.active_particle)

    @assert length(crossed_fluid_particles)<=length(available_boundary_particles) "Not enough boundary buffer particles available"

    # Check the fluid particles whether they're entering the boundary zone
    @threaded semi for i in eachindex(crossed_fluid_particles)
        particle = crossed_fluid_particles[i]
        particle_new = available_boundary_particles[i]

        convert_particle!(fluid_system, system, boundary_zone, particle, particle_new,
                          v, u, v_fluid, u_fluid)
    end

    update_system_buffer!(system.buffer, semi)
    update_system_buffer!(fluid_system.buffer, semi)

    return system
end

# Outflow particle is outside the boundary zone
@inline function convert_particle!(system::OpenBoundarySPHSystem, fluid_system,
                                   boundary_zone::BoundaryZone{OutFlow}, particle,
                                   particle_new, v, u, v_fluid, u_fluid)
    deactivate_particle!(system, particle, u)

    return system
end

# Inflow particle is outside the boundary zone
@inline function convert_particle!(system::OpenBoundarySPHSystem, fluid_system,
                                   boundary_zone::BoundaryZone{InFlow}, particle,
                                   particle_new, v, u, v_fluid, u_fluid)
    (; spanning_set) = boundary_zone

    # Activate a new particle in simulation domain
    transfer_particle!(fluid_system, system, particle, particle_new, v_fluid, u_fluid, v, u)

    # Reset position of boundary particle
    for dim in 1:ndims(system)
        u[dim, particle] += spanning_set[1][dim]
    end

    return system
end

# Buffer particle is outside the boundary zone
@inline function convert_particle!(system::OpenBoundarySPHSystem, fluid_system,
                                   boundary_zone::BoundaryZone{BidirectionalFlow},
                                   particle, particle_new, v, u, v_fluid, u_fluid)
    relative_position = current_coords(u, system, particle) - boundary_zone.zone_origin

    # Check if particle is in- or outside the fluid domain.
    # `plane_normal` is always pointing into the fluid domain.
    if signbit(dot(relative_position, boundary_zone.plane_normal))
        deactivate_particle!(system, particle, u)

        return system
    end

    # Activate a new particle in simulation domain
    transfer_particle!(fluid_system, system, particle, particle_new, v_fluid, u_fluid, v, u)

    # If the number of active particles exceeds 250% of the initially sampled particles,
    # this particle can be removed to free up available particle slots.
    n_particles_full_sampled = nparticles(system) - system.buffer.buffer_size
    if system.buffer.active_particle_count[] > n_particles_full_sampled * 250 / 100
        deactivate_particle!(system, particle, u)

        return system
    end

    # Reset position of boundary particle
    for dim in 1:ndims(system)
        u[dim, particle] += boundary_zone.spanning_set[1][dim]
    end

    return system
end

# Fluid particle is in boundary zone
@inline function convert_particle!(fluid_system::FluidSystem, system,
                                   boundary_zone, particle, particle_new,
                                   v, u, v_fluid, u_fluid)
    # Activate particle in boundary zone
    transfer_particle!(system, fluid_system, particle, particle_new, v, u, v_fluid, u_fluid)

    # Deactivate particle in interior domain
    deactivate_particle!(fluid_system, particle, u_fluid)

    return fluid_system
end

@inline function transfer_particle!(system_new, system_old, particle_old, particle_new,
                                    v_new, u_new, v_old, u_old)
    # Activate new particle
    system_new.buffer.active_particle[particle_new] = true

    # Transfer densities
    density = current_density(v_old, system_old, particle_old)
    set_particle_density!(v_new, system_new, particle_new, density)

    # Transfer pressure
    pressure = current_pressure(v_old, system_old, particle_old)
    set_particle_pressure!(v_new, system_new, particle_new, pressure)

    # Exchange position and velocity
    for dim in 1:ndims(system_new)
        u_new[dim, particle_new] = u_old[dim, particle_old]
        v_new[dim, particle_new] = v_old[dim, particle_old]
    end

    return system_new
end

function write_v0!(v0, system::OpenBoundarySPHSystem)
    # This is as fast as a loop with `@inbounds`, but it's GPU-compatible
    indices = CartesianIndices(system.initial_condition.velocity)
    copyto!(v0, indices, system.initial_condition.velocity, indices)

    write_v0!(v0, system, system.pressure_model)

    return v0
end

write_v0!(v0, system::OpenBoundarySPHSystem, ::Nothing) = v0

function write_v0!(v0, system::OpenBoundarySPHSystem, ::RCRBoundaryModel)
    # Note that `.=` is very slightly faster, but not GPU-compatible
    v0[end, :] = system.initial_condition.pressure

    return v0
end

function write_u0!(u0, system::OpenBoundarySPHSystem)
    (; initial_condition) = system

    # This is as fast as a loop with `@inbounds`, but it's GPU-compatible
    indices = CartesianIndices(initial_condition.coordinates)
    copyto!(u0, indices, initial_condition.coordinates, indices)

    return u0
end

wrap_reference_function(::Nothing, ::Val) = nothing

function wrap_reference_function(function_::Function, ::Val)
    # Already a function
    return function_
end

# Name the function so that the summary box does know which kind of function this is
function wrap_reference_function(constant_scalar_::Number, ::Val)
    return constant_scalar(coords, t) = constant_scalar_
end

# For vectors and tuples
# Name the function so that the summary box does know which kind of function this is
function wrap_reference_function(constant_vector_, ::Val{NDIMS}) where {NDIMS}
    return constant_vector(coords, t) = SVector{NDIMS}(constant_vector_)
end

function reference_value(value::Function, quantity, position, t)
    return value(position, t)
end

# This method is used when extrapolating quantities from the domain
# instead of using the method of characteristics
reference_value(value::Nothing, quantity, position, t) = quantity

function check_reference_values!(boundary_model, reference_density, reference_pressure,
                                 reference_velocity)
    return boundary_model
end

function check_reference_values!(boundary_model::BoundaryModelLastiwka,
                                 reference_density, reference_pressure, reference_velocity)

                                 # TODO
                                 return boundary_model
    boundary_model.extrapolate_reference_values && return boundary_model

    if any(isnothing.([reference_density, reference_pressure, reference_velocity]))
        throw(ArgumentError("for `BoundaryModelLastiwka` all reference values must be specified"))
    end

    return boundary_model
end

# To account for boundary effects in the viscosity term of the RHS, use the viscosity model
# of the neighboring particle systems.
@inline function viscosity_model(system::OpenBoundarySPHSystem,
                                 neighbor_system::FluidSystem)
    return neighbor_system.viscosity
end

@inline function viscosity_model(system::OpenBoundarySPHSystem,
                                 neighbor_system::BoundarySystem)
    return neighbor_system.boundary_model.viscosity
end

# When the neighbor is an open boundary system, just use the viscosity of the fluid `system` instead
@inline viscosity_model(system, neighbor_system::OpenBoundarySPHSystem) = system.viscosity

function system_data(system::OpenBoundarySPHSystem, v_ode, u_ode, semi)
    v = wrap_v(v_ode, system, semi)
    u = wrap_u(u_ode, system, semi)

    coordinates = current_coordinates(u, system)
    velocity = current_velocity(v, system)
    density = current_density(v, system)
    pressure = current_pressure(v, system)

    return (; coordinates, velocity, density, pressure)
end

function available_data(::OpenBoundarySPHSystem)
    return (:coordinates, :velocity, :density, :pressure)
end

# This is a slightly adapted version of the method used in `ParticleShiftingCallback`.
# "Slightly adapted" here means we restrict iteration to particles located within the shift zone.
function particle_shifting!(u, v, system::OpenBoundarySPHSystem,
                            boundary_zone::BoundaryZone{InFlow}, v_ode, u_ode, semi, dt)
    isnothing(boundary_zone.shift_zone) && return u

    (; delta_r, spanning_set_shift_zone, shift_zone_origin,
     boundary_coordinates) = boundary_zone.shift_zone
    (; nhs_boundary) = system.cache

    set_zero!(delta_r)

    # This has similar performance to `maximum(..., eachparticle(system))`,
    # but is GPU-compatible.
    v_max = maximum(x -> sqrt(dot(x, x)),
                    reinterpret(reshape, SVector{ndims(system), eltype(v)},
                                current_velocity(v, system)))

    # We assume that an open boundary system does not support multi-resolution.
    Wdx = smoothing_kernel(system.fluid_system, particle_spacing(system, 1), 1)
    h = smoothing_length(system, 1)

    shift_candidates = findall(x -> is_in_oriented_bbox(spanning_set_shift_zone,
                                                        x - shift_zone_origin),
                               reinterpret(reshape, SVector{ndims(system), eltype(u)},
                                           active_coordinates(u, system)))

    # Use the fluid-open boundary neighborhood search.
    # We can do this because we require the neighborhood search to support querying neighbors
    # of arbitrary positions (see `PointNeighbors.requires_update`).
    neighborhood_search = get_neighborhood_search(system.fluid_system, system, semi)

    system_coords = current_coordinates(u, system)

    PointNeighbors.foreach_point_neighbor(system_coords, system_coords,
                                          neighborhood_search;
                                          parallelization_backend=semi.parallelization_backend,
                                          points=shift_candidates) do particle,
                                                                      neighbor,
                                                                      pos_diff,
                                                                      distance
        apply_shifting!(delta_r, system, system, v, v, particle, neighbor,
                        pos_diff, distance, v_max, Wdx, h, dt)
    end

    PointNeighbors.update!(nhs_boundary, system_coords, boundary_coordinates;
                           points_moving=(true, false),
                           parallelization_backend=semi.parallelization_backend)

    PointNeighbors.foreach_point_neighbor(system_coords, boundary_coordinates,
                                          nhs_boundary;
                                          parallelization_backend=semi.parallelization_backend,
                                          points=shift_candidates) do particle,
                                                                      neighbor,
                                                                      pos_diff,
                                                                      distance
        # Calculate the hydrodynamic mass and density
        m_b = hydrodynamic_mass(system, particle)
        rho_a = current_density(v, system, particle)
        rho_b = rho_a

        kernel = smoothing_kernel(system, distance, particle)
        grad_kernel = smoothing_kernel_grad(system, pos_diff, distance, particle)

        # According to p. 29 below Eq. 9
        R = 2 // 10
        n = 4

        # Eq. 7 in Sun et al. (2017).
        # CFL * Ma can be rewritten as Δt * v_max / h (see p. 29, right above Eq. 9).
        delta_r_ = -dt * v_max * 4 * h * (1 + R * (kernel / Wdx)^n) *
                   m_b / (rho_a + rho_b) * grad_kernel

        # Write into the buffer
        for i in eachindex(delta_r_)
            @inbounds delta_r[i, particle] += delta_r_[i]
        end
    end

    # Add δ_r from the buffer to the current coordinates
    @threaded semi for particle in shift_candidates
        for i in axes(delta_r, 1)
            @inbounds u[i, particle] += delta_r[i, particle]
        end
    end

    return u
end

function particle_shifting!(u, v, system::OpenBoundarySPHSystem, boundary_zone,
                            v_ode, u_ode, semi, dt)
    return u
end<|MERGE_RESOLUTION|>--- conflicted
+++ resolved
@@ -146,7 +146,6 @@
         reference_density_ = wrap_reference_function(reference_density, Val(NDIMS))
     end
 
-<<<<<<< HEAD
     coordinates_svector = reinterpret(reshape, SVector{NDIMS, ELTYPE},
                                       initial_condition.coordinates)
     velocities_svector = reinterpret(reshape, SVector{NDIMS, ELTYPE},
@@ -167,10 +166,7 @@
     end
 
     cache = create_cache_open_boundary(boundary_model, pressure_model, initial_condition,
-=======
-    cache = create_cache_open_boundary(boundary_model, initial_condition,
                                        boundary_zone, fluid_system,
->>>>>>> 6e8e7e6d
                                        reference_density, reference_velocity,
                                        reference_pressure)
 
@@ -191,12 +187,8 @@
                                  buffer, update_callback_used, cache)
 end
 
-<<<<<<< HEAD
 function create_cache_open_boundary(boundary_model, pressure_model, initial_condition,
-=======
-function create_cache_open_boundary(boundary_model, initial_condition,
-                                    boundary_zone, fluid_system,
->>>>>>> 6e8e7e6d
+                                       boundary_zone, fluid_system,
                                     reference_density, reference_velocity,
                                     reference_pressure)
     ELTYPE = eltype(initial_condition)
@@ -224,12 +216,8 @@
     prescribed_density = isnothing(reference_density) ? false : true
 
     if boundary_model isa BoundaryModelTafuni
-<<<<<<< HEAD
         return (;
                 prescribed_pressure=isnothing(pressure_model) ? prescribed_pressure : true,
-=======
-        return (; cache..., prescribed_pressure=prescribed_pressure,
->>>>>>> 6e8e7e6d
                 prescribed_density=prescribed_density,
                 prescribed_velocity=prescribed_velocity)
     end
@@ -342,11 +330,9 @@
     u = wrap_u(u_ode, system, semi)
     v = wrap_v(v_ode, system, semi)
 
-<<<<<<< HEAD
+    particle_shifting!(u, v, system, system.boundary_zone, v_ode, u_ode, semi, dt)
+
     @trixi_timeit timer() "check domain" check_domain!(system, v, u, v_ode, u_ode, semi)
-=======
-    particle_shifting!(u, v, system, system.boundary_zone, v_ode, u_ode, semi, dt)
->>>>>>> 6e8e7e6d
 
     # Update density, pressure and velocity based on the characteristic variables.
     # See eq. 13-15 in Lastiwka (2009) https://doi.org/10.1002/fld.1971
