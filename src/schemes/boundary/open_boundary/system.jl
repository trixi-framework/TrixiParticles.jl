--- conflicted
+++ resolved
@@ -36,9 +36,8 @@
     This is an experimental feature and may change in future releases.
     It is GPU-compatible (e.g., with CUDA.jl and AMDGPU.jl), but currently **not** supported with Metal.jl.
 """
-<<<<<<< HEAD
 struct OpenBoundarySPHSystem{BM, ELTYPE, NDIMS, IC, FS, FSI, ARRAY1D, BC, FC, BZI, BZ,
-                             B, UCU, C} <: System{NDIMS}
+                             B, C} <: System{NDIMS}
     boundary_model        :: BM
     initial_condition     :: IC
     fluid_system          :: FS
@@ -53,64 +52,24 @@
     boundary_zone_indices :: BZI     # Array{UInt8, 1}: [particle]
     boundary_zones        :: BZ
     buffer                :: B
-    update_callback_used  :: UCU
     cache                 :: C
-=======
-struct OpenBoundarySPHSystem{BM, ELTYPE, NDIMS, IC, FS, FSI, ARRAY1D, BC, FC, BZ, RV,
-                             RP, RD, B, C} <: System{NDIMS}
-    boundary_model      :: BM
-    initial_condition   :: IC
-    fluid_system        :: FS
-    fluid_system_index  :: FSI
-    smoothing_length    :: ELTYPE
-    mass                :: ARRAY1D # Array{ELTYPE, 1}: [particle]
-    density             :: ARRAY1D # Array{ELTYPE, 1}: [particle]
-    volume              :: ARRAY1D # Array{ELTYPE, 1}: [particle]
-    pressure            :: ARRAY1D # Array{ELTYPE, 1}: [particle]
-    boundary_candidates :: BC      # Array{UInt32, 1}: [particle]
-    fluid_candidates    :: FC      # Array{UInt32, 1}: [particle]
-    boundary_zone       :: BZ
-    reference_velocity  :: RV
-    reference_pressure  :: RP
-    reference_density   :: RD
-    buffer              :: B
-    cache               :: C
->>>>>>> b9d091ce
 end
 
 function OpenBoundarySPHSystem(boundary_model, initial_condition, fluid_system,
                                fluid_system_index, smoothing_length, mass, density, volume,
                                pressure, boundary_candidates, fluid_candidates,
-<<<<<<< HEAD
-                               boundary_zone_indices, boundary_zone, buffer,
-                               update_callback_used, cache)
-=======
-                               boundary_zone, reference_velocity,
-                               reference_pressure, reference_density, buffer, cache)
->>>>>>> b9d091ce
+                               boundary_zone_indices, boundary_zone, buffer, cache)
     OpenBoundarySPHSystem{typeof(boundary_model), eltype(mass), ndims(initial_condition),
                           typeof(initial_condition), typeof(fluid_system),
                           typeof(fluid_system_index), typeof(mass),
                           typeof(boundary_candidates), typeof(fluid_candidates),
-<<<<<<< HEAD
                           typeof(boundary_zone_indices), typeof(boundary_zone),
-                          typeof(buffer), typeof(update_callback_used),
+                          typeof(buffer),
                           typeof(cache)}(boundary_model, initial_condition, fluid_system,
                                          fluid_system_index, smoothing_length, mass,
                                          density, volume, pressure, boundary_candidates,
                                          fluid_candidates, boundary_zone_indices,
-                                         boundary_zone, buffer, update_callback_used, cache)
-=======
-                          typeof(boundary_zone), typeof(reference_velocity),
-                          typeof(reference_pressure), typeof(reference_density),
-                          typeof(buffer),
-                          typeof(cache)}(boundary_model, initial_condition, fluid_system,
-                                         fluid_system_index, smoothing_length, mass,
-                                         density, volume, pressure, boundary_candidates,
-                                         fluid_candidates, boundary_zone,
-                                         reference_velocity, reference_pressure,
-                                         reference_density, buffer, cache)
->>>>>>> b9d091ce
+                                         boundary_zone, buffer, cache)
 end
 
 function OpenBoundarySPHSystem(boundary_zones::Union{BoundaryZone, Nothing}...;
@@ -158,13 +117,7 @@
     return OpenBoundarySPHSystem(boundary_model, initial_conditions, fluid_system,
                                  fluid_system_index, smoothing_length, mass, density,
                                  volume, pressure, boundary_candidates, fluid_candidates,
-<<<<<<< HEAD
-                                 boundary_zone_indices, boundary_zones_new, buffer,
-                                 update_callback_used, cache)
-=======
-                                 boundary_zone, reference_velocity_,
-                                 reference_pressure_, reference_density_, buffer, cache)
->>>>>>> b9d091ce
+                                 boundary_zone_indices, boundary_zones_new, buffer, cache)
 end
 
 function initialize!(system::OpenBoundarySPHSystem, semi)
@@ -228,12 +181,9 @@
     return ELTYPE
 end
 
-<<<<<<< HEAD
 @inline buffer(system::OpenBoundarySPHSystem) = system.buffer
 
-=======
 # The `UpdateCallback` is required to update particle positions between time steps
->>>>>>> b9d091ce
 @inline requires_update_callback(system::OpenBoundarySPHSystem) = true
 
 function smoothing_length(system::OpenBoundarySPHSystem, particle)
