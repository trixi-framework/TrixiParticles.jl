@doc raw"""
    BoundaryModelTafuni()

Boundary model for the `OpenBoundarySPHSystem`.
This model implements the method of [Tafuni et al. (2018)](@cite Tafuni2018) to extrapolate the properties from the fluid domain
to the buffer zones (inflow and outflow) using ghost nodes.
The position of the ghost nodes is obtained by mirroring the boundary particles
into the fluid along a direction that is normal to the open boundary.
"""
struct BoundaryModelTafuni end

function update_boundary_quantities!(system, ::BoundaryModelTafuni, v, u, v_ode, u_ode,
                                     semi, t)
    @trixi_timeit timer() "extrapolate and correct values" begin
        v_open_boundary = wrap_v(v_ode, system, semi)
        v_fluid = wrap_v(v_ode, system.fluid_system, semi)
        u_open_boundary = wrap_u(u_ode, system, semi)
        u_fluid = wrap_u(u_ode, system.fluid_system, semi)

        extrapolate_values!(system, v_open_boundary, v_fluid, u_open_boundary, u_fluid,
                            semi, t; system.cache...)
    end
end

update_final!(system, ::BoundaryModelTafuni, v, u, v_ode, u_ode, semi, t) = system

function extrapolate_values!(system, v_open_boundary, v_fluid, u_open_boundary, u_fluid,
                             semi, t; prescribed_density=false,
                             prescribed_pressure=false, prescribed_velocity=false)
    (; pressure, density, fluid_system, boundary_zone, reference_density,
     reference_velocity, reference_pressure) = system

    state_equation = system_state_equation(system.fluid_system)

    # Static indices to avoid allocations
    two_to_end = SVector{ndims(system)}(2:(ndims(system) + 1))

    # Use the fluid-fluid nhs, since the boundary particles are mirrored into the fluid domain
    nhs = get_neighborhood_search(fluid_system, fluid_system, semi)

    fluid_coords = current_coordinates(u_fluid, fluid_system)

    @threaded semi for particle in each_moving_particle(system)
        particle_coords = current_coords(u_open_boundary, system, particle)
        ghost_node_position = mirror_position(particle_coords, boundary_zone)

        # Set zero
        correction_matrix = zero(SMatrix{ndims(system) + 1, ndims(system) + 1,
                                         eltype(system)})
        extrapolated_pressure_correction = zero(SVector{ndims(system) + 1, eltype(system)})

        extrapolated_velocity_correction = zero(SMatrix{ndims(system), ndims(system) + 1,
                                                        eltype(system)})

<<<<<<< HEAD
        # TODO: Not public API
        PointNeighbors.foreach_neighbor(fluid_coords, nhs, particle, ghost_node_position,
                                        nhs.search_radius) do particle, neighbor, pos_diff,
                                                              distance
            m_b = hydrodynamic_mass(fluid_system, neighbor)
            rho_b = current_density(v_fluid, fluid_system, neighbor)
            pressure_b = current_pressure(v_fluid, fluid_system, neighbor)
            v_b = current_velocity(v_fluid, fluid_system, neighbor)
=======
        for neighbor in PointNeighbors.eachneighbor(ghost_node_position,
                                        neighborhood_search)
            neighbor_coords = current_coords(u_fluid, fluid_system, neighbor)
            pos_diff = ghost_node_position - neighbor_coords
            distance2 = dot(pos_diff, pos_diff)

            if distance2 <= neighborhood_search.search_radius^2
                distance = sqrt(distance2)
>>>>>>> fb6906f5

            # Project `v_b` on the normal direction of the boundary zone
            # See https://doi.org/10.1016/j.jcp.2020.110029 Section 3.3.:
            # "Because ﬂow from the inlet interface occurs perpendicular to the boundary,
            # only this component of interpolated velocity is kept [...]"
            v_b = dot(v_b, boundary_zone.plane_normal) * boundary_zone.plane_normal

            kernel_value = smoothing_kernel(fluid_system, distance, particle)
            grad_kernel = smoothing_kernel_grad(fluid_system, pos_diff, distance,
                                                particle)

            L, R = correction_arrays(kernel_value, grad_kernel, pos_diff, rho_b, m_b)

            correction_matrix += L

            if !prescribed_pressure
                extrapolated_pressure_correction += pressure_b * R
            end

            if !prescribed_velocity
                extrapolated_velocity_correction += v_b * R'
            end
        end

        # See also `correction_matrix_inversion_step!` for an explanation
        if abs(det(correction_matrix)) < 1.0f-9
            L_inv = I
        else
            L_inv = inv(correction_matrix)
        end

        pos_diff = particle_coords - ghost_node_position

        # In Negi et al. (2020) https://doi.org/10.1016/j.cma.2020.113119,
        # they have modified the equation for extrapolation to
        #
        #           f_0 = f_k - (r_0 - r_k) ⋅ ∇f_k
        #
        # in order to get zero gradient at the outlet interface.
        # Note: This modification is mentioned here for reference only and is NOT applied in this implementation.
        if prescribed_pressure
            pressure[particle] = reference_value(reference_pressure, pressure[particle],
                                                 particle_coords, t)
        else
            f_p = L_inv * extrapolated_pressure_correction
            df_p = f_p[two_to_end]

            pressure[particle] = f_p[1] + dot(pos_diff, df_p)
        end

        if prescribed_velocity
            v_particle = current_velocity(v_open_boundary, system, particle)
            v_ref = reference_value(reference_velocity, v_particle, particle_coords, t)
            @inbounds for dim in eachindex(v_ref)
                v_open_boundary[dim, particle] = v_ref[dim]
            end
        else
            @inbounds for dim in eachindex(pos_diff)
                f_v = L_inv * extrapolated_velocity_correction[dim, :]
                df_v = f_v[two_to_end]

                v_open_boundary[dim, particle] = f_v[1] + dot(pos_diff, df_v)
            end
        end

        # Unlike Tafuni et al. (2018), we calculate the density using the inverse state-equation
        if prescribed_density
            density[particle] = reference_value(reference_density, density[particle],
                                                particle_coords, t)
        else
            inverse_state_equation!(density, state_equation, pressure, particle)
        end
    end

    return system
end

function correction_arrays(W_ab, grad_W_ab, pos_diff::SVector{3}, rho_b, m_b)
    x_ab = pos_diff[1]
    y_ab = pos_diff[2]
    z_ab = pos_diff[3]

    grad_W_ab_x = grad_W_ab[1]
    grad_W_ab_y = grad_W_ab[2]
    grad_W_ab_z = grad_W_ab[3]

    V_b = m_b / rho_b

    M = @SMatrix [W_ab W_ab*x_ab W_ab*y_ab W_ab*z_ab;
                  grad_W_ab_x grad_W_ab_x*x_ab grad_W_ab_x*y_ab grad_W_ab_x*z_ab;
                  grad_W_ab_y grad_W_ab_y*x_ab grad_W_ab_y*y_ab grad_W_ab_y*z_ab;
                  grad_W_ab_z grad_W_ab_z*x_ab grad_W_ab_z*y_ab grad_W_ab_z*z_ab]

    L = V_b * M

    R = V_b * SVector(W_ab, grad_W_ab_x, grad_W_ab_y, grad_W_ab_z)

    return L, R
end

function correction_arrays(W_ab, grad_W_ab, pos_diff::SVector{2}, rho_b, m_b)
    x_ab = pos_diff[1]
    y_ab = pos_diff[2]

    grad_W_ab_x = grad_W_ab[1]
    grad_W_ab_y = grad_W_ab[2]

    V_b = m_b / rho_b

    M = @SMatrix [W_ab W_ab*x_ab W_ab*y_ab;
                  grad_W_ab_x grad_W_ab_x*x_ab grad_W_ab_x*y_ab;
                  grad_W_ab_y grad_W_ab_y*x_ab grad_W_ab_y*y_ab]
    L = V_b * M

    R = V_b * SVector(W_ab, grad_W_ab_x, grad_W_ab_y)

    return L, R
end

function mirror_position(particle_coords, boundary_zone)
    particle_position = particle_coords - boundary_zone.zone_origin
    dist = dot(particle_position, boundary_zone.plane_normal)

    return particle_coords - 2 * dist * boundary_zone.plane_normal
end<|MERGE_RESOLUTION|>--- conflicted
+++ resolved
@@ -52,7 +52,6 @@
         extrapolated_velocity_correction = zero(SMatrix{ndims(system), ndims(system) + 1,
                                                         eltype(system)})
 
-<<<<<<< HEAD
         # TODO: Not public API
         PointNeighbors.foreach_neighbor(fluid_coords, nhs, particle, ghost_node_position,
                                         nhs.search_radius) do particle, neighbor, pos_diff,
@@ -61,16 +60,6 @@
             rho_b = current_density(v_fluid, fluid_system, neighbor)
             pressure_b = current_pressure(v_fluid, fluid_system, neighbor)
             v_b = current_velocity(v_fluid, fluid_system, neighbor)
-=======
-        for neighbor in PointNeighbors.eachneighbor(ghost_node_position,
-                                        neighborhood_search)
-            neighbor_coords = current_coords(u_fluid, fluid_system, neighbor)
-            pos_diff = ghost_node_position - neighbor_coords
-            distance2 = dot(pos_diff, pos_diff)
-
-            if distance2 <= neighborhood_search.search_radius^2
-                distance = sqrt(distance2)
->>>>>>> fb6906f5
 
             # Project `v_b` on the normal direction of the boundary zone
             # See https://doi.org/10.1016/j.jcp.2020.110029 Section 3.3.:
