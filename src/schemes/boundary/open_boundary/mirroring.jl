--- conflicted
+++ resolved
@@ -118,11 +118,7 @@
     end
 end
 
-<<<<<<< HEAD
-update_final!(system, ::BoundaryModelTafuniMirroring, v, u, v_ode, u_ode, semi, t) = system
-=======
-update_boundary_model!(system, ::BoundaryModelTafuni, v, u, v_ode, u_ode, semi, t) = system
->>>>>>> c1e85894
+update_boundary_model!(system, ::BoundaryModelTafuniMirroring, v, u, v_ode, u_ode, semi, t) = system
 
 function extrapolate_values!(system,
                              mirror_method::Union{FirstOrderMirroring, SimpleMirroring},
