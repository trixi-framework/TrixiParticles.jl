--- conflicted
+++ resolved
@@ -1,5 +1,5 @@
 @doc raw"""
-    BoundaryModelTafuni())
+    BoundaryModelTafuni()
 
 Boundary model for the `OpenBoundarySPHSystem`.
 This model implements the method of [Tafuni et al. (2018)](@cite Tafuni2018) to extrapolate the properties from the fluid domain
@@ -227,7 +227,6 @@
     return particle_coords - 2 * dist * boundary_zone.plane_normal
 end
 
-<<<<<<< HEAD
 average_velocity!(v, u, system, boundary_zone, semi) = v
 
 function average_velocity!(v, u, system, boundary_zone::BoundaryZone{InFlow}, semi)
@@ -258,8 +257,6 @@
     return v
 end
 
-=======
->>>>>>> 785ade6a
 project_velocity_on_plane_normal(vel, boundary_zone) = vel
 
 function project_velocity_on_plane_normal(vel, boundary_zone::BoundaryZone{InFlow})
