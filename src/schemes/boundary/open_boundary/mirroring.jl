--- conflicted
+++ resolved
@@ -64,7 +64,6 @@
 struct BoundaryModelTafuni{MM}
     mirror_method::MM
 end
-<<<<<<< HEAD
 
 function BoundaryModelTafuni(; mirror_method=FirstOrderMirroring())
     return BoundaryModelTafuni(mirror_method)
@@ -80,66 +79,6 @@
 
         extrapolate_values!(system, boundary_model.mirror_method,
                             v, v_fluid, u, u_fluid, semi)
-=======
-
-function BoundaryModelTafuni(; mirror_method=FirstOrderMirroring())
-    return BoundaryModelTafuni(mirror_method)
-end
-
-function update_boundary_quantities!(system, boundary_model::BoundaryModelTafuni,
-                                     v, u, v_ode, u_ode, semi, t)
-    (; reference_pressure, reference_density, reference_velocity, boundary_zone,
-     pressure, density, cache) = system
-    (; prescribed_pressure, prescribed_density, prescribed_velocity) = cache
-
-    @trixi_timeit timer() "extrapolate and correct values" begin
-        fluid_system = corresponding_fluid_system(system, semi)
-
-        v_fluid = wrap_v(v_ode, fluid_system, semi)
-        u_fluid = wrap_u(u_ode, fluid_system, semi)
-
-        extrapolate_values!(system, boundary_model.mirror_method, v, v_fluid,
-                            u, u_fluid, semi, t; prescribed_pressure,
-                            prescribed_density, prescribed_velocity)
-    end
-
-    if !prescribed_velocity && boundary_zone.average_inflow_velocity
-        # When no velocity is prescribed at the inflow, the velocity is extrapolated from the fluid domain.
-        # Thus, turbulent flows near the inflow can lead to a non-uniform buffer particle distribution,
-        # resulting in a potential numerical instability. Averaging mitigates these effects.
-        average_velocity!(v, u, system, boundary_zone, semi)
-    end
-
-    if prescribed_pressure
-        @threaded semi for particle in each_moving_particle(system)
-            particle_coords = current_coords(u, system, particle)
-
-            pressure[particle] = reference_value(reference_pressure, pressure[particle],
-                                                 particle_coords, t)
-        end
-    end
-
-    if prescribed_density
-        @threaded semi for particle in each_moving_particle(system)
-            particle_coords = current_coords(u, system, particle)
-
-            density[particle] = reference_value(reference_density, density[particle],
-                                                particle_coords, t)
-        end
-    end
-
-    if prescribed_velocity
-        @threaded semi for particle in each_moving_particle(system)
-            particle_coords = current_coords(u, system, particle)
-            v_particle = current_velocity(v, system, particle)
-
-            v_ref = reference_value(reference_velocity, v_particle, particle_coords, t)
-
-            for dim in eachindex(v_ref)
-                @inbounds v[dim, particle] = v_ref[dim]
-            end
-        end
->>>>>>> 08de2640
     end
 
     for boundary_zone in boundary_zones
@@ -159,26 +98,16 @@
 
         particle_coords = current_coords(u, system, particle)
 
-<<<<<<< HEAD
         if prescribed_pressure
             pressure[particle] = apply_reference_pressure(system, particle,
                                                           particle_coords, t)
         end
-=======
-function extrapolate_values!(system,
-                             mirror_method::Union{FirstOrderMirroring, SimpleMirroring},
-                             v_open_boundary, v_fluid, u_open_boundary, u_fluid,
-                             semi, t; prescribed_density=false,
-                             prescribed_pressure=false, prescribed_velocity=false)
-    (; pressure, density, boundary_zone) = system
->>>>>>> 08de2640
 
         if prescribed_density
             density[particle] = apply_reference_density(system, particle,
                                                         particle_coords, t)
         end
 
-<<<<<<< HEAD
         if prescribed_velocity
             v_ref = apply_reference_velocity(system, particle, particle_coords, t)
 
@@ -194,10 +123,8 @@
 function extrapolate_values!(system,
                              mirror_method::Union{FirstOrderMirroring, SimpleMirroring},
                              v_open_boundary, v_fluid, u_open_boundary, u_fluid, semi)
-    (; pressure, density, boundary_zones, fluid_system, cache) = system
-
-=======
->>>>>>> 08de2640
+    (; pressure, density, fluid_system) = system
+
     # Static indices to avoid allocations
     two_to_end = SVector{ndims(system)}(2:(ndims(system) + 1))
 
@@ -296,7 +223,6 @@
                 # only this component of interpolated velocity is kept [...]"
                 project_velocity_on_plane_normal!(v_open_boundary, system, particle,
                                                   boundary_zone)
-<<<<<<< HEAD
             end
 
             # No else: `correction_matrix[][1, 1] <= eps()` means no fluid neighbors
@@ -314,25 +240,6 @@
                                                    interpolated_pressure)
             end
 
-=======
-            end
-
-            # No else: `correction_matrix[][1, 1] <= eps()` means no fluid neighbors
-            # and thus no reliable interpolation, so boundary values remain at their current state.
-        elseif correction_matrix[][1, 1] > eps()
-            # Determinant is small, fallback to zero-th order mirroring
-            shepard_coefficient = correction_matrix[][1, 1]
-
-            # Pressure
-            if !prescribed_pressure
-                # Only the first entry is used, as the subsequent entries represent gradient
-                # components that are not required for zeroth-order interpolation.
-                interpolated_pressure = first(interpolated_pressure_correction[])
-                zeroth_order_scalar_extrapolation!(pressure, particle, shepard_coefficient,
-                                                   interpolated_pressure)
-            end
-
->>>>>>> 08de2640
             # Density
             if !prescribed_density
                 # Only the first entry is used, as the subsequent entries represent gradient
@@ -365,9 +272,8 @@
 end
 
 function extrapolate_values!(system, mirror_method::ZerothOrderMirroring,
-<<<<<<< HEAD
                              v_open_boundary, v_fluid, u_open_boundary, u_fluid, semi)
-    (; pressure, density, boundary_zones, fluid_system) = system
+    (; pressure, density, fluid_system) = system
 
     # Use the fluid-fluid nhs, since the boundary particles are mirrored into the fluid domain
     nhs = get_neighborhood_search(fluid_system, fluid_system, semi)
@@ -410,53 +316,6 @@
                 interpolated_pressure[] += pressure_b * volume_b * W_ab
             end
 
-=======
-                             v_open_boundary, v_fluid, u_open_boundary, u_fluid, semi, t;
-                             prescribed_density=false, prescribed_pressure=false,
-                             prescribed_velocity=false)
-    (; pressure, density, boundary_zone) = system
-
-    fluid_system = corresponding_fluid_system(system, semi)
-
-    # Use the fluid-fluid nhs, since the boundary particles are mirrored into the fluid domain
-    nhs = get_neighborhood_search(fluid_system, fluid_system, semi)
-
-    fluid_coords = current_coordinates(u_fluid, fluid_system)
-
-    # We cannot use `foreach_point_neighbor` here because we are looking for neighbors
-    # of the ghost node positions of each particle.
-    # We can do this because we require the neighborhood search to support querying neighbors
-    # of arbitrary positions (see `PointNeighbors.requires_update`).
-    @threaded semi for particle in each_moving_particle(system)
-        particle_coords = current_coords(u_open_boundary, system, particle)
-        ghost_node_position = mirror_position(particle_coords, boundary_zone)
-
-        # Use `Ref` to ensure the variables are accessible and mutable within the closure below
-        # (see https://docs.julialang.org/en/v1/manual/performance-tips/#man-performance-captured).
-        shepard_coefficient = Ref(zero(eltype(system)))
-        interpolated_density = Ref(zero(eltype(system)))
-        interpolated_pressure = Ref(zero(eltype(system)))
-        interpolated_velocity = Ref(zero(particle_coords))
-
-        # TODO: Not public API
-        PointNeighbors.foreach_neighbor(fluid_coords, nhs, particle, ghost_node_position,
-                                        nhs.search_radius) do particle, neighbor, pos_diff,
-                                                              distance
-            m_b = hydrodynamic_mass(fluid_system, neighbor)
-            rho_b = current_density(v_fluid, fluid_system, neighbor)
-            volume_b = m_b / rho_b
-            pressure_b = current_pressure(v_fluid, fluid_system, neighbor)
-            v_b = current_velocity(v_fluid, fluid_system, neighbor)
-
-            W_ab = smoothing_kernel(fluid_system, distance, particle)
-
-            shepard_coefficient[] += volume_b * W_ab
-
-            if !prescribed_pressure
-                interpolated_pressure[] += pressure_b * volume_b * W_ab
-            end
-
->>>>>>> 08de2640
             if !prescribed_density
                 interpolated_density[] += rho_b * volume_b * W_ab
             end
@@ -640,21 +499,14 @@
                                             current_boundary_zone(system, particle),
                                 each_moving_particle(system))
 
-<<<<<<< HEAD
     intersect!(candidates, particles_in_zone)
 
-=======
->>>>>>> 08de2640
     # Division inside the `sum` closure to maintain GPU compatibility
     avg_velocity = sum(candidates) do particle
         return current_velocity(v, system, particle) / length(candidates)
     end
 
-<<<<<<< HEAD
     @threaded semi for particle in particles_in_zone
-=======
-    @threaded semi for particle in each_moving_particle(system)
->>>>>>> 08de2640
         # Set the velocity of the ghost node to the average velocity of the fluid domain
         for dim in eachindex(avg_velocity)
             @inbounds v[dim, particle] = avg_velocity[dim]
@@ -664,7 +516,6 @@
     return v
 end
 
-<<<<<<< HEAD
 # Only for inflow boundary zones
 function project_velocity_on_plane_normal!(v, system, particle, boundary_zone)
     (; plane_normal, flow_direction) = boundary_zone
@@ -675,12 +526,6 @@
     # Outflow
     signbit(dot(flow_direction, plane_normal)) && return v
 
-=======
-project_velocity_on_plane_normal!(v, system, particle, boundary_zone) = v
-
-function project_velocity_on_plane_normal!(v, system, particle,
-                                           boundary_zone::BoundaryZone{InFlow})
->>>>>>> 08de2640
     # Project `vel` on the normal direction of the boundary zone
     # See https://doi.org/10.1016/j.jcp.2020.110029 Section 3.3.:
     # "Because ﬂow from the inlet interface occurs perpendicular to the boundary,
