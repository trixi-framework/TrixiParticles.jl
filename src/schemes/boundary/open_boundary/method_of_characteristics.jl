--- conflicted
+++ resolved
@@ -18,7 +18,8 @@
     (; density, pressure, cache, flow_direction,
     reference_velocity, reference_pressure, reference_density) = system
 
-<<<<<<< HEAD
+    sound_speed = system_sound_speed(system.fluid_system)
+
     if boundary_model.extrapolate_reference_values
         (; prescribed_pressure, prescribed_velocity, prescribed_density) = cache
 
@@ -27,9 +28,6 @@
                                 prescribed_velocity, prescribed_density)
         end
     end
-=======
-    sound_speed = system_sound_speed(system.fluid_system)
->>>>>>> 16b6b5d7
 
     # Update quantities based on the characteristic variables
     @threaded system for particle in each_moving_particle(system)
