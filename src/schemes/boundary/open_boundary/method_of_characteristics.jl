@doc raw"""
    BoundaryModelLastiwka()

Boundary model for `OpenBoundarySPHSystem`.
This model uses the characteristic variables to propagate the appropriate values
to the outlet or inlet and have been proposed by Lastiwka et al. (2009). For more information
about the method see [description below](@ref method_of_characteristics).
"""
struct BoundaryModelLastiwka end

<<<<<<< HEAD
# Called from update callback
@inline function update_boundary_quantities!(system, boundary_model::BoundaryModelLastiwka,
                                             v, u, v_ode, u_ode, semi, t)
    (; density, pressure, cache, flow_direction,
    reference_velocity, reference_pressure, reference_density) = system

    sound_speed = system_sound_speed(system)
=======
@inline function update_quantities!(system, boundary_model::BoundaryModelLastiwka,
                                    v, u, v_ode, u_ode, semi, t)
    (; density, pressure, cache, flow_direction,
    reference_velocity, reference_pressure, reference_density) = system

    sound_speed = system_sound_speed(system.fluid_system)
>>>>>>> 77864314

    # Update quantities based on the characteristic variables
    @threaded system for particle in each_moving_particle(system)
        particle_position = current_coords(u, system, particle)

        J1 = cache.characteristics[1, particle]
        J2 = cache.characteristics[2, particle]
        J3 = cache.characteristics[3, particle]

        rho_ref = reference_value(reference_density, density[particle], system, particle,
                                  particle_position, t)
        density[particle] = rho_ref + ((-J1 + 0.5 * (J2 + J3)) / sound_speed^2)

        p_ref = reference_value(reference_pressure, pressure[particle], system, particle,
                                particle_position, t)
        pressure[particle] = p_ref + 0.5 * (J2 + J3)

        v_current = current_velocity(v, system, particle)
        v_ref = reference_value(reference_velocity, v_current, system, particle,
                                particle_position, t)
        rho = density[particle]
        v_ = v_ref + ((J2 - J3) / (2 * sound_speed * rho)) * flow_direction

        for dim in 1:ndims(system)
            v[dim, particle] = v_[dim]
        end
    end

    return system
end

# Called from semidiscretization
function update_final!(system, ::BoundaryModelLastiwka, v, u, v_ode, u_ode, semi, t)
    @trixi_timeit timer() "evaluate characteristics" begin
        evaluate_characteristics!(system, v, u, v_ode, u_ode, semi, t)
    end
end

function evaluate_characteristics!(system, v, u, v_ode, u_ode, semi, t)
    (; cache) = system
    (; previous_characteristics_inited) = cache

    # Propagate characteristics through the open boundary
    if !previous_characteristics_inited[1]
        for iteration in 1:4
            calc_characteristics!(system, v, u, v_ode, u_ode, semi, t)
        end

        previous_characteristics_inited[1] = true
    else
        calc_characteristics!(system, v, u, v_ode, u_ode, semi, t)
    end
end

# ==== Characteristics
# J1: Associated with convection and entropy and propagates at flow velocity.
# J2: Propagates downstream to the local flow
# J3: Propagates upstream to the local flow
function calc_characteristics!(system, v, u, v_ode, u_ode, semi, t)
    (; volume, cache, boundary_zone) = system
    (; characteristics, previous_characteristics, previous_characteristics_inited) = cache

    for particle in eachparticle(system)
        previous_characteristics[1, particle] = characteristics[1, particle]
        previous_characteristics[2, particle] = characteristics[2, particle]
        previous_characteristics[3, particle] = characteristics[3, particle]
    end

    set_zero!(characteristics)
    set_zero!(volume)

    # Evaluate the characteristic variables with the fluid system
    evaluate_characteristics!(system, system.fluid_system, v, u, v_ode, u_ode, semi, t)

    # Only some of the in-/outlet particles are in the influence of the fluid particles.
    # Thus, we compute the characteristics for the particles that are outside the influence
    # of fluid particles by using the average of the values of the previous time step.
    # See eq. 27 in Negi (2020) https://doi.org/10.1016/j.cma.2020.113119
    @threaded system for particle in each_moving_particle(system)

        # Particle is outside of the influence of fluid particles
        if isapprox(volume[particle], 0.0)

            # Using the average of the values at the previous time step for particles which
            # are outside of the influence of fluid particles.
            avg_J1 = 0.0
            avg_J2 = 0.0
            avg_J3 = 0.0
            counter = 0

            for neighbor in each_moving_particle(system)
                # Make sure that only neighbors in the influence of
                # the fluid particles are used.
                if volume[neighbor] > sqrt(eps())
                    avg_J1 += previous_characteristics[1, neighbor]
                    avg_J2 += previous_characteristics[2, neighbor]
                    avg_J3 += previous_characteristics[3, neighbor]
                    counter += 1
                end
            end

            characteristics[1, particle] = avg_J1 / counter
            characteristics[2, particle] = avg_J2 / counter
            characteristics[3, particle] = avg_J3 / counter
        else
            characteristics[1, particle] /= volume[particle]
            characteristics[2, particle] /= volume[particle]
            characteristics[3, particle] /= volume[particle]
        end
        prescribe_conditions!(characteristics, particle, boundary_zone)
    end

    return system
end

function evaluate_characteristics!(system, neighbor_system::FluidSystem,
                                   v, u, v_ode, u_ode, semi, t)
    (; volume, cache, flow_direction, density, pressure,
    reference_velocity, reference_pressure, reference_density) = system
    (; characteristics) = cache

    v_neighbor_system = wrap_v(v_ode, neighbor_system, semi)
    u_neighbor_system = wrap_u(u_ode, neighbor_system, semi)

    nhs = get_neighborhood_search(system, neighbor_system, semi)

    system_coords = current_coordinates(u, system)
    neighbor_coords = current_coordinates(u_neighbor_system, neighbor_system)
<<<<<<< HEAD
    sound_speed = system_sound_speed(system)
=======
    sound_speed = system_sound_speed(system.fluid_system)
>>>>>>> 77864314

    # Loop over all fluid neighbors within the kernel cutoff
    foreach_point_neighbor(system, neighbor_system, system_coords, neighbor_coords,
                           nhs) do particle, neighbor, pos_diff, distance
        neighbor_position = current_coords(u_neighbor_system, neighbor_system, neighbor)

        # Determine current and prescribed quantities
        rho_b = particle_density(v_neighbor_system, neighbor_system, neighbor)
        rho_ref = reference_value(reference_density, density, system, particle,
                                  neighbor_position, t)

        p_b = particle_pressure(v_neighbor_system, neighbor_system, neighbor)
        p_ref = reference_value(reference_pressure, pressure, system, particle,
                                neighbor_position, t)

        v_b = current_velocity(v_neighbor_system, neighbor_system, neighbor)
        v_neighbor_ref = reference_value(reference_velocity, v, system, particle,
                                         neighbor_position, t)

        # Determine characteristic variables
        density_term = -sound_speed^2 * (rho_b - rho_ref)
        pressure_term = p_b - p_ref
        velocity_term = rho_b * sound_speed * (dot(v_b - v_neighbor_ref, flow_direction))

        kernel_ = smoothing_kernel(neighbor_system, distance)

        characteristics[1, particle] += (density_term + pressure_term) * kernel_
        characteristics[2, particle] += (velocity_term + pressure_term) * kernel_
        characteristics[3, particle] += (-velocity_term + pressure_term) * kernel_

        volume[particle] += kernel_
    end

    return system
end

@inline function prescribe_conditions!(characteristics, particle, ::OutFlow)
    # J3 is prescribed (i.e. determined from the exterior of the domain).
    # J1 and J2 is transimtted from the domain interior.
    characteristics[3, particle] = zero(eltype(characteristics))

    return characteristics
end

@inline function prescribe_conditions!(characteristics, particle, ::InFlow)
    # Allow only J3 to propagate upstream to the boundary
    characteristics[1, particle] = zero(eltype(characteristics))
    characteristics[2, particle] = zero(eltype(characteristics))

    return characteristics
end<|MERGE_RESOLUTION|>--- conflicted
+++ resolved
@@ -8,22 +8,13 @@
 """
 struct BoundaryModelLastiwka end
 
-<<<<<<< HEAD
 # Called from update callback
 @inline function update_boundary_quantities!(system, boundary_model::BoundaryModelLastiwka,
                                              v, u, v_ode, u_ode, semi, t)
     (; density, pressure, cache, flow_direction,
     reference_velocity, reference_pressure, reference_density) = system
 
-    sound_speed = system_sound_speed(system)
-=======
-@inline function update_quantities!(system, boundary_model::BoundaryModelLastiwka,
-                                    v, u, v_ode, u_ode, semi, t)
-    (; density, pressure, cache, flow_direction,
-    reference_velocity, reference_pressure, reference_density) = system
-
     sound_speed = system_sound_speed(system.fluid_system)
->>>>>>> 77864314
 
     # Update quantities based on the characteristic variables
     @threaded system for particle in each_moving_particle(system)
@@ -152,11 +143,7 @@
 
     system_coords = current_coordinates(u, system)
     neighbor_coords = current_coordinates(u_neighbor_system, neighbor_system)
-<<<<<<< HEAD
-    sound_speed = system_sound_speed(system)
-=======
     sound_speed = system_sound_speed(system.fluid_system)
->>>>>>> 77864314
 
     # Loop over all fluid neighbors within the kernel cutoff
     foreach_point_neighbor(system, neighbor_system, system_coords, neighbor_coords,
