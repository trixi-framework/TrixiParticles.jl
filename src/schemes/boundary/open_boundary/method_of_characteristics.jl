--- conflicted
+++ resolved
@@ -123,11 +123,7 @@
 
 function evaluate_characteristics!(system, neighbor_system::FluidSystem,
                                    v, u, v_ode, u_ode, semi, t)
-<<<<<<< HEAD
     (; volume, fluid_system, cache, flow_direction, density, pressure,
-=======
-    (; volume, cache, flow_direction, density, pressure,
->>>>>>> 318720c4
     reference_velocity, reference_pressure, reference_density) = system
     (; characteristics) = cache
     (; sound_speed) = fluid_system
