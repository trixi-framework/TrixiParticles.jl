--- conflicted
+++ resolved
@@ -291,11 +291,7 @@
 
     # Check if the edges are linearly dependent (to avoid degenerate planes)
     if isapprox(norm(cross(edge1, edge2)), 0.0; atol=eps())
-<<<<<<< HEAD
-        throw(ArgumentError("The vectors `AB` and `AC` must not be collinear"))
-=======
         throw(ArgumentError("the vectors `AB` and `AC` must not be collinear"))
->>>>>>> 4899d089
     end
 
     # Calculate normal vector of plane
