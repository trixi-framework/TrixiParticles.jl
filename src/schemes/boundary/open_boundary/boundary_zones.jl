struct BidirectionalFlow end

struct InFlow end

struct OutFlow end

@doc raw"""
    BoundaryZone(; plane, plane_normal, density, particle_spacing,
                 initial_condition=nothing, extrude_geometry=nothing,
                 open_boundary_layers::Integer, average_inflow_velocity=true,
                 boundary_type=BidirectionalFlow(),
                 reference_density=nothing, reference_pressure=nothing,
                 reference_velocity=nothing)

Boundary zone for [`OpenBoundarySPHSystem`](@ref).

The specified plane (line in 2D or rectangle in 3D) will be extruded in the direction
opposite to `plane_normal` to create a box for the boundary zone.
To specify the plane, pass the required plane points as described below.
For complex 3D simulations, these points can also be extracted from an STL file
(see [`extract_transition_face`](@ref) and example below).
There are three ways to specify the actual shape of the boundary zone:
1. Don't pass `initial_condition` or `extrude_geometry`. The boundary zone box will then
   be filled with boundary particles (default).
2. Specify `extrude_geometry` by passing a 1D shape in 2D or a 2D shape in 3D,
   which is then extruded in the direction opposite to `plane_normal` to create the boundary particles.
   - In 2D, the shape must be either an initial condition with 2D coordinates, which lies
     on the line specified by `plane`, or an initial condition with 1D coordinates, which lies
     on the line specified by `plane` when a y-coordinate of `0` is added.
   - In 3D, the shape must be either an initial condition with 3D coordinates, which lies
     in the rectangle specified by `plane`, or an initial condition with 2D coordinates,
     which lies in the rectangle specified by `plane` when a z-coordinate of `0` is added.
3. Specify `initial_condition` by passing a 2D initial condition in 2D or a 3D initial condition in 3D,
   which will be used for the boundary particles.

!!! note "Note"
    Particles outside the boundary zone box will be removed.

# Keywords
- `plane`: Tuple of points defining a part of the surface of the domain.
           The points must either span a line in 2D or a rectangle in 3D.
           This line or rectangle is then extruded in upstream direction to obtain
           the boundary zone.
           In 2D, pass two points ``(A, B)``, so that the interval ``[A, B]`` is
           the inflow surface.
           In 3D, pass three points ``(A, B, C)``, so that the rectangular inflow surface
           is spanned by the vectors ``\widehat{AB}`` and ``\widehat{AC}``.
           These two vectors must be orthogonal.
- `plane_normal`: Vector defining the plane normal. It always points inside the fluid domain.
- `boundary_type=BidirectionalFlow()`: Specify the type of the boundary. Available types are
    - `InFlow()` for an inflow boundary
    - `OutFlow()` for an outflow boundary
    - `BidirectionalFlow()` (default) for an bidirectional flow boundary
- `open_boundary_layers`: Number of particle layers in the direction opposite to `plane_normal`.
- `particle_spacing`: The spacing between the particles (see [`InitialCondition`](@ref)).
- `density`: Particle density (see [`InitialCondition`](@ref)).
- `initial_condition=nothing`: `InitialCondition` for the inflow particles.
                               Particles outside the boundary zone will be removed.
                               Do not use together with `extrude_geometry`.
- `extrude_geometry=nothing`: 1D shape in 2D or 2D shape in 3D, which lies on the plane
                              and is extruded upstream to obtain the inflow particles.
                              See point 2 above for more details.
- `average_inflow_velocity=true`: If `true`, the extrapolated inflow velocity is averaged
                                  to impose a uniform inflow profile.
                                  When no velocity is prescribed at the inflow,
                                  the velocity is extrapolated from the fluid domain.
                                  Thus, turbulent flows near the inflow can lead to
                                  anisotropic buffer-particles distribution,
                                  resulting in a potential numerical instability.
                                  Averaging mitigates these effects.
- `reference_velocity`: Reference velocity is either a function mapping each particle's coordinates
                        and time to its velocity, or, for a constant fluid velocity,
                        a vector holding this velocity.
- `reference_pressure`: Reference pressure is either a function mapping each particle's coordinates
                        and time to its pressure, or a scalar for a constant pressure over all particles.
- `reference_density`: Reference density is either a function mapping each particle's coordinates
                       and time to its density, or a scalar for a constant density over all particles.

!!! note "Note"
    The reference values (`reference_velocity`, `reference_pressure`, `reference_density`)
    can also be set to `nothing`.
    In this case, they will either be extrapolated from the fluid domain ([BoundaryModelMirroringTafuni](@ref BoundaryModelMirroringTafuni))
    or evolved using the characteristic flow variables ([BoundaryModelCharacteristicsLastiwka](@ref BoundaryModelCharacteristicsLastiwka)).

# Examples
```jldoctest; output=false
# 2D
plane_points = ([0.0, 0.0], [0.0, 1.0])
plane_normal = [1.0, 0.0]

# Constant reference velocity:
velocity_const = [1.0, 0.0]

inflow_1 = BoundaryZone(; plane=plane_points, plane_normal, particle_spacing=0.1,
                        density=1.0, open_boundary_layers=4, boundary_type=InFlow(),
                        reference_velocity=velocity_const)

# Reference velocity as a function (parabolic velocity profile):
velocity_func = (pos, t) -> SVector(4.0 * pos[2] * (1.0 - pos[2]), 0.0)

inflow_2 = BoundaryZone(; plane=plane_points, plane_normal, particle_spacing=0.1,
                        density=1.0, open_boundary_layers=4, boundary_type=InFlow(),
                        reference_velocity=velocity_func)

# 3D
plane_points = ([0.0, 0.0, 0.0], [1.0, 0.0, 0.0], [0.0, 1.0, 0.0])
plane_normal = [0.0, 0.0, 1.0]

# Constant reference pressure:
pressure_const = 0.0

outflow_1 = BoundaryZone(; plane=plane_points, plane_normal, particle_spacing=0.1, density=1.0,
                         open_boundary_layers=4, boundary_type=OutFlow(),
                         reference_pressure=pressure_const)

# Reference pressure as a function (y-dependent profile, sinusoidal in time):
pressure_func = (pos, t) -> pos[2] * sin(2pi * t)

outflow_2 = BoundaryZone(; plane=plane_points, plane_normal, particle_spacing=0.1, density=1.0,
                         open_boundary_layers=4, boundary_type=OutFlow(),
                         reference_pressure=pressure_func)

# 3D particles sampled as cylinder
circle = SphereShape(0.1, 0.5, (0.5, 0.5), 1.0, sphere_type=RoundSphere())

bidirectional_flow = BoundaryZone(; plane=plane_points, plane_normal, particle_spacing=0.1,
<<<<<<< HEAD
                                  density=1.0, extrude_geometry=circle, open_boundary_layers=4)

# 3D boundary zone from an input transition plane
file = pkgdir(TrixiParticles, "test", "preprocessing", "data")
plane_geometry = load_geometry(joinpath(file, "inflow_plane.stl"))
geometry = load_geometry(joinpath(file, "inflow.stl"))

initial_condition = ComplexShape(geometry; particle_spacing=0.01, density=1.0)
plane, plane_normal = extract_transition_face(plane_geometry)
boundary_zone = BoundaryZone(; plane, plane_normal, initial_condition,
                             particle_spacing=0.01, density=1.0, open_boundary_layers=4)
=======
                                  density=1.0, boundary_type=BidirectionalFlow(),
                                  extrude_geometry=circle, open_boundary_layers=4)

# output
┌──────────────────────────────────────────────────────────────────────────────────────────────────┐
│ BoundaryZone                                                                                     │
│ ════════════                                                                                     │
│ boundary type: ………………………………………… bidirectional_flow                                               │
│ #particles: ………………………………………………… 234                                                              │
│ width: ……………………………………………………………… 0.4                                                              │
└──────────────────────────────────────────────────────────────────────────────────────────────────┘
>>>>>>> 1917b2b0
```

!!! warning "Experimental Implementation"
    This is an experimental feature and may change in any future releases.
"""
struct BoundaryZone{IC, S, ZO, ZW, FD, PN, R}
    initial_condition :: IC
    spanning_set      :: S
    zone_origin       :: ZO
    zone_width        :: ZW
    flow_direction    :: FD
    plane_normal      :: PN
    reference_values  :: R
    # Note that the following can't be static type parameters, as all boundary zones in a system
    # must have the same type, so that we can loop over them in a type-stable way.
    average_inflow_velocity :: Bool
    prescribed_density      :: Bool
    prescribed_pressure     :: Bool
    prescribed_velocity     :: Bool
end

function BoundaryZone(; plane, plane_normal, density, particle_spacing,
                      initial_condition=nothing, extrude_geometry=nothing,
                      open_boundary_layers::Integer, average_inflow_velocity=true,
                      boundary_type=BidirectionalFlow(),
                      reference_density=nothing, reference_pressure=nothing,
                      reference_velocity=nothing)
    if open_boundary_layers <= 0
        throw(ArgumentError("`open_boundary_layers` must be positive and greater than zero"))
    end

    # `plane_normal` always points in fluid domain
    plane_normal_ = normalize(SVector(plane_normal...))

    ic, flow_direction, spanning_set_, zone_origin,
    zone_width = set_up_boundary_zone(plane, plane_normal_, density, particle_spacing,
                                      initial_condition, extrude_geometry,
                                      open_boundary_layers, boundary_type)

    NDIMS = ndims(ic)
    ELTYPE = eltype(ic)
    if !(reference_velocity isa Function || isnothing(reference_velocity) ||
         (reference_velocity isa Vector && length(reference_velocity) == NDIMS))
        throw(ArgumentError("`reference_velocity` must be either a function mapping " *
                            "each particle's coordinates and time to its velocity, " *
                            "or, for a constant fluid velocity, a vector of length $NDIMS for a $(NDIMS)D problem holding this velocity"))
    else
        if reference_velocity isa Function
            test_result = reference_velocity(zeros(NDIMS), 0.0)
            if length(test_result) != NDIMS
                throw(ArgumentError("`velocity` function must be of dimension $NDIMS"))
            end
        end
        # We need this dummy for type stability reasons
        velocity_dummy = SVector(ntuple(dim -> convert(ELTYPE, Inf), NDIMS))
        velocity_ref = wrap_reference_function(reference_velocity, velocity_dummy)
    end

    if !(reference_pressure isa Function || reference_pressure isa Real ||
         isnothing(reference_pressure))
        throw(ArgumentError("`reference_pressure` must be either a function mapping " *
                            "each particle's coordinates and time to its pressure, " *
                            "or a scalar"))
    else
        if reference_pressure isa Function
            test_result = reference_pressure(zeros(NDIMS), 0.0)
            if length(test_result) != 1
                throw(ArgumentError("`reference_pressure` function must be a scalar function"))
            end
        end
        # We need this dummy for type stability reasons
        pressure_dummy = convert(ELTYPE, Inf)
        pressure_ref = wrap_reference_function(reference_pressure, pressure_dummy)
    end

    if !(reference_density isa Function || reference_density isa Real ||
         isnothing(reference_density))
        throw(ArgumentError("`reference_density` must be either a function mapping " *
                            "each particle's coordinates and time to its density, " *
                            "or a scalar"))
    else
        if reference_density isa Function
            test_result = reference_density(zeros(NDIMS), 0.0)
            if length(test_result) != 1
                throw(ArgumentError("`reference_density` function must be a scalar function"))
            end
        end
        # We need this dummy for type stability reasons
        density_dummy = convert(ELTYPE, Inf)
        density_ref = wrap_reference_function(reference_density, density_dummy)
    end

    prescribed_pressure = isnothing(reference_pressure) ? false : true
    prescribed_density = isnothing(reference_density) ? false : true
    prescribed_velocity = isnothing(reference_velocity) ? false : true

    reference_values = (reference_velocity=velocity_ref, reference_pressure=pressure_ref,
                        reference_density=density_ref)

    coordinates_svector = reinterpret(reshape, SVector{NDIMS, ELTYPE}, ic.coordinates)

    if prescribed_pressure
        ic.pressure .= pressure_ref.(coordinates_svector, 0)
    end
    if prescribed_density
        ic.density .= density_ref.(coordinates_svector, 0)
        ic.mass .= ic.density * ic.particle_spacing^NDIMS
    end
    if prescribed_velocity
        ic.velocity .= stack(velocity_ref.(coordinates_svector, 0))
    end

    return BoundaryZone(ic, spanning_set_, zone_origin, zone_width,
                        flow_direction, plane_normal_, reference_values,
                        average_inflow_velocity, prescribed_density, prescribed_pressure,
                        prescribed_velocity)
end

function boundary_type_name(boundary_zone::BoundaryZone)
    (; flow_direction, plane_normal) = boundary_zone

    if isnothing(flow_direction)
        return "bidirectional_flow"
    elseif signbit(dot(flow_direction, plane_normal))
        return "outflow"
    else
        return "inflow"
    end
end

function Base.show(io::IO, boundary_zone::BoundaryZone)
    @nospecialize boundary_zone # reduce precompilation time

    print(io, "BoundaryZone(")
    print(io, ") with ", nparticles(boundary_zone.initial_condition), " particles")
end

function Base.show(io::IO, ::MIME"text/plain", boundary_zone::BoundaryZone)
    @nospecialize boundary_zone # reduce precompilation time

    if get(io, :compact, false)
        show(io, boundary_zone)
    else
        summary_header(io, "BoundaryZone")
        summary_line(io, "boundary type", boundary_type_name(boundary_zone))
        summary_line(io, "#particles", nparticles(boundary_zone.initial_condition))
        summary_line(io, "width", round(boundary_zone.zone_width, digits=3))
        summary_footer(io)
    end
end

function set_up_boundary_zone(plane, plane_normal, density, particle_spacing,
                              initial_condition, extrude_geometry, open_boundary_layers,
                              boundary_type)
    if boundary_type isa InFlow
        # Unit vector pointing in downstream direction
        flow_direction = plane_normal
    elseif boundary_type isa OutFlow
        # Unit vector pointing in downstream direction
        flow_direction = -plane_normal
    elseif boundary_type isa BidirectionalFlow
        flow_direction = nothing
    end

    # Sample particles in boundary zone
    if isnothing(initial_condition) && isnothing(extrude_geometry)
        initial_condition = TrixiParticles.extrude_geometry(plane; particle_spacing,
                                                            density,
                                                            direction=(-plane_normal),
                                                            n_extrude=open_boundary_layers)
    elseif !isnothing(extrude_geometry)
        initial_condition = TrixiParticles.extrude_geometry(extrude_geometry;
                                                            particle_spacing,
                                                            density,
                                                            direction=(-plane_normal),
                                                            n_extrude=open_boundary_layers)
    else
        initial_condition = initial_condition
    end

    NDIMS = ndims(initial_condition)
    ELTYPE = eltype(initial_condition)

    zone_width = open_boundary_layers * initial_condition.particle_spacing

    # Vectors spanning the boundary zone/box
    spanning_set, zone_origin = calculate_spanning_vectors(plane, zone_width)

    # First vector of `spanning_vectors` is normal to the boundary plane.
    dot_plane_normal = dot(normalize(spanning_set[:, 1]), plane_normal)

    if !isapprox(abs(dot_plane_normal), 1, rtol=1e-5)
        throw(ArgumentError("`plane_normal` is not normal to the boundary plane"))
    end

    if boundary_type isa InFlow
        # First vector of `spanning_vectors` is normal to the boundary plane
        dot_flow = dot(normalize(spanning_set[:, 1]), flow_direction)

        # The vector must point in upstream direction for an inflow boundary.
        # Flip the normal vector to point in the opposite direction of `flow_direction`.
        spanning_set[:, 1] .*= -sign(dot_flow)

    elseif boundary_type isa OutFlow
        # First vector of `spanning_vectors` is normal to the boundary plane
        dot_flow = dot(normalize(spanning_set[:, 1]), flow_direction)

        # The vector must point in downstream direction for an outflow boundary.
        # Flip the normal vector to point in `flow_direction`.
        spanning_set[:, 1] .*= sign(dot_flow)

    elseif boundary_type isa BidirectionalFlow
        # Flip the normal vector to point opposite to fluid domain
        spanning_set[:, 1] .*= -sign(dot_plane_normal)
    end

    spanning_set_ = reinterpret(reshape, SVector{NDIMS, ELTYPE}, spanning_set)

    # Remove particles outside the boundary zone.
    # This check is only necessary when `initial_condition` or `extrude_geometry` are passed.
    ic = remove_outside_particles(initial_condition, spanning_set_, zone_origin)

    return ic, flow_direction, spanning_set_, zone_origin, zone_width
end

function calculate_spanning_vectors(plane, zone_width)
    return spanning_vectors(Tuple(plane), zone_width), SVector(plane[1]...)
end

function spanning_vectors(plane_points::NTuple{2}, zone_width)
    plane_size = plane_points[2] - plane_points[1]

    # Calculate normal vector of plane
    b = normalize([-plane_size[2], plane_size[1]]) * zone_width

    return hcat(b, plane_size)
end

function spanning_vectors(plane_points::NTuple{3}, zone_width)
    # Vectors spanning the plane
    edge1 = plane_points[2] - plane_points[1]
    edge2 = plane_points[3] - plane_points[1]

    # Check if the edges are linearly dependent (to avoid degenerate planes)
    if isapprox(norm(cross(edge1, edge2)), 0.0; atol=eps())
        throw(ArgumentError("the vectors `AB` and `AC` must not be collinear"))
    end

    # Calculate normal vector of plane
    c = Vector(normalize(cross(edge2, edge1)) * zone_width)

    return hcat(c, edge1, edge2)
end

@inline function is_in_boundary_zone(boundary_zone, particle_coords)
    (; zone_origin, spanning_set) = boundary_zone
    particle_position = particle_coords - zone_origin

    return is_in_boundary_zone(spanning_set, particle_position)
end

@inline function is_in_boundary_zone(spanning_set::AbstractArray,
                                     particle_position::SVector{NDIMS}) where {NDIMS}
    for dim in 1:NDIMS
        span_dim = spanning_set[dim]
        # Checks whether the projection of the particle position
        # falls within the range of the zone
        if !(0 <= dot(particle_position, span_dim) <= dot(span_dim, span_dim))

            # Particle is not in boundary zone
            return false
        end
    end

    # Particle is in boundary zone
    return true
end

function update_boundary_zone_indices!(system, u, boundary_zones, semi)
    set_zero!(system.boundary_zone_indices)

    @threaded semi for particle in each_moving_particle(system)
        particle_coords = current_coords(u, system, particle)

        for (zone_id, boundary_zone) in enumerate(boundary_zones)
            # Check if boundary particle is in the boundary zone
            if is_in_boundary_zone(boundary_zone, particle_coords)
                system.boundary_zone_indices[particle] = zone_id
            end
        end
    end

    return system
end

function current_boundary_zone(system, particle)
    return system.boundary_zones[system.boundary_zone_indices[particle]]
end

function remove_outside_particles(initial_condition, spanning_set, zone_origin)
    (; coordinates, density, particle_spacing) = initial_condition

    in_zone = fill(true, nparticles(initial_condition))

    for particle in eachparticle(initial_condition)
        current_position = current_coords(coordinates, initial_condition, particle)
        particle_position = current_position - zone_origin

        in_zone[particle] = is_in_boundary_zone(spanning_set, particle_position)
    end

    return InitialCondition(; coordinates=coordinates[:, in_zone], density=first(density),
                            particle_spacing)
end

function wrap_reference_function(function_::Nothing, ref_dummy)
    # Return a dummy value for type stability
    return @inline((coords, t)->ref_dummy)
end

function wrap_reference_function(function_::Function, ref_dummy)
    # Already a function
    return function_
end

function wrap_reference_function(constant_scalar::Number, ref_dummy)
    return @inline((coords, t)->constant_scalar)
end

function wrap_reference_function(constant_vector::AbstractVector,
                                 ref_dummy::SVector{NDIMS, ELTYPE}) where {NDIMS, ELTYPE}
    return @inline((coords, t)->SVector{NDIMS, ELTYPE}(constant_vector))
end

function reference_pressure(boundary_zone, v, system, particle, pos, t)
    (; prescribed_pressure) = boundary_zone
    (; pressure_reference_values) = system.cache

    if prescribed_pressure
        zone_id = system.boundary_zone_indices[particle]

        # `pressure_reference_values[zone_id](pos, t)`, but in a type-stable way
        return apply_ith_function(pressure_reference_values, zone_id, pos, t)
    else
        return current_pressure(v, system, particle)
    end
end

function reference_density(boundary_zone, v, system, particle, pos, t)
    (; prescribed_density) = boundary_zone
    (; density_reference_values) = system.cache

    if prescribed_density
        zone_id = system.boundary_zone_indices[particle]

        # `density_reference_values[zone_id](pos, t)`, but in a type-stable way
        return apply_ith_function(density_reference_values, zone_id, pos, t)
    else
        return current_density(v, system, particle)
    end
end

function reference_velocity(boundary_zone, v, system, particle, pos, t)
    (; prescribed_velocity) = boundary_zone
    (; velocity_reference_values) = system.cache

    if prescribed_velocity
        zone_id = system.boundary_zone_indices[particle]

        # `velocity_reference_values[zone_id](pos, t)`, but in a type-stable way
        return apply_ith_function(velocity_reference_values, zone_id, pos, t)
    else
        return current_velocity(v, system, particle)
    end
end<|MERGE_RESOLUTION|>--- conflicted
+++ resolved
@@ -124,19 +124,6 @@
 circle = SphereShape(0.1, 0.5, (0.5, 0.5), 1.0, sphere_type=RoundSphere())
 
 bidirectional_flow = BoundaryZone(; plane=plane_points, plane_normal, particle_spacing=0.1,
-<<<<<<< HEAD
-                                  density=1.0, extrude_geometry=circle, open_boundary_layers=4)
-
-# 3D boundary zone from an input transition plane
-file = pkgdir(TrixiParticles, "test", "preprocessing", "data")
-plane_geometry = load_geometry(joinpath(file, "inflow_plane.stl"))
-geometry = load_geometry(joinpath(file, "inflow.stl"))
-
-initial_condition = ComplexShape(geometry; particle_spacing=0.01, density=1.0)
-plane, plane_normal = extract_transition_face(plane_geometry)
-boundary_zone = BoundaryZone(; plane, plane_normal, initial_condition,
-                             particle_spacing=0.01, density=1.0, open_boundary_layers=4)
-=======
                                   density=1.0, boundary_type=BidirectionalFlow(),
                                   extrude_geometry=circle, open_boundary_layers=4)
 
@@ -148,7 +135,6 @@
 │ #particles: ………………………………………………… 234                                                              │
 │ width: ……………………………………………………………… 0.4                                                              │
 └──────────────────────────────────────────────────────────────────────────────────────────────────┘
->>>>>>> 1917b2b0
 ```
 
 !!! warning "Experimental Implementation"
