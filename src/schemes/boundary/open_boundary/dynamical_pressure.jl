@doc raw"""
    BoundaryModelDynamicalPressureZhang()

Boundary model for the [`OpenBoundarySystem`](@ref).
This model implements the method of [Zhang et al. (2025)](@cite Zhang2025) for imposing dynamical pressure conditions at open boundaries.
In this model, the momentum equation is solved for particles within the [`BoundaryZone`](@ref).
The prescribed boundary pressure is directly incorporated into the SPH approximation of the pressure gradient for particles near the boundary.
This model is highly robust for handling bidirectional flow,
allowing particles to enter or leave the domain through a single boundary surface.
For more information about the method see [the documentation](@ref dynamical_pressure).
"""
struct BoundaryModelDynamicalPressureZhang end

@inline function v_nvariables(system::OpenBoundarySystem{<:BoundaryModelDynamicalPressureZhang})
    v_nvariables(system, system.fluid_system)
end

@inline function v_nvariables(system::OpenBoundarySystem{<:BoundaryModelDynamicalPressureZhang},
                              ::WeaklyCompressibleSPHSystem)
    # Velocity and density is integrated
    return ndims(system) + 1
end

@inline function v_nvariables(system::OpenBoundarySystem{<:BoundaryModelDynamicalPressureZhang},
                              ::EntropicallyDampedSPHSystem)
    # Velocity, density and pressure is integrated
    return ndims(system) + 2
end

@inline function current_density(v,
                                 system::OpenBoundarySystem{<:BoundaryModelDynamicalPressureZhang})
    return view(v, size(v, 1), :)
end

@inline function current_pressure(v,
                                  system::OpenBoundarySystem{<:BoundaryModelDynamicalPressureZhang})
    current_pressure(v, system, system.fluid_system)
end

@inline function current_pressure(v,
                                  system::OpenBoundarySystem{<:BoundaryModelDynamicalPressureZhang},
                                  ::WeaklyCompressibleSPHSystem)
    return system.cache.pressure
end

@inline function current_pressure(v,
                                  system::OpenBoundarySystem{<:BoundaryModelDynamicalPressureZhang},
                                  ::EntropicallyDampedSPHSystem)
    return view(v, ndims(system) + 1, :)
end

@inline function density_diffusion(system::OpenBoundarySystem{<:BoundaryModelDynamicalPressureZhang})
    return system.cache.density_diffusion
end

@inline function density_calculator(system::OpenBoundarySystem{<:BoundaryModelDynamicalPressureZhang})
    return system.cache.density_calculator
end

@inline impose_rest_density!(v, system, particle, boundary_model) = v

@inline function impose_rest_density!(v, system, particle,
                                      boundary_model::BoundaryModelDynamicalPressureZhang)
    (; density_rest, pressure_boundary) = system.cache

    # Density of recycled buffer particles is obtained following the EoS (Eq. 15, Zhang et al. 2025)
    density = density_rest +
              pressure_boundary[particle] / system_sound_speed(system.fluid_system)^2

    set_particle_density!(v, system, particle, density)
end

@inline impose_rest_pressure!(v, system, particle, boundary_model) = v

@inline function impose_rest_pressure!(v, system, particle,
                                       boundary_model::BoundaryModelDynamicalPressureZhang)
    boundary_zone = current_boundary_zone(system, particle)
    set_particle_pressure!(v, system, particle, boundary_zone.rest_pressure[])
end

function write_v0!(v0, system::OpenBoundarySystem, ::BoundaryModelDynamicalPressureZhang)
    write_v0!(v0, system, system.boundary_model, system.fluid_system)
end

function write_v0!(v0, system::OpenBoundarySystem, ::BoundaryModelDynamicalPressureZhang,
                   ::EntropicallyDampedSPHSystem)
    v0[size(v0, 1), :] = system.initial_condition.density
    v0[size(v0, 1) - 1, :] = system.initial_condition.pressure

    return v0
end

function write_v0!(v0, system::OpenBoundarySystem, ::BoundaryModelDynamicalPressureZhang,
                   ::WeaklyCompressibleSPHSystem)
    v0[size(v0, 1), :] = system.initial_condition.density

    return v0
end

function reference_pressure(boundary_zone, v,
                            system::OpenBoundarySystem{<:BoundaryModelDynamicalPressureZhang},
                            particle, pos, t)
    (; prescribed_pressure, rest_pressure) = boundary_zone
    (; pressure_reference_values) = system.cache

    # From Zhang et al. (2025):
    #   "When the bidirectional in-/outlet buffer works with the velocity
    #   in-/outflow boundary condition, such as in PIVO (Pressurized Inlet,
    #   Velocity Outlet) and VIPO (Velocity Inlet, Pressure Outlet) flows, the
    #   pressure boundary condition should also be imposed at the velocity
    #   in-/outlet to eliminate the truncated error in approximating pressure gradient,
    #   but the corresponding p_b in Eq. (13) is given as p_i.
    #   Meanwhile, both the density and pressure of newly populated particles remain unchanged."
    #
    # In simple words: If no pressure is prescribed, we still prescribe the rest pressure.
    if prescribed_pressure
        zone_id = system.boundary_zone_indices[particle]

        # `pressure_reference_values[zone_id](pos, t)`, but in a type-stable way
        return apply_ith_function(pressure_reference_values, zone_id, pos, t)
    else
        return rest_pressure[]
    end
end

function update_boundary_model!(system, boundary_model::BoundaryModelDynamicalPressureZhang,
                                v, u, v_ode, u_ode, semi, t)
    (; pressure_boundary) = system.cache

    compute_pressure!(system, system.fluid_system, v, semi)

    @threaded semi for particle in each_integrated_particle(system)
        boundary_zone = current_boundary_zone(system, particle)
        particle_coords = current_coords(u, system, particle)

        pressure_boundary[particle] = reference_pressure(boundary_zone, v, system,
                                                         particle, particle_coords, t)
    end

    return system
end

function compute_pressure!(system::OpenBoundarySystem,
                           fluid_system::EntropicallyDampedSPHSystem, v, semi)
    return system
end

function compute_pressure!(system::OpenBoundarySystem,
                           fluid_system::WeaklyCompressibleSPHSystem, v, semi)
    @threaded semi for particle in eachparticle(system)
        apply_state_equation!(system, fluid_system, current_density(v, system, particle),
                              particle)
    end

    return system
end

# Use this function to avoid passing closures to Polyester.jl with `@batch` (`@threaded`).
# Otherwise, `@threaded` does not work here with Julia ARM on macOS.
# See https://github.com/JuliaSIMD/Polyester.jl/issues/88.
@inline function apply_state_equation!(system::OpenBoundarySystem,
                                       fluid_system::WeaklyCompressibleSPHSystem, density,
                                       particle)
    system.cache.pressure[particle] = fluid_system.state_equation(density)
end

# Called from update callback via `update_open_boundary_eachstep!`
function update_boundary_quantities!(system,
                                     boundary_model::BoundaryModelDynamicalPressureZhang,
                                     v, u, v_ode, u_ode, semi, t)
    (; pressure_boundary) = system.cache

    @threaded semi for particle in each_integrated_particle(system)
        boundary_zone = current_boundary_zone(system, particle)
        (; prescribed_density, prescribed_velocity, impose_full_velocity) = boundary_zone

        particle_coords = current_coords(u, system, particle)

        # Pressure is always prescribed with `BoundaryModelDynamicalPressureZhang`,
        # as the term in the momentum equation vanishes for full kernel support.
        pressure_boundary[particle] = reference_pressure(boundary_zone, v, system,
                                                         particle, particle_coords, t)

        if prescribed_density
            rho_ref = reference_density(boundary_zone, v, system, particle,
                                        particle_coords, t)
            set_particle_density!(v, system, particle, rho_ref)
        end

        if prescribed_velocity
<<<<<<< HEAD
            dist_to_transition = dot(particle_coords - boundary_zone.zone_origin,
                                     -boundary_zone.face_normal)
            dist_free_surface = boundary_zone.zone_width - dist_to_transition

            # If the velocity is not prescribed throughout the entire boundary zone,
            # impose it only to particles near the free surface
            if dist_free_surface < compact_support(system, system) || impose_full_velocity
                v_ref = reference_velocity(boundary_zone, v, system, particle,
                                           particle_coords, t)

                for dim in eachindex(v_ref)
                    @inbounds v[dim, particle] = v_ref[dim]
                end
=======
            v_ref = reference_velocity(boundary_zone, v, system, particle,
                                       particle_coords, t)

            for dim in eachindex(v_ref)
                @inbounds v[dim, particle] = v_ref[dim]
>>>>>>> ccc7b5ee
            end
        end

        # Project the velocity on the normal direction of the boundary zone
        # See https://doi.org/10.1016/j.jcp.2020.110029 Section 3.3.:
        # "Because ﬂow from the inlet interface occurs perpendicular to the boundary,
        # only this component of interpolated velocity is kept [...]"
        project_velocity_on_face_normal!(v, system, particle, boundary_zone,
                                         boundary_model)
    end

    return system
end

function project_velocity_on_face_normal!(v, system, particle, boundary_zone,
                                          boundary_model::BoundaryModelDynamicalPressureZhang)
    # Project the velocity on the normal direction of the boundary zone
    # See https://doi.org/10.1016/j.jcp.2020.110029 Section 3.3.:
    # "Because ﬂow from the inlet interface occurs perpendicular to the boundary,
    # only this component of interpolated velocity is kept [...]"
    v_particle = current_velocity(v, system, particle)
    v_particle_projected = dot(v_particle, boundary_zone.face_normal) *
                           boundary_zone.face_normal

    for dim in eachindex(v_particle)
        @inbounds v[dim, particle] = v_particle_projected[dim]
    end

    return v
end<|MERGE_RESOLUTION|>--- conflicted
+++ resolved
@@ -188,27 +188,11 @@
         end
 
         if prescribed_velocity
-<<<<<<< HEAD
-            dist_to_transition = dot(particle_coords - boundary_zone.zone_origin,
-                                     -boundary_zone.face_normal)
-            dist_free_surface = boundary_zone.zone_width - dist_to_transition
-
-            # If the velocity is not prescribed throughout the entire boundary zone,
-            # impose it only to particles near the free surface
-            if dist_free_surface < compact_support(system, system) || impose_full_velocity
-                v_ref = reference_velocity(boundary_zone, v, system, particle,
-                                           particle_coords, t)
-
-                for dim in eachindex(v_ref)
-                    @inbounds v[dim, particle] = v_ref[dim]
-                end
-=======
             v_ref = reference_velocity(boundary_zone, v, system, particle,
                                        particle_coords, t)
 
             for dim in eachindex(v_ref)
                 @inbounds v[dim, particle] = v_ref[dim]
->>>>>>> ccc7b5ee
             end
         end
 
