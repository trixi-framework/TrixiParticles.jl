--- conflicted
+++ resolved
@@ -214,7 +214,6 @@
                                              particle, neighbor, pos_diff,
                                              distance, sound_speed, m_a, m_b,
                                              rho_a, rho_b, grad_kernel)
-<<<<<<< HEAD
     viscosity(particle_system, neighbor_system, particle_system.particle_refinement,
               v_particle_system, v_neighbor_system, particle, neighbor, pos_diff, distance,
               sound_speed, m_a, m_b, rho_a, rho_b, grad_kernel)
@@ -231,11 +230,8 @@
     nu_a = kinematic_viscosity(particle_system,
                                viscosity_model(neighbor_system, particle_system))
 
-    # TODO: Use wrapped version
-    grad_kernel_a = kernel_grad(particle_system.smoothing_kernel, pos_diff, distance,
-                                particle_system.smoothing_length[particle])
-    grad_kernel_b = kernel_grad(neighbor_system.smoothing_kernel, pos_diff, distance,
-                                neighbor_system.smoothing_length[neighbor])
+    grad_kernel_a = smoothing_kernel_grad(particle_system, pos_diff, distance,particle)
+    grad_kernel_b = smoothing_kernel_grad(neighbor_system, pos_diff, distance, neighbor)
 
     grad_W_avg = 0.5 * (grad_kernel_a + grad_kernel_b)
 
@@ -250,10 +246,7 @@
                                              particle, neighbor, pos_diff,
                                              distance, sound_speed, m_a, m_b,
                                              rho_a, rho_b, grad_kernel)
-    (; smoothing_length) = particle_system
-
-=======
->>>>>>> 36e40021
+
     epsilon = viscosity.epsilon
 
     smoothing_length_particle = smoothing_length(particle_system, particle)
