@doc raw"""
    ColorfieldSurfaceNormal(; boundary_contact_threshold=0.1, interface_threshold=0.01,
                              ideal_density_threshold=0.0)

Color field based computation of the interface normals.

# Keyword Arguments
- `boundary_contact_threshold=0.1`: If this threshold is reached the fluid is assumed to be in contact with the boundary.
- `interface_threshold=0.01`:       Threshold for normals to be removed as being invalid.
- `ideal_density_threshold=0.0`:    Assume particles are inside if they are above this threshold, which is relative to the `ideal_neighbor_count`.
"""
struct ColorfieldSurfaceNormal{ELTYPE}
    boundary_contact_threshold::ELTYPE
    interface_threshold::ELTYPE
    ideal_density_threshold::ELTYPE
end

function ColorfieldSurfaceNormal(; boundary_contact_threshold=0.1, interface_threshold=0.01,
                                 ideal_density_threshold=0.0)
    return ColorfieldSurfaceNormal(boundary_contact_threshold, interface_threshold,
                                   ideal_density_threshold)
end

function create_cache_surface_normal(surface_normal_method, ELTYPE, NDIMS, nparticles)
    return (;)
end

function create_cache_surface_normal(::ColorfieldSurfaceNormal, ELTYPE, NDIMS, nparticles)
    surface_normal = Array{ELTYPE, 2}(undef, NDIMS, nparticles)
    neighbor_count = Array{ELTYPE, 1}(undef, nparticles)
    colorfield = Array{ELTYPE, 1}(undef, nparticles)
    correction_factor = Array{ELTYPE, 1}(undef, nparticles)
    return (; surface_normal, neighbor_count, colorfield, correction_factor)
end

@inline function surface_normal(particle_system::FluidSystem, particle)
    (; cache) = particle_system
    return extract_svector(cache.surface_normal, particle_system, particle)
end

function calc_normal!(system, neighbor_system, u_system, v, v_neighbor_system,
                      u_neighbor_system, semi, surface_normal_method,
                      neighbor_surface_normal_method)
    # Normal not needed
    return system
end

# Section 2.2 in Akinci et al. 2013 "Versatile Surface Tension and Adhesion for SPH Fluids"
# and Section 5 in Morris 2000 "Simulating surface tension with smoothed particle hydrodynamics".
function calc_normal!(system::FluidSystem, neighbor_system::FluidSystem, u_system, v,
                      v_neighbor_system, u_neighbor_system, semi, surface_normal_method,
                      ::ColorfieldSurfaceNormal)
    (; cache) = system

    system_coords = current_coordinates(u_system, system)
    neighbor_system_coords = current_coordinates(u_neighbor_system, neighbor_system)

    foreach_point_neighbor(system, neighbor_system,
                           system_coords, neighbor_system_coords, semi;
                           points=each_moving_particle(system)) do particle, neighbor,
                                                                   pos_diff, distance
        m_b = hydrodynamic_mass(neighbor_system, neighbor)
        density_neighbor = particle_density(v_neighbor_system,
                                            neighbor_system, neighbor)
        grad_kernel = smoothing_kernel_grad(system, pos_diff, distance)
        for i in 1:ndims(system)
            cache.surface_normal[i, particle] += m_b / density_neighbor * grad_kernel[i]
        end

        cache.neighbor_count[particle] += 1
    end

    return system
end

# Section 2.2 in Akinci et al. 2013 "Versatile Surface Tension and Adhesion for SPH Fluids"
# Note: This is the simplest form of normal approximation commonly used in SPH and comes
# with serious deficits in accuracy especially at corners, small neighborhoods and boundaries
function calc_normal!(system::FluidSystem, neighbor_system::BoundarySystem, u_system,
                      v, v_neighbor_system, u_neighbor_system, semi, surface_normal_method,
                      neighbor_surface_normal_method)
    (; cache) = system
    (; colorfield, initial_colorfield) = neighbor_system.boundary_model.cache
    (; boundary_contact_threshold) = surface_normal_method

    system_coords = current_coordinates(u_system, system)
    neighbor_system_coords = current_coordinates(u_neighbor_system, neighbor_system)

    # First we need to calculate the smoothed colorfield values of the boundary
    # TODO: move colorfield to extra step
    # TODO: this is only correct for a single fluid

<<<<<<< HEAD
    foreach_point_neighbor(neighbor_system, system,
                           neighbor_system_coords, system_coords,
                           semi) do particle, neighbor, pos_diff, distance
        colorfield[particle] += smoothing_kernel(system, distance)
    end

    @threaded semi for bnd_particle in eachparticle(neighbor_system)
        colorfield[bnd_particle] = colorfield[bnd_particle] / (colorfield[bnd_particle] +
                                    colorfield_bnd[bnd_particle])
=======
    # Reset to the constant boundary interpolated color values
    colorfield .= initial_colorfield

    # Accumulate fluid neighbors
    foreach_point_neighbor(neighbor_system, system, neighbor_system_coords, system_coords,
                           nhs,
                           points=eachparticle(neighbor_system)) do particle, neighbor,
                                                                    pos_diff, distance
        colorfield[particle] += hydrodynamic_mass(system, neighbor) /
                                particle_density(v, system, neighbor) * system.cache.color *
                                smoothing_kernel(system, distance)
>>>>>>> aa110a6f
    end

    maximum_colorfield = maximum(colorfield)

    foreach_point_neighbor(system, neighbor_system,
                           system_coords, neighbor_system_coords,
<<<<<<< HEAD
                           semi) do particle, neighbor, pos_diff, distance
        if colorfield[neighbor] / maximum_colorfield > 0.1
=======
                           nhs) do particle, neighbor, pos_diff, distance
        # We assume that we are in contact with the boundary if the color of the boundary particle
        # is larger than the threshold
        if colorfield[neighbor] / maximum_colorfield > boundary_contact_threshold
>>>>>>> aa110a6f
            m_b = hydrodynamic_mass(system, particle)
            density_neighbor = particle_density(v, system, particle)
            grad_kernel = smoothing_kernel_grad(system, pos_diff, distance)
            for i in 1:ndims(system)
                cache.surface_normal[i, particle] += m_b / density_neighbor * grad_kernel[i]
            end
            cache.neighbor_count[particle] += 1
        end
    end

    return system
end

function remove_invalid_normals!(system::FluidSystem, surface_tension,
                                 surface_normal_method)
    (; cache) = system

    # We remove invalid normals (too few neighbors) to reduce the impact of underdefined normals
    for particle in each_moving_particle(system)
        # A corner has that many neighbors assuming a regular 2 * r distribution and a compact_support of 4r
        if cache.neighbor_count[particle] < 2^ndims(system) + 1
            cache.surface_normal[1:ndims(system), particle] .= 0
        end
    end

    return system
end

# See Morris 2000 "Simulating surface tension with smoothed particle hydrodynamics"
function remove_invalid_normals!(system::FluidSystem,
                                 surface_tension::Union{SurfaceTensionMorris,
                                                        SurfaceTensionMomentumMorris},
                                 surface_normal_method::ColorfieldSurfaceNormal)
    (; cache, smoothing_length, smoothing_kernel) = system
    (; ideal_density_threshold, interface_threshold) = surface_normal_method
    (; neighbor_count) = cache

    # We remove invalid normals i.e. they have a small norm (eq. 20)
    normal_condition2 = (interface_threshold /
                         compact_support(smoothing_kernel, smoothing_length))^2

    for particle in each_moving_particle(system)

        # Heuristic condition if there is no gas phase to find the free surface.
        # We remove normals for particles which have a lot of support e.g. they are in the interior.
        if ideal_density_threshold > 0 &&
           ideal_density_threshold *
           ideal_neighbor_count(Val(ndims(system)), cache.reference_particle_spacing,
                                compact_support(smoothing_kernel, smoothing_length)) <
           neighbor_count[particle]
            cache.surface_normal[1:ndims(system), particle] .= 0
            continue
        end

        particle_surface_normal = surface_normal(system, particle)
        norm2 = dot(particle_surface_normal, particle_surface_normal)

        # See eq. 21
        if norm2 > normal_condition2
            cache.surface_normal[1:ndims(system), particle] = particle_surface_normal /
                                                              sqrt(norm2)
        else
            cache.surface_normal[1:ndims(system), particle] .= 0
        end
    end

    return system
end

function compute_surface_normal!(system, surface_normal_method, v, u, v_ode, u_ode, semi, t)
    return system
end

function compute_surface_normal!(system::FluidSystem,
                                 surface_normal_method_::ColorfieldSurfaceNormal,
                                 v, u, v_ode, u_ode, semi, t)
    (; cache, surface_tension) = system

    # Reset surface normal
    set_zero!(cache.surface_normal)
    set_zero!(cache.neighbor_count)

    # TODO: if color values are set only different systems need to be called
    @trixi_timeit timer() "compute surface normal" foreach_system(semi) do neighbor_system
        u_neighbor_system = wrap_u(u_ode, neighbor_system, semi)
        v_neighbor_system = wrap_v(v_ode, neighbor_system, semi)

        calc_normal!(system, neighbor_system, u, v, v_neighbor_system,
                     u_neighbor_system, semi, surface_normal_method_,
                     surface_normal_method(neighbor_system))
    end
    remove_invalid_normals!(system, surface_tension, surface_normal_method_)

    return system
end

function calc_curvature!(system, neighbor_system, u_system, v,
                         v_neighbor_system, u_neighbor_system, semi, surface_normal_method,
                         neighbor_surface_normal_method)
end

# Section 5 in Morris 2000 "Simulating surface tension with smoothed particle hydrodynamics"
function calc_curvature!(system::FluidSystem, neighbor_system::FluidSystem, u_system, v,
                         v_neighbor_system, u_neighbor_system, semi,
                         surface_normal_method::ColorfieldSurfaceNormal,
                         neighbor_surface_normal_method::ColorfieldSurfaceNormal)
    (; cache) = system
    (; curvature, correction_factor) = cache

    system_coords = current_coordinates(u_system, system)
    neighbor_system_coords = current_coordinates(u_neighbor_system, neighbor_system)
    nhs = get_neighborhood_search(system, neighbor_system, semi)

    set_zero!(correction_factor)

    foreach_point_neighbor(system, neighbor_system,
                           system_coords, neighbor_system_coords,
                           nhs) do particle, neighbor, pos_diff, distance
        m_b = hydrodynamic_mass(neighbor_system, neighbor)
        rho_b = particle_density(v_neighbor_system, neighbor_system, neighbor)
        n_a = surface_normal(system, particle)
        n_b = surface_normal(neighbor_system, neighbor)
        v_b = m_b / rho_b

        # Eq. 22: we can test against `eps()` here since the surface normals that are invalid have been removed
        if dot(n_a, n_a) > eps() && dot(n_b, n_b) > eps()
            w = smoothing_kernel(system, distance)
            grad_kernel = smoothing_kernel_grad(system, pos_diff, distance, particle)

            for i in 1:ndims(system)
                curvature[particle] += v_b * (n_b[i] - n_a[i]) * grad_kernel[i]
            end
            # Eq. 24
            correction_factor[particle] += v_b * w
        end
    end

    # Eq. 23
    for i in 1:n_moving_particles(system)
        curvature[i] /= (correction_factor[i] + eps())
    end

    return system
end

function compute_curvature!(system, surface_tension, v, u, v_ode, u_ode, semi, t)
    return system
end

function compute_curvature!(system::FluidSystem, surface_tension::SurfaceTensionMorris, v,
                            u, v_ode, u_ode, semi, t)
    (; cache, surface_tension) = system

    # Reset surface curvature
    set_zero!(cache.curvature)

    @trixi_timeit timer() "compute surface curvature" foreach_system(semi) do neighbor_system
        u_neighbor_system = wrap_u(u_ode, neighbor_system, semi)
        v_neighbor_system = wrap_v(v_ode, neighbor_system, semi)

        calc_curvature!(system, neighbor_system, u, v, v_neighbor_system,
                        u_neighbor_system, semi, surface_normal_method(system),
                        surface_normal_method(neighbor_system))
    end
    return system
end<|MERGE_RESOLUTION|>--- conflicted
+++ resolved
@@ -90,44 +90,26 @@
     # TODO: move colorfield to extra step
     # TODO: this is only correct for a single fluid
 
-<<<<<<< HEAD
-    foreach_point_neighbor(neighbor_system, system,
-                           neighbor_system_coords, system_coords,
-                           semi) do particle, neighbor, pos_diff, distance
-        colorfield[particle] += smoothing_kernel(system, distance)
-    end
-
-    @threaded semi for bnd_particle in eachparticle(neighbor_system)
-        colorfield[bnd_particle] = colorfield[bnd_particle] / (colorfield[bnd_particle] +
-                                    colorfield_bnd[bnd_particle])
-=======
     # Reset to the constant boundary interpolated color values
     colorfield .= initial_colorfield
 
     # Accumulate fluid neighbors
-    foreach_point_neighbor(neighbor_system, system, neighbor_system_coords, system_coords,
-                           nhs,
-                           points=eachparticle(neighbor_system)) do particle, neighbor,
-                                                                    pos_diff, distance
+    foreach_point_neighbor(neighbor_system, system,
+    neighbor_system_coords, system_coords,
+    semi) do particle, neighbor, pos_diff, distance
         colorfield[particle] += hydrodynamic_mass(system, neighbor) /
                                 particle_density(v, system, neighbor) * system.cache.color *
                                 smoothing_kernel(system, distance)
->>>>>>> aa110a6f
     end
 
     maximum_colorfield = maximum(colorfield)
 
     foreach_point_neighbor(system, neighbor_system,
                            system_coords, neighbor_system_coords,
-<<<<<<< HEAD
                            semi) do particle, neighbor, pos_diff, distance
-        if colorfield[neighbor] / maximum_colorfield > 0.1
-=======
-                           nhs) do particle, neighbor, pos_diff, distance
         # We assume that we are in contact with the boundary if the color of the boundary particle
         # is larger than the threshold
         if colorfield[neighbor] / maximum_colorfield > boundary_contact_threshold
->>>>>>> aa110a6f
             m_b = hydrodynamic_mass(system, particle)
             density_neighbor = particle_density(v, system, particle)
             grad_kernel = smoothing_kernel_grad(system, pos_diff, distance)
