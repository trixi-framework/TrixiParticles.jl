# TODO: handle corners with StaticNormals
# TODO: add method that determines local static normals
# TODO: add method for TLSPH
@doc raw"""
    StaticNormals(normal_vectors::Tuple{Vararg{ELTYPE, NDIMS}}) where {NDIMS, ELTYPE <: Real}

Represents a unit normal vector and its corresponding unit tangential vector in
2D or 3D space. The input normal vector is normalized to ensure it has a length
of 1, and the tangential vector is computed as a vector perpendicular to the
normal vector.

# Keywords
- `normal_vectors::Tuple{Vararg{ELTYPE, NDIMS}}`: A tuple representing the normal
  vector in NDIMS-dimensional space. It will be normalized internally.

# Tangential Vector Calculation
- In 2D: The tangential vector is calculated as `[-n[2], n[1]]`, ensuring
  it is perpendicular to the normal vector.
- In 3D: The tangential vector is computed using a cross product with a
  reference vector that is not parallel to the normal vector. The result is
  normalized to ensure unit length.

# Errors
- Throws `ArgumentError` if the provided normal vector has a length of 0.

# Example
```julia
sn2d = StaticNormals((3.0, 4.0))  # Normalizes to (0.6, 0.8) and computes tangential (-0.8, 0.6)
sn3d = StaticNormals((0.0, 1.0, 0.0))  # Computes normal and tangential vectors in 3D
```
"""
struct StaticNormals{NDIMS, ELTYPE <: Real}
    normal_vectors::SVector{NDIMS, ELTYPE}
    tangential_vectors::SVector{NDIMS, ELTYPE}
end

function StaticNormals(normal_vectors::Tuple{Vararg{ELTYPE, NDIMS}}) where {NDIMS,
                                                                            ELTYPE <: Real}
    norm_value = sqrt(dot(normal_vectors, normal_vectors))
    if norm_value == 0
        throw(ArgumentError("Normal vector cannot be zero-length."))
    end
    normalized_vector = SVector{NDIMS, ELTYPE}(normal_vectors) / norm_value
    tangential_vector = calculate_tangential_vector(normalized_vector)
    return StaticNormals(normalized_vector, tangential_vector)
end

# Helper function to calculate tangential vector
function calculate_tangential_vector(n::SVector{2, ELTYPE}) where {ELTYPE}
    # Perpendicular vector in 2D
    return SVector(-n[2], n[1])
end

function calculate_tangential_vector(n::SVector{3, ELTYPE}) where {ELTYPE}
    # Cross product with a reference vector to get a perpendicular vector in 3D
    ref = abs(n[1]) < abs(n[2]) ? SVector(1.0, 0.0, 0.0) : SVector(0.0, 1.0, 0.0)
    t = cross(ref, n)  # Perpendicular to 'n'
    t_norm = norm(t)
    if t_norm == 0
        throw(ArgumentError("Cannot compute tangential vector; invalid input normal vector."))
    end
    return t / t_norm  # Normalize
end

function wall_tangential(particle_system::BoundarySystem, particle)
    wall_tangential(particle_system, particle, particle_system.surface_normal_method)
end

function wall_tangential(particle_system::BoundarySystem, particle, surface_normal_method)
    return zero(SVector{ndims(particle_system), eltype(particle_system)})
end

function wall_tangential(::BoundarySystem, particle, surface_normal_method::StaticNormals)
    return surface_normal_method.tangential_vectors
end

@doc raw"""
    ColorfieldSurfaceNormal(; boundary_contact_threshold=0.1, interface_threshold=0.01,
                             ideal_density_threshold=0.0)

Implements a model for computing surface normals based on a color field representation.
This approach is commonly used in fluid simulations to determine interface normals
for multiphase flows or free surfaces.

# Keywords
- `boundary_contact_threshold=0.0`: The threshold value used to determine contact with boundaries.
   Adjust this to refine the detection of surface interfaces near boundaries.
- `interface_threshold=0.01`: The threshold value that defines the presence of an interface.
   Lower values can improve sensitivity but may introduce noise.
- `ideal_density_threshold=0.0`: The ideal density threshold used for interface calculations.
   This value can be tuned based on the density variations in the simulation.
"""
struct ColorfieldSurfaceNormal{ELTYPE}
    boundary_contact_threshold::ELTYPE
    interface_threshold::ELTYPE
    ideal_density_threshold::ELTYPE
end

function ColorfieldSurfaceNormal(; boundary_contact_threshold=0.0, interface_threshold=0.01,
                                 ideal_density_threshold=0.0)
    return ColorfieldSurfaceNormal(boundary_contact_threshold, interface_threshold,
                                   ideal_density_threshold)
end

function create_cache_surface_normal(surface_normal_method, ELTYPE, NDIMS, nparticles)
    return (;)
end

function create_cache_surface_normal(::ColorfieldSurfaceNormal, ELTYPE, NDIMS, nparticles)
    surface_normal = Array{ELTYPE, 2}(undef, NDIMS, nparticles)
    neighbor_count = Array{ELTYPE, 1}(undef, nparticles)
    colorfield = Array{ELTYPE, 1}(undef, nparticles)
    return (; surface_normal, neighbor_count, colorfield)
end

@inline function surface_normal(particle_system::FluidSystem, particle)
    (; cache) = particle_system
    return extract_svector(cache.surface_normal, particle_system, particle)
end

@inline function surface_normal(particle_system::BoundarySystem, particle)
    (; surface_normal_method) = particle_system
    return surface_normal(particle_system, particle, surface_normal_method)
end

@inline function surface_normal(particle_system::BoundarySystem, particle,
                                surface_normal_method)
    return zero(SVector{ndims(particle_system), eltype(particle_system)})
end

@inline function surface_normal(::BoundarySystem, particle,
                                surface_normal_method::StaticNormals)
    return surface_normal_method.normal_vectors
end

function calc_normal!(system, neighbor_system, u_system, v, v_neighbor_system,
                      u_neighbor_system, semi, surfn, nsurfn)
    # Normal not needed
    return system
end

# Section 2.2 in Akinci et al. 2013 "Versatile Surface Tension and Adhesion for SPH Fluids"
# and Section 5 in Morris 2000 "Simulating surface tension with smoothed particle hydrodynamics"
function calc_normal!(system::FluidSystem, neighbor_system::FluidSystem, v, u,
                      v_neighbor_system, u_neighbor_system, semi, surfn,
                      ::ColorfieldSurfaceNormal)
    (; cache) = system

    # TODO: actually calculate if there is more than one colored fluid
    cache.colorfield .= system.color
    system_coords = current_coordinates(u, system)
    neighbor_system_coords = current_coordinates(u_neighbor_system, neighbor_system)
    nhs = get_neighborhood_search(system, neighbor_system, semi)

    foreach_point_neighbor(system, neighbor_system,
                           system_coords, neighbor_system_coords,
                           nhs) do particle, neighbor, pos_diff, distance
        m_b = hydrodynamic_mass(neighbor_system, neighbor)
        density_neighbor = particle_density(v_neighbor_system,
                                            neighbor_system, neighbor)
        grad_kernel = smoothing_kernel_grad(system, pos_diff, distance)
        for i in 1:ndims(system)
            cache.surface_normal[i, particle] += m_b / density_neighbor * grad_kernel[i]
        end

        cache.neighbor_count[particle] += 1
    end

    return system
end

# Section 2.2 in Akinci et al. 2013 "Versatile Surface Tension and Adhesion for SPH Fluids"
# and Section 5 in Morris 2000 "Simulating surface tension with smoothed particle hydrodynamics"
function calc_normal!(system::FluidSystem, neighbor_system::BoundarySystem, v, u,
                      v_neighbor_system, u_neighbor_system, semi, surfn, nsurfn)
    (; cache) = system
    (; colorfield, colorfield_bnd) = neighbor_system.boundary_model.cache
    (; boundary_contact_threshold) = surfn

    system_coords = current_coordinates(u, system)
    neighbor_system_coords = current_coordinates(u_neighbor_system, neighbor_system)
    nhs = get_neighborhood_search(neighbor_system, system, semi)

    # First we need to calculate the smoothed colorfield values of the boundary
    # TODO: move colorfield to extra step
    # TODO: this is only correct for a single fluid

    # # Reset to the constant boundary interpolated color values
    # colorfield .= colorfield_bnd

    # Accumulate fluid neighbors
    foreach_point_neighbor(neighbor_system, system, neighbor_system_coords, system_coords,
                           nhs,
<<<<<<< HEAD
                           points=eachparticle(neighbor_system)) do particle,
                                                                    neighbor,
                                                                    pos_diff, distance
=======
                           particles=eachparticle(neighbor_system)) do particle, neighbor,
                                                                       pos_diff, distance
>>>>>>> 7da18f81
        colorfield[particle] += hydrodynamic_mass(system, neighbor) /
                                particle_density(v, system, neighbor) * system.color *
                                smoothing_kernel(system, distance)
    end

    if boundary_contact_threshold < eps()
        return system
    end

    foreach_point_neighbor(system, neighbor_system,
                           system_coords, neighbor_system_coords,
                           nhs) do particle, neighbor, pos_diff, distance
        # we assume that we are in contact with the boundary if the color of the boundary particle is larger than the threshold
        if colorfield[neighbor] > boundary_contact_threshold
            m_b = hydrodynamic_mass(system, particle)
            density_neighbor = particle_density(v, system, particle)
            grad_kernel = smoothing_kernel_grad(system, pos_diff, distance)
            for i in 1:ndims(system)
                cache.surface_normal[i, particle] += m_b / density_neighbor * grad_kernel[i]
            end
            cache.neighbor_count[particle] += 1
        end
    end

    return system
end

function remove_invalid_normals!(system::FluidSystem, surface_tension, surfn)
    (; cache) = system

    # We remove invalid normals (too few neighbors) to reduce the impact of underdefined normals
    for particle in each_moving_particle(system)
        # A corner has that many neighbors assuming a regular 2 * r distribution and a compact_support of 4r
        if cache.neighbor_count[particle] < 2^ndims(system) + 1
            cache.surface_normal[1:ndims(system), particle] .= 0
        end
    end

    return system
end

# see Morris 2000 "Simulating surface tension with smoothed particle hydrodynamics"
# Note: this also normalizes the normals
function remove_invalid_normals!(system::FluidSystem,
                                 surface_tension::Union{SurfaceTensionMorris,
                                                        SurfaceTensionMomentumMorris},
                                 surfn::ColorfieldSurfaceNormal)
    (; cache, smoothing_length, smoothing_kernel, ideal_neighbor_count) = system
    (; ideal_density_threshold, interface_threshold) = surfn

    # We remove invalid normals i.e. they have a small norm (eq. 20)
    normal_condition2 = (interface_threshold /
                         compact_support(smoothing_kernel, smoothing_length))^2

    for particle in each_moving_particle(system)

        # heuristic condition if there is no gas phase to find the free surface
        # We remove normals for particles which have alot of support e.g. they are in the inside
        if ideal_density_threshold > 0 &&
           ideal_density_threshold * ideal_neighbor_count < cache.neighbor_count[particle]
            if surface_tension.contact_model isa HuberContactModel
                cache.normal_v[1:ndims(system), particle] .= 0
            end
            cache.surface_normal[1:ndims(system), particle] .= 0
            continue
        end

        particle_surface_normal = cache.surface_normal[1:ndims(system), particle]
        norm2 = dot(particle_surface_normal, particle_surface_normal)

        # see eq. 21
        if norm2 > normal_condition2
            if surface_tension.contact_model isa HuberContactModel
                cache.normal_v[1:ndims(system), particle] = particle_surface_normal
            end

            cache.surface_normal[1:ndims(system), particle] = particle_surface_normal /
                                                              sqrt(norm2)
        else
            if surface_tension.contact_model isa HuberContactModel
                cache.normal_v[1:ndims(system), particle] .= 0
            end
            cache.surface_normal[1:ndims(system), particle] .= 0
        end
    end

    return system
end

function compute_surface_normal!(system, surface_normal_method, v, u, v_ode, u_ode, semi, t)
    return system
end

function compute_surface_normal!(system::FluidSystem,
                                 surface_normal_method_::ColorfieldSurfaceNormal,
                                 v, u, v_ode, u_ode, semi, t)
    (; cache, surface_tension) = system

    # Reset surface normal
    set_zero!(cache.surface_normal)
    set_zero!(cache.neighbor_count)

    # TODO: if color values are set only different systems need to be called
    @trixi_timeit timer() "compute surface normal" foreach_system(semi) do neighbor_system
        u_neighbor_system = wrap_u(u_ode, neighbor_system, semi)
        v_neighbor_system = wrap_v(v_ode, neighbor_system, semi)

        calc_normal!(system, neighbor_system, v, u, v_neighbor_system,
                     u_neighbor_system, semi, surface_normal_method_,
                     surface_normal_method(neighbor_system))
    end
    remove_invalid_normals!(system, surface_tension, surface_normal_method_)

    return system
end

function calc_curvature!(system, neighbor_system, u_system, v,
                         v_neighbor_system, u_neighbor_system, semi, surfn, nsurfn)
end

# Section 5 in Morris 2000 "Simulating surface tension with smoothed particle hydrodynamics"
function calc_curvature!(system::FluidSystem, neighbor_system::FluidSystem, u_system, v,
                         v_neighbor_system, u_neighbor_system, semi,
                         surfn::ColorfieldSurfaceNormal, nsurfn::ColorfieldSurfaceNormal)
    (; cache) = system
    (; curvature) = cache

    system_coords = current_coordinates(u_system, system)
    neighbor_system_coords = current_coordinates(u_neighbor_system, neighbor_system)
    nhs = get_neighborhood_search(system, neighbor_system, semi)
    correction_factor = fill(eps(eltype(system)), n_moving_particles(system))

    no_valid_neighbors = 0

    foreach_point_neighbor(system, neighbor_system,
                           system_coords, neighbor_system_coords,
                           nhs) do particle, neighbor, pos_diff, distance
        m_b = hydrodynamic_mass(neighbor_system, neighbor)
        rho_b = particle_density(v_neighbor_system, neighbor_system, neighbor)
        n_a = surface_normal(system, particle)
        n_b = surface_normal(neighbor_system, neighbor)
        v_b = m_b / rho_b

        # eq. 22 we can test against eps() here since the surface normals that are invalid have been reset
        if dot(n_a, n_a) > eps() && dot(n_b, n_b) > eps()
            w = smoothing_kernel(system, distance)
            grad_kernel = smoothing_kernel_grad(system, pos_diff, distance, particle)

            for i in 1:ndims(system)
                curvature[particle] += v_b * (n_b[i] - n_a[i]) * grad_kernel[i]
            end
            # eq. 24
            correction_factor[particle] += v_b * w
            # prevent NaNs from systems that are entirely skipped
            no_valid_neighbors += 1
        end
    end

    # eq. 23
    if no_valid_neighbors > 0
        for i in 1:n_moving_particles(system)
            curvature[i] /= correction_factor[i]
        end
    end

    return system
end

function compute_curvature!(system, surface_tension, v, u, v_ode, u_ode, semi, t)
    return system
end

function compute_curvature!(system::FluidSystem, surface_tension::SurfaceTensionMorris, v,
                            u, v_ode, u_ode, semi, t)
    (; cache, surface_tension) = system

    # Reset surface curvature
    set_zero!(cache.curvature)

    @trixi_timeit timer() "compute surface curvature" foreach_system(semi) do neighbor_system
        u_neighbor_system = wrap_u(u_ode, neighbor_system, semi)
        v_neighbor_system = wrap_v(v_ode, neighbor_system, semi)

        calc_curvature!(system, neighbor_system, u, v, v_neighbor_system,
                        u_neighbor_system, semi, surface_normal_method(system),
                        surface_normal_method(neighbor_system))
    end
    return system
end

function calc_stress_tensors!(system::FluidSystem, neighbor_system::FluidSystem, u_system,
                              v,
                              v_neighbor_system, u_neighbor_system, semi,
                              surfn::ColorfieldSurfaceNormal,
                              nsurfn::ColorfieldSurfaceNormal)
    (; cache) = system
    (; smoothing_kernel, smoothing_length) = surfn
    (; stress_tensor, delta_s) = cache

    neighbor_cache = neighbor_system.cache
    neighbor_delta_s = neighbor_cache.delta_s

    NDIMS = ndims(system)
    max_delta_s = max(maximum(delta_s), maximum(neighbor_delta_s))

    for particle in each_moving_particle(system)
        normal = surface_normal(system, particle)
        delta_s_particle = delta_s[particle]
        if delta_s_particle > eps()
            for i in 1:NDIMS
                for j in 1:NDIMS
                    delta_ij = (i == j) ? 1.0 : 0.0
                    stress_tensor[i, j, particle] = delta_s_particle *
                                                    (delta_ij - normal[i] * normal[j]) -
                                                    delta_ij * max_delta_s
                end
            end
        end
    end

    return system
end

function compute_stress_tensors!(system, surface_tension, v, u, v_ode, u_ode, semi, t)
    return system
end

# Section 6 in Morris 2000 "Simulating surface tension with smoothed particle hydrodynamics"
function compute_stress_tensors!(system::FluidSystem, ::SurfaceTensionMomentumMorris,
                                 v, u, v_ode, u_ode, semi, t)
    (; cache) = system
    (; delta_s, stress_tensor) = cache

    # Reset surface stress_tensor
    set_zero!(stress_tensor)

    max_delta_s = maximum(delta_s)
    NDIMS = ndims(system)

    @trixi_timeit timer() "compute surface stress tensor" for particle in each_moving_particle(system)
        normal = surface_normal(system, particle)
        delta_s_particle = delta_s[particle]
        if delta_s_particle > eps()
            for i in 1:NDIMS
                for j in 1:NDIMS
                    delta_ij = (i == j) ? 1.0 : 0.0
                    stress_tensor[i, j, particle] = delta_s_particle *
                                                    (delta_ij - normal[i] * normal[j]) -
                                                    delta_ij * max_delta_s
                end
            end
        end
    end

    return system
end

function compute_surface_delta_function!(system, surface_tension)
    return system
end

# eq. 6 in Morris 2000 "Simulating surface tension with smoothed particle hydrodynamics"
function compute_surface_delta_function!(system, ::SurfaceTensionMomentumMorris)
    (; cache) = system
    (; delta_s) = cache

    set_zero!(delta_s)

    for particle in each_moving_particle(system)
        delta_s[particle] = norm(surface_normal(system, particle))
    end
    return system
end

function calc_wall_distance_vector!(system, neighbor_system,
                                    v, u, v_neighbor_system, u_neighbor_system,
                                    semi, contact_model)
end

# Computes the wall distance vector \( \mathbf{d}_a \) and its normalized version \( \hat{\mathbf{d}}_a \) for each particle in the fluid system.
# The distance vector \( \mathbf{d}_a \) is used to calculate dynamic contact angles and the delta function in wall-contact models.
function calc_wall_distance_vector!(system::FluidSystem, neighbor_system::BoundarySystem,
                                    v, u, v_neighbor_system, u_neighbor_system,
                                    semi, contact_model::HuberContactModel)
    cache = system.cache
    (; d_hat, d_vec) = cache
    NDIMS = ndims(system)

    system_coords = current_coordinates(u, system)
    neighbor_coords = current_coordinates(u_neighbor_system, neighbor_system)
    nhs = get_neighborhood_search(system, neighbor_system, semi)

    foreach_point_neighbor(system, neighbor_system,
                           system_coords, neighbor_coords,
                           nhs) do particle, neighbor, pos_diff, distance
        V_b = hydrodynamic_mass(neighbor_system, neighbor) /
              particle_density(v_neighbor_system, neighbor_system, neighbor)
        W_ab = smoothing_kernel(system, distance)

        # equation 51
        for i in 1:NDIMS
            d_vec[i, particle] += V_b * pos_diff[i] * W_ab
        end
    end

    # d_hat is the unit version of d_vec
    for particle in each_moving_particle(system)
        norm_d = sqrt(sum(d_vec[i, particle]^2 for i in 1:NDIMS))
        if norm_d > eps()
            for i in 1:NDIMS
                d_hat[i, particle] = d_vec[i, particle] / norm_d
            end
        else
            for i in 1:NDIMS
                d_hat[i, particle] = 0.0
            end
        end
    end

    return system
end

function calc_wall_contact_values!(system, neighbor_system,
                                   v, u, v_neighbor_system, u_neighbor_system,
                                   semi, contact_model)
end

function calc_wall_contact_values!(system::FluidSystem, neighbor_system::BoundarySystem,
                                   v, u, v_neighbor_system, u_neighbor_system,
                                   semi, contact_model::HuberContactModel)
    cache = system.cache
    (; d_hat, delta_wns, normal_v, nu_hat, d_vec) = cache
    NDIMS = ndims(system)

    system_coords = current_coordinates(u, system)
    neighbor_coords = current_coordinates(u_neighbor_system, neighbor_system)
    nhs = get_neighborhood_search(system, neighbor_system, semi)

    foreach_point_neighbor(system, neighbor_system,
                           system_coords, neighbor_coords,
                           nhs) do particle, neighbor, pos_diff, distance
        V_b = hydrodynamic_mass(neighbor_system, neighbor) /
              particle_density(v_neighbor_system, neighbor_system, neighbor)

        grad_W_ab = smoothing_kernel_grad(system, pos_diff, distance)

        # equation 53 computing the tangential direction vector
        for i in 1:NDIMS
            nu_hat[i, particle] = dot(d_vec[:, particle], d_vec[:, particle]) *
                                  normal_v[i, particle] -
                                  (d_vec[i, particle] * normal_v[i, particle]) *
                                  d_vec[i, particle]
        end

        nu_norm = norm(nu_hat[:, particle])
        if nu_norm > eps()
            for i in 1:NDIMS
                nu_hat[i, particle] /= nu_norm
            end
        else
            for i in 1:NDIMS
                nu_hat[i, particle] = 0.0
            end
        end

        # equation 54 delta function
        dot_nu_n = sum(nu_hat[i, particle] * normal_v[i, particle] for i in 1:NDIMS)
        dot_d_gradW = sum(d_hat[i, particle] * grad_W_ab[i] for i in 1:NDIMS)

        delta_wns[particle] += 2 * V_b * dot_d_gradW * dot_nu_n
    end

    return system
end

function compute_wall_contact_values!(system, contact_model, v, u, v_ode, u_ode, semi, t)
end

function compute_wall_contact_values!(system::FluidSystem, contact_model::HuberContactModel,
                                      v, u, v_ode, u_ode, semi, t)
    cache = system.cache
    (; d_hat, delta_wns) = cache

    # Reset d_hat and delta_wns_partial
    set_zero!(d_hat)
    set_zero!(delta_wns)

    # Loop over boundary neighbor systems
    @trixi_timeit timer() "compute wall contact values" foreach_system(semi) do neighbor_system
        u_neighbor_system = wrap_u(u_ode, neighbor_system, semi)
        v_neighbor_system = wrap_v(v_ode, neighbor_system, semi)

        calc_wall_distance_vector!(system, neighbor_system, v, u,
                                   v_neighbor_system, u_neighbor_system, semi,
                                   contact_model)
    end

    # Loop over boundary neighbor systems
    @trixi_timeit timer() "compute wall contact values" foreach_system(semi) do neighbor_system
        u_neighbor_system = wrap_u(u_ode, neighbor_system, semi)
        v_neighbor_system = wrap_v(v_ode, neighbor_system, semi)

        # Call calc_wall_distance_vector!
        calc_wall_contact_values!(system, neighbor_system, v, u,
                                  v_neighbor_system, u_neighbor_system, semi,
                                  contact_model)
    end

    return system
end<|MERGE_RESOLUTION|>--- conflicted
+++ resolved
@@ -191,14 +191,8 @@
     # Accumulate fluid neighbors
     foreach_point_neighbor(neighbor_system, system, neighbor_system_coords, system_coords,
                            nhs,
-<<<<<<< HEAD
-                           points=eachparticle(neighbor_system)) do particle,
-                                                                    neighbor,
-                                                                    pos_diff, distance
-=======
                            particles=eachparticle(neighbor_system)) do particle, neighbor,
                                                                        pos_diff, distance
->>>>>>> 7da18f81
         colorfield[particle] += hydrodynamic_mass(system, neighbor) /
                                 particle_density(v, system, neighbor) * system.color *
                                 smoothing_kernel(system, distance)
