--- conflicted
+++ resolved
@@ -81,23 +81,15 @@
     # TODO: move colorfield to extra step
     # TODO: this is only correct for a single fluid
 
-<<<<<<< HEAD
     # Reset to the constant boundary interpolated color values
     colorfield .= colorfield_bnd
-=======
-    foreach_point_neighbor(system, neighbor_system,
-                           system_coords, neighbor_system_coords,
-                           nhs) do particle, neighbor, pos_diff, distance
-        colorfield[neighbor] += smoothing_kernel(system, distance)
-    end
->>>>>>> 0b63bca2
 
     # Accumulate fluid neighbors
     foreach_point_neighbor(system, neighbor_system, system_coords, neighbor_system_coords,
                            nhs) do particle, neighbor, pos_diff, distance
         colorfield[neighbor] += hydrodynamic_mass(system, particle) /
                                 particle_density(v, system, particle) * system.color *
-                                kernel(smoothing_kernel, distance, smoothing_length)
+                                smoothing_kernel(system, distance)
     end
 
     maximum_colorfield = maximum(colorfield)
