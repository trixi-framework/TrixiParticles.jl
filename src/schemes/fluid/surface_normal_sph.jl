# TODO: handle corners with StaticNormals
# TODO: add method that determines local static normals
# TODO: add method for TLSPH
@doc raw"""
    StaticNormals(normal_vectors::Tuple{Vararg{ELTYPE, NDIMS}}) where {NDIMS, ELTYPE <: Real}

Represents a unit normal vector and its corresponding unit tangential vector in
2D or 3D space. The input normal vector is normalized to ensure it has a length
of 1, and the tangential vector is computed as a vector perpendicular to the
normal vector.

# Keywords
- `normal_vectors::Tuple{Vararg{ELTYPE, NDIMS}}`: A tuple representing the normal
  vector in NDIMS-dimensional space. It will be normalized internally.

# Tangential Vector Calculation
- In 2D: The tangential vector is calculated as `[-n[2], n[1]]`, ensuring
  it is perpendicular to the normal vector.
- In 3D: The tangential vector is computed using a cross product with a
  reference vector that is not parallel to the normal vector. The result is
  normalized to ensure unit length.

# Errors
- Throws `ArgumentError` if the provided normal vector has a length of 0.

# Example
```julia
sn2d = StaticNormals((3.0, 4.0))  # Normalizes to (0.6, 0.8) and computes tangential (-0.8, 0.6)
sn3d = StaticNormals((0.0, 1.0, 0.0))  # Computes normal and tangential vectors in 3D
```
"""
struct StaticNormals{NDIMS, ELTYPE <: Real}
    normal_vectors::SVector{NDIMS, ELTYPE}
    tangential_vectors::SVector{NDIMS, ELTYPE}
end

function StaticNormals(normal_vectors::Tuple{Vararg{ELTYPE, NDIMS}}) where {NDIMS,
                                                                            ELTYPE <: Real}
    norm_value = sqrt(dot(normal_vectors, normal_vectors))
    if norm_value == 0
        throw(ArgumentError("Normal vector cannot be zero-length."))
    end
    normalized_vector = SVector{NDIMS, ELTYPE}(normal_vectors) / norm_value
    tangential_vector = calculate_tangential_vector(normalized_vector)
    return StaticNormals(normalized_vector, tangential_vector)
end

# Helper function to calculate tangential vector
function calculate_tangential_vector(n::SVector{2, ELTYPE}) where {ELTYPE}
    # Perpendicular vector in 2D
    return SVector(-n[2], n[1])
end

function calculate_tangential_vector(n::SVector{3, ELTYPE}) where {ELTYPE}
    # Cross product with a reference vector to get a perpendicular vector in 3D
    ref = abs(n[1]) < abs(n[2]) ? SVector(1.0, 0.0, 0.0) : SVector(0.0, 1.0, 0.0)
    t = cross(ref, n)  # Perpendicular to 'n'
    t_norm = norm(t)
    if t_norm == 0
        throw(ArgumentError("Cannot compute tangential vector; invalid input normal vector."))
    end
    return t / t_norm  # Normalize
end

function wall_tangential(particle_system::BoundarySystem, particle)
    wall_tangential(particle_system, particle, particle_system.surface_normal_method)
end

<<<<<<< HEAD
function wall_tangential(particle_system::BoundarySystem, particle, surface_normal_method)
    return zero(SVector{ndims(particle_system), eltype(particle_system)})
end

function wall_tangential(::BoundarySystem, particle, surface_normal_method::StaticNormals)
    return surface_normal_method.tangential_vectors
end

@doc raw"""
    ColorfieldSurfaceNormal(; boundary_contact_threshold=0.1, interface_threshold=0.01,
                             ideal_density_threshold=0.0)

Implements a model for computing surface normals based on a color field representation.
This approach is commonly used in fluid simulations to determine interface normals
for multiphase flows or free surfaces.

# Keywords
- `boundary_contact_threshold=0.0`: The threshold value used to determine contact with boundaries.
   Adjust this to refine the detection of surface interfaces near boundaries. (default=0.1)
- `interface_threshold=0.01`: The threshold value that defines the presence of an interface.
   Lower values can improve sensitivity but may introduce noise. (default=0.01)
- `ideal_density_threshold=0.0`: The ideal density threshold used for interface calculations.
   This value can be tuned based on the density variations in the simulation. (default=0.0)
=======
# Keyword Arguments
- `boundary_contact_threshold=0.1`: If this threshold is reached the fluid is assumed to be in contact with the boundary.
- `interface_threshold=0.01`:       Threshold for normals to be removed as being invalid.
- `ideal_density_threshold=0.0`:    Assume particles are inside if they are above this threshold, which is relative to the `ideal_neighbor_count`.
>>>>>>> 067f1755
"""
struct ColorfieldSurfaceNormal{ELTYPE}
    boundary_contact_threshold::ELTYPE
    interface_threshold::ELTYPE
    ideal_density_threshold::ELTYPE
end

function ColorfieldSurfaceNormal(; boundary_contact_threshold=0.0, interface_threshold=0.01,
                                 ideal_density_threshold=0.0)
    return ColorfieldSurfaceNormal(boundary_contact_threshold, interface_threshold,
                                   ideal_density_threshold)
end

function create_cache_surface_normal(surface_normal_method, ELTYPE, NDIMS, nparticles)
    return (;)
end

function create_cache_surface_normal(::ColorfieldSurfaceNormal, ELTYPE, NDIMS, nparticles)
    surface_normal = Array{ELTYPE, 2}(undef, NDIMS, nparticles)
    neighbor_count = Array{ELTYPE, 1}(undef, nparticles)
    colorfield = Array{ELTYPE, 1}(undef, nparticles)
    correction_factor = Array{ELTYPE, 1}(undef, nparticles)
    return (; surface_normal, neighbor_count, colorfield, correction_factor)
end

@inline function surface_normal(particle_system::FluidSystem, particle)
    (; cache) = particle_system
    return extract_svector(cache.surface_normal, particle_system, particle)
end

@inline function surface_normal(particle_system::BoundarySystem, particle)
    (; surface_normal_method) = particle_system
    return surface_normal(particle_system, particle, surface_normal_method)
end

@inline function surface_normal(particle_system::BoundarySystem, particle,
                                surface_normal_method)
    return zero(SVector{ndims(particle_system), eltype(particle_system)})
end

@inline function surface_normal(::BoundarySystem, particle,
                                surface_normal_method::StaticNormals)
    return surface_normal_method.normal_vectors
end

function calc_normal!(system, neighbor_system, u_system, v, v_neighbor_system,
                      u_neighbor_system, semi, surface_normal_method,
                      neighbor_surface_normal_method)
    # Normal not needed
    return system
end

# Section 2.2 in Akinci et al. 2013 "Versatile Surface Tension and Adhesion for SPH Fluids"
<<<<<<< HEAD
# and Section 5 in Morris 2000 "Simulating surface tension with smoothed particle hydrodynamics"
function calc_normal!(system::FluidSystem, neighbor_system::FluidSystem, v, u,
                      v_neighbor_system, u_neighbor_system, semi, surfn,
=======
# and Section 5 in Morris 2000 "Simulating surface tension with smoothed particle hydrodynamics".
function calc_normal!(system::FluidSystem, neighbor_system::FluidSystem, u_system, v,
                      v_neighbor_system, u_neighbor_system, semi, surface_normal_method,
>>>>>>> 067f1755
                      ::ColorfieldSurfaceNormal)
    (; cache) = system

    # TODO: actually calculate if there is more than one colored fluid
    cache.colorfield .= system.color
    system_coords = current_coordinates(u, system)
    neighbor_system_coords = current_coordinates(u_neighbor_system, neighbor_system)
    nhs = get_neighborhood_search(system, neighbor_system, semi)

    foreach_point_neighbor(system, neighbor_system,
                           system_coords, neighbor_system_coords,
                           nhs,
                           points=each_moving_particle(system)) do particle, neighbor,
                                                                   pos_diff, distance
        m_b = hydrodynamic_mass(neighbor_system, neighbor)
        density_neighbor = particle_density(v_neighbor_system,
                                            neighbor_system, neighbor)
        grad_kernel = smoothing_kernel_grad(system, pos_diff, distance)
        for i in 1:ndims(system)
            cache.surface_normal[i, particle] += m_b / density_neighbor * grad_kernel[i]
        end

        cache.neighbor_count[particle] += 1
    end

    return system
end

# Section 2.2 in Akinci et al. 2013 "Versatile Surface Tension and Adhesion for SPH Fluids"
<<<<<<< HEAD
# and Section 5 in Morris 2000 "Simulating surface tension with smoothed particle hydrodynamics"
function calc_normal!(system::FluidSystem, neighbor_system::BoundarySystem, v, u,
                      v_neighbor_system, u_neighbor_system, semi, surfn, nsurfn)
=======
# Note: This is the simplest form of normal approximation commonly used in SPH and comes
# with serious deficits in accuracy especially at corners, small neighborhoods and boundaries
function calc_normal!(system::FluidSystem, neighbor_system::BoundarySystem, u_system,
                      v, v_neighbor_system, u_neighbor_system, semi, surface_normal_method,
                      neighbor_surface_normal_method)
>>>>>>> 067f1755
    (; cache) = system
    (; colorfield, colorfield_bnd) = neighbor_system.boundary_model.cache
    (; boundary_contact_threshold) = surface_normal_method

    system_coords = current_coordinates(u, system)
    neighbor_system_coords = current_coordinates(u_neighbor_system, neighbor_system)
    nhs = get_neighborhood_search(neighbor_system, system, semi)

    # First we need to calculate the smoothed colorfield values of the boundary
    # TODO: move colorfield to extra step
    # TODO: this is only correct for a single fluid

    # # Reset to the constant boundary interpolated color values
    # colorfield .= colorfield_bnd

    # Accumulate fluid neighbors
    foreach_point_neighbor(neighbor_system, system, neighbor_system_coords, system_coords,
                           nhs,
                           points=eachparticle(neighbor_system)) do particle, neighbor,
                                                                    pos_diff, distance
        colorfield[particle] += hydrodynamic_mass(system, neighbor) /
                                particle_density(v, system, neighbor) * system.color *
                                smoothing_kernel(system, distance)
    end

    if boundary_contact_threshold < eps()
        return system
    end

    nhs = get_neighborhood_search(system, neighbor_system, semi)
    foreach_point_neighbor(system, neighbor_system,
                           system_coords, neighbor_system_coords,
                           nhs) do particle, neighbor, pos_diff, distance
<<<<<<< HEAD
        # we assume that we are in contact with the boundary if the color of the boundary particle is larger than the threshold
        if colorfield[neighbor] > boundary_contact_threshold
=======
        # We assume that we are in contact with the boundary if the color of the boundary particle
        # is larger than the threshold
        if colorfield[neighbor] / maximum_colorfield > boundary_contact_threshold
>>>>>>> 067f1755
            m_b = hydrodynamic_mass(system, particle)
            density_neighbor = particle_density(v, system, particle)
            grad_kernel = smoothing_kernel_grad(system, pos_diff, distance)
            for i in 1:ndims(system)
                cache.surface_normal[i, particle] += m_b / density_neighbor * grad_kernel[i]
            end
            cache.neighbor_count[particle] += 1
        end
    end

    return system
end

function remove_invalid_normals!(system::FluidSystem, surface_tension,
                                 surface_normal_method)
    (; cache) = system

    # We remove invalid normals (too few neighbors) to reduce the impact of underdefined normals
    for particle in each_moving_particle(system)
        # A corner has that many neighbors assuming a regular 2 * r distribution and a compact_support of 4r
        if cache.neighbor_count[particle] < 2^ndims(system) + 1
            cache.surface_normal[1:ndims(system), particle] .= 0
        end
    end

    return system
end

<<<<<<< HEAD
# see Morris 2000 "Simulating surface tension with smoothed particle hydrodynamics"
# Note: this also normalizes the normals
=======
# See Morris 2000 "Simulating surface tension with smoothed particle hydrodynamics"
>>>>>>> 067f1755
function remove_invalid_normals!(system::FluidSystem,
                                 surface_tension::Union{SurfaceTensionMorris,
                                                        SurfaceTensionMomentumMorris},
                                 surface_normal_method::ColorfieldSurfaceNormal)
    (; cache, smoothing_length, smoothing_kernel, ideal_neighbor_count) = system
    (; ideal_density_threshold, interface_threshold) = surface_normal_method

    # We remove invalid normals i.e. they have a small norm (eq. 20)
    normal_condition2 = (interface_threshold /
                         compact_support(smoothing_kernel, smoothing_length))^2

    for particle in each_moving_particle(system)

        # Heuristic condition if there is no gas phase to find the free surface.
        # We remove normals for particles which have a lot of support e.g. they are in the interior.
        if ideal_density_threshold > 0 &&
           ideal_density_threshold * ideal_neighbor_count < cache.neighbor_count[particle]
            if surface_tension.contact_model isa HuberContactModel
                cache.normal_v[1:ndims(system), particle] .= 0
            end
            cache.surface_normal[1:ndims(system), particle] .= 0
            continue
        end

        particle_surface_normal = surface_normal(system, particle)
        norm2 = dot(particle_surface_normal, particle_surface_normal)

        # See eq. 21
        if norm2 > normal_condition2
            if surface_tension.contact_model isa HuberContactModel
                cache.normal_v[1:ndims(system), particle] = particle_surface_normal
            end

            cache.surface_normal[1:ndims(system), particle] = particle_surface_normal /
                                                              sqrt(norm2)
        else
            if surface_tension.contact_model isa HuberContactModel
                cache.normal_v[1:ndims(system), particle] .= 0
            end
            cache.surface_normal[1:ndims(system), particle] .= 0
        end
    end

    return system
end

function compute_surface_normal!(system, surface_normal_method, v, u, v_ode, u_ode, semi, t)
    return system
end

function compute_surface_normal!(system::FluidSystem,
                                 surface_normal_method_::ColorfieldSurfaceNormal,
                                 v, u, v_ode, u_ode, semi, t)
    (; cache, surface_tension) = system

    # Reset surface normal
    set_zero!(cache.surface_normal)
    set_zero!(cache.neighbor_count)

    # TODO: if color values are set only different systems need to be called
    @trixi_timeit timer() "compute surface normal" foreach_system(semi) do neighbor_system
        u_neighbor_system = wrap_u(u_ode, neighbor_system, semi)
        v_neighbor_system = wrap_v(v_ode, neighbor_system, semi)

        calc_normal!(system, neighbor_system, v, u, v_neighbor_system,
                     u_neighbor_system, semi, surface_normal_method_,
                     surface_normal_method(neighbor_system))
    end
    remove_invalid_normals!(system, surface_tension, surface_normal_method_)

    return system
end

function calc_curvature!(system, neighbor_system, u_system, v,
                         v_neighbor_system, u_neighbor_system, semi, surface_normal_method,
                         neighbor_surface_normal_method)
end

# Section 5 in Morris 2000 "Simulating surface tension with smoothed particle hydrodynamics"
function calc_curvature!(system::FluidSystem, neighbor_system::FluidSystem, u_system, v,
                         v_neighbor_system, u_neighbor_system, semi,
                         surface_normal_method::ColorfieldSurfaceNormal,
                         neighbor_surface_normal_method::ColorfieldSurfaceNormal)
    (; cache) = system
    (; curvature, correction_factor) = cache

    system_coords = current_coordinates(u_system, system)
    neighbor_system_coords = current_coordinates(u_neighbor_system, neighbor_system)
    nhs = get_neighborhood_search(system, neighbor_system, semi)

    set_zero!(correction_factor)

    foreach_point_neighbor(system, neighbor_system,
                           system_coords, neighbor_system_coords,
                           nhs) do particle, neighbor, pos_diff, distance
        m_b = hydrodynamic_mass(neighbor_system, neighbor)
        rho_b = particle_density(v_neighbor_system, neighbor_system, neighbor)
        n_a = surface_normal(system, particle)
        n_b = surface_normal(neighbor_system, neighbor)
        v_b = m_b / rho_b

        # Eq. 22: we can test against `eps()` here since the surface normals that are invalid have been removed
        if dot(n_a, n_a) > eps() && dot(n_b, n_b) > eps()
            w = smoothing_kernel(system, distance)
            grad_kernel = smoothing_kernel_grad(system, pos_diff, distance, particle)

            for i in 1:ndims(system)
                curvature[particle] += v_b * (n_b[i] - n_a[i]) * grad_kernel[i]
            end
            # Eq. 24
            correction_factor[particle] += v_b * w
        end
    end

    # Eq. 23
    for i in 1:n_moving_particles(system)
        curvature[i] /= (correction_factor[i] + eps())
    end

    return system
end

function compute_curvature!(system, surface_tension, v, u, v_ode, u_ode, semi, t)
    return system
end

function compute_curvature!(system::FluidSystem, surface_tension::SurfaceTensionMorris, v,
                            u, v_ode, u_ode, semi, t)
    (; cache, surface_tension) = system

    # Reset surface curvature
    set_zero!(cache.curvature)

    @trixi_timeit timer() "compute surface curvature" foreach_system(semi) do neighbor_system
        u_neighbor_system = wrap_u(u_ode, neighbor_system, semi)
        v_neighbor_system = wrap_v(v_ode, neighbor_system, semi)

        calc_curvature!(system, neighbor_system, u, v, v_neighbor_system,
                        u_neighbor_system, semi, surface_normal_method(system),
                        surface_normal_method(neighbor_system))
    end
    return system
end

function calc_wall_distance_vector!(system, neighbor_system,
                                    v, u, v_neighbor_system, u_neighbor_system,
                                    semi, contact_model)
end

# Computes the wall distance vector \( \mathbf{d}_a \) and its normalized version \( \hat{\mathbf{d}}_a \) for each particle in the fluid system.
# The distance vector \( \mathbf{d}_a \) is used to calculate dynamic contact angles and the delta function in wall-contact models.
function calc_wall_distance_vector!(system::FluidSystem, neighbor_system::BoundarySystem,
                                    v, u, v_neighbor_system, u_neighbor_system,
                                    semi, contact_model::HuberContactModel)
    cache = system.cache
    (; d_hat, d_vec) = cache
    NDIMS = ndims(system)

    system_coords = current_coordinates(u, system)
    neighbor_coords = current_coordinates(u_neighbor_system, neighbor_system)
    nhs = get_neighborhood_search(system, neighbor_system, semi)

    foreach_point_neighbor(system, neighbor_system,
                           system_coords, neighbor_coords,
                           nhs) do particle, neighbor, pos_diff, distance
        V_b = hydrodynamic_mass(neighbor_system, neighbor) /
              particle_density(v_neighbor_system, neighbor_system, neighbor)
        W_ab = smoothing_kernel(system, distance)

        # equation 51
        for i in 1:NDIMS
            d_vec[i, particle] += V_b * pos_diff[i] * W_ab
        end
    end

    # d_hat is the unit version of d_vec
    for particle in each_moving_particle(system)
        norm_d = sqrt(sum(d_vec[i, particle]^2 for i in 1:NDIMS))
        if norm_d > eps()
            for i in 1:NDIMS
                d_hat[i, particle] = d_vec[i, particle] / norm_d
            end
        else
            for i in 1:NDIMS
                d_hat[i, particle] = 0.0
            end
        end
    end

    return system
end

function calc_wall_contact_values!(system, neighbor_system,
                                   v, u, v_neighbor_system, u_neighbor_system,
                                   semi, contact_model)
end

function calc_wall_contact_values!(system::FluidSystem, neighbor_system::BoundarySystem,
                                   v, u, v_neighbor_system, u_neighbor_system,
                                   semi, contact_model::HuberContactModel)
    cache = system.cache
    (; d_hat, delta_wns, normal_v, nu_hat, d_vec) = cache
    NDIMS = ndims(system)

    system_coords = current_coordinates(u, system)
    neighbor_coords = current_coordinates(u_neighbor_system, neighbor_system)
    nhs = get_neighborhood_search(system, neighbor_system, semi)

    foreach_point_neighbor(system, neighbor_system,
                           system_coords, neighbor_coords,
                           nhs) do particle, neighbor, pos_diff, distance
        V_b = hydrodynamic_mass(neighbor_system, neighbor) /
              particle_density(v_neighbor_system, neighbor_system, neighbor)

        grad_W_ab = smoothing_kernel_grad(system, pos_diff, distance)

        # equation 53 computing the tangential direction vector
        for i in 1:NDIMS
            nu_hat[i, particle] = dot(d_vec[:, particle], d_vec[:, particle]) *
                                  normal_v[i, particle] -
                                  (d_vec[i, particle] * normal_v[i, particle]) *
                                  d_vec[i, particle]
        end

        nu_norm = norm(nu_hat[:, particle])
        if nu_norm > eps()
            for i in 1:NDIMS
                nu_hat[i, particle] /= nu_norm
            end
        else
            for i in 1:NDIMS
                nu_hat[i, particle] = 0.0
            end
        end

        # equation 54 delta function
        dot_nu_n = sum(nu_hat[i, particle] * normal_v[i, particle] for i in 1:NDIMS)
        dot_d_gradW = sum(d_hat[i, particle] * grad_W_ab[i] for i in 1:NDIMS)

        delta_wns[particle] += 2 * V_b * dot_d_gradW * dot_nu_n
    end

    return system
end

function compute_wall_contact_values!(system, contact_model, v, u, v_ode, u_ode, semi, t)
end

function compute_wall_contact_values!(system::FluidSystem, contact_model::HuberContactModel,
                                      v, u, v_ode, u_ode, semi, t)
    cache = system.cache
    (; d_hat, delta_wns) = cache

    # Reset d_hat and delta_wns_partial
    set_zero!(d_hat)
    set_zero!(delta_wns)

    # Loop over boundary neighbor systems
    @trixi_timeit timer() "compute wall contact values" foreach_system(semi) do neighbor_system
        u_neighbor_system = wrap_u(u_ode, neighbor_system, semi)
        v_neighbor_system = wrap_v(v_ode, neighbor_system, semi)

        calc_wall_distance_vector!(system, neighbor_system, v, u,
                                   v_neighbor_system, u_neighbor_system, semi,
                                   contact_model)
    end

    # Loop over boundary neighbor systems
    @trixi_timeit timer() "compute wall contact values" foreach_system(semi) do neighbor_system
        u_neighbor_system = wrap_u(u_ode, neighbor_system, semi)
        v_neighbor_system = wrap_v(v_ode, neighbor_system, semi)

        # Call calc_wall_distance_vector!
        calc_wall_contact_values!(system, neighbor_system, v, u,
                                  v_neighbor_system, u_neighbor_system, semi,
                                  contact_model)
    end

    return system
end<|MERGE_RESOLUTION|>--- conflicted
+++ resolved
@@ -66,7 +66,6 @@
     wall_tangential(particle_system, particle, particle_system.surface_normal_method)
 end
 
-<<<<<<< HEAD
 function wall_tangential(particle_system::BoundarySystem, particle, surface_normal_method)
     return zero(SVector{ndims(particle_system), eltype(particle_system)})
 end
@@ -83,19 +82,11 @@
 This approach is commonly used in fluid simulations to determine interface normals
 for multiphase flows or free surfaces.
 
-# Keywords
-- `boundary_contact_threshold=0.0`: The threshold value used to determine contact with boundaries.
-   Adjust this to refine the detection of surface interfaces near boundaries. (default=0.1)
-- `interface_threshold=0.01`: The threshold value that defines the presence of an interface.
-   Lower values can improve sensitivity but may introduce noise. (default=0.01)
-- `ideal_density_threshold=0.0`: The ideal density threshold used for interface calculations.
-   This value can be tuned based on the density variations in the simulation. (default=0.0)
-=======
 # Keyword Arguments
-- `boundary_contact_threshold=0.1`: If this threshold is reached the fluid is assumed to be in contact with the boundary.
+- `boundary_contact_threshold=0.1`: The threshold value used to determine contact with boundaries.
+                                    Adjust this to refine the detection of surface interfaces near boundaries.
 - `interface_threshold=0.01`:       Threshold for normals to be removed as being invalid.
 - `ideal_density_threshold=0.0`:    Assume particles are inside if they are above this threshold, which is relative to the `ideal_neighbor_count`.
->>>>>>> 067f1755
 """
 struct ColorfieldSurfaceNormal{ELTYPE}
     boundary_contact_threshold::ELTYPE
@@ -149,15 +140,9 @@
 end
 
 # Section 2.2 in Akinci et al. 2013 "Versatile Surface Tension and Adhesion for SPH Fluids"
-<<<<<<< HEAD
-# and Section 5 in Morris 2000 "Simulating surface tension with smoothed particle hydrodynamics"
+# and Section 5 in Morris 2000 "Simulating surface tension with smoothed particle hydrodynamics".
 function calc_normal!(system::FluidSystem, neighbor_system::FluidSystem, v, u,
-                      v_neighbor_system, u_neighbor_system, semi, surfn,
-=======
-# and Section 5 in Morris 2000 "Simulating surface tension with smoothed particle hydrodynamics".
-function calc_normal!(system::FluidSystem, neighbor_system::FluidSystem, u_system, v,
                       v_neighbor_system, u_neighbor_system, semi, surface_normal_method,
->>>>>>> 067f1755
                       ::ColorfieldSurfaceNormal)
     (; cache) = system
 
@@ -187,17 +172,10 @@
 end
 
 # Section 2.2 in Akinci et al. 2013 "Versatile Surface Tension and Adhesion for SPH Fluids"
-<<<<<<< HEAD
 # and Section 5 in Morris 2000 "Simulating surface tension with smoothed particle hydrodynamics"
 function calc_normal!(system::FluidSystem, neighbor_system::BoundarySystem, v, u,
-                      v_neighbor_system, u_neighbor_system, semi, surfn, nsurfn)
-=======
-# Note: This is the simplest form of normal approximation commonly used in SPH and comes
-# with serious deficits in accuracy especially at corners, small neighborhoods and boundaries
-function calc_normal!(system::FluidSystem, neighbor_system::BoundarySystem, u_system,
-                      v, v_neighbor_system, u_neighbor_system, semi, surface_normal_method,
+                      v_neighbor_system, u_neighbor_system, semi, surface_normal_method,
                       neighbor_surface_normal_method)
->>>>>>> 067f1755
     (; cache) = system
     (; colorfield, colorfield_bnd) = neighbor_system.boundary_model.cache
     (; boundary_contact_threshold) = surface_normal_method
@@ -231,14 +209,9 @@
     foreach_point_neighbor(system, neighbor_system,
                            system_coords, neighbor_system_coords,
                            nhs) do particle, neighbor, pos_diff, distance
-<<<<<<< HEAD
-        # we assume that we are in contact with the boundary if the color of the boundary particle is larger than the threshold
-        if colorfield[neighbor] > boundary_contact_threshold
-=======
         # We assume that we are in contact with the boundary if the color of the boundary particle
         # is larger than the threshold
-        if colorfield[neighbor] / maximum_colorfield > boundary_contact_threshold
->>>>>>> 067f1755
+        if colorfield[neighbor] > boundary_contact_threshold
             m_b = hydrodynamic_mass(system, particle)
             density_neighbor = particle_density(v, system, particle)
             grad_kernel = smoothing_kernel_grad(system, pos_diff, distance)
@@ -267,12 +240,8 @@
     return system
 end
 
-<<<<<<< HEAD
-# see Morris 2000 "Simulating surface tension with smoothed particle hydrodynamics"
+# See Morris 2000 "Simulating surface tension with smoothed particle hydrodynamics"
 # Note: this also normalizes the normals
-=======
-# See Morris 2000 "Simulating surface tension with smoothed particle hydrodynamics"
->>>>>>> 067f1755
 function remove_invalid_normals!(system::FluidSystem,
                                  surface_tension::Union{SurfaceTensionMorris,
                                                         SurfaceTensionMomentumMorris},
