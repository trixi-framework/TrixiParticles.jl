--- conflicted
+++ resolved
@@ -101,18 +101,9 @@
                            nhs,
                            points=eachparticle(neighbor_system)) do particle, neighbor,
                                                                     pos_diff, distance
-<<<<<<< HEAD
-        colorfield[particle] += smoothing_kernel(system, distance, particle)
-    end
-
-    @threaded neighbor_system for bnd_particle in eachparticle(neighbor_system)
-        colorfield[bnd_particle] = colorfield[bnd_particle] / (colorfield[bnd_particle] +
-                                    colorfield_bnd[bnd_particle])
-=======
         colorfield[particle] += hydrodynamic_mass(system, neighbor) /
                                 particle_density(v, system, neighbor) * system.cache.color *
-                                smoothing_kernel(system, distance)
->>>>>>> aa110a6f
+                                smoothing_kernel(system, distance, particle)
     end
 
     maximum_colorfield = maximum(colorfield)
