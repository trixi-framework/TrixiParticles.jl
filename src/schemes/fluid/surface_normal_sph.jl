--- conflicted
+++ resolved
@@ -259,14 +259,10 @@
         # Heuristic condition if there is no gas phase to find the free surface.
         # We remove normals for particles which have a lot of support e.g. they are in the interior.
         if ideal_density_threshold > 0 &&
-<<<<<<< HEAD
-           ideal_density_threshold * ideal_neighbor_count < cache.neighbor_count[particle]
+           ideal_density_threshold * ideal_neighbor_count < neighbor_count[particle]
             if surface_tension.contact_model isa HuberContactModel
                 cache.normal_v[1:ndims(system), particle] .= 0
             end
-=======
-           ideal_density_threshold * ideal_neighbor_count < neighbor_count[particle]
->>>>>>> 6cca3700
             cache.surface_normal[1:ndims(system), particle] .= 0
             continue
         end
