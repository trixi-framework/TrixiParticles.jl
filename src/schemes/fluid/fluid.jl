--- conflicted
+++ resolved
@@ -97,22 +97,14 @@
     summation_density!(system, semi, u, u_ode, density)
 end
 
-<<<<<<< HEAD
-function calculate_dt(v_ode, u_ode, cfl_number, system::FluidSystem)
-    (; viscosity, acceleration) = system
+function calculate_dt(v_ode, u_ode, cfl_number, system::FluidSystem, semi)
+    (; viscosity, acceleration, surface_tension) = system
 
-    smoothing_length = initial_smoothing_length(system)
-    dt_viscosity = 0.125 * smoothing_length^2 /
-                   kinematic_viscosity(system, viscosity, smoothing_length)
-=======
-function calculate_dt(v_ode, u_ode, cfl_number, system::FluidSystem, semi)
-    (; smoothing_length, viscosity, acceleration, surface_tension) = system
-
-    dt_viscosity = 0.125 * smoothing_length^2
+    dt_viscosity = 0.125 * nitial_smoothing_length(system)^2
     if !isnothing(system.viscosity)
-        dt_viscosity = dt_viscosity / kinematic_viscosity(system, viscosity)
+        dt_viscosity = dt_viscosity / kinematic_viscosity(system, viscosity,
+                                           nitial_smoothing_length(system))
     end
->>>>>>> aa110a6f
 
     # TODO Adami et al. (2012) just use the gravity here, but Antuono et al. (2012)
     # are using a per-particle acceleration. Is that supposed to be the previous RHS?
