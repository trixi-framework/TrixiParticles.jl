# WARNING!
# These functions are intended to be used internally to set the density
# of newly activated particles in a callback.
# DO NOT use outside a callback. OrdinaryDiffEq does not allow changing `v` and `u`
# outside of callbacks.
@inline function set_particle_density!(v, system::AbstractFluidSystem, particle, density)
    current_density(v, system)[particle] = density

    return v
end

# WARNING!
# These functions are intended to be used internally to set the pressure
# of newly activated particles in a callback.
# DO NOT use outside a callback. OrdinaryDiffEq does not allow changing `v` and `u`
# outside of callbacks.
@inline function set_particle_pressure!(v, system::AbstractFluidSystem, particle, pressure)
    current_pressure(v, system)[particle] = pressure

    return v
end

function create_cache_density(initial_condition, ::SummationDensity)
    density = similar(initial_condition.density)

    return (; density)
end

function create_cache_density(ic, ::ContinuityDensity)
    # Density in this case is added to the end of `v` and allocated by modifying `v_nvariables`.
    return (;)
end

function create_cache_refinement(initial_condition, ::Nothing, smoothing_length)
    smoothing_length_factor = smoothing_length / initial_condition.particle_spacing
    return (; smoothing_length, smoothing_length_factor)
end

# TODO
function create_cache_refinement(initial_condition, refinement, smoothing_length)
    # TODO: If refinement is not `Nothing` and `correction` is not `Nothing`, then throw an error
end

@propagate_inbounds function hydrodynamic_mass(system::AbstractFluidSystem, particle)
    return system.mass[particle]
end

function smoothing_length(system::AbstractFluidSystem, particle)
    return smoothing_length(system, system.particle_refinement, particle)
end

function smoothing_length(system::AbstractFluidSystem, ::Nothing, particle)
    return system.cache.smoothing_length
end

function initial_smoothing_length(system::AbstractFluidSystem)
    return initial_smoothing_length(system, system.particle_refinement)
end

initial_smoothing_length(system, ::Nothing) = system.cache.smoothing_length

function initial_smoothing_length(system, refinement)
    # TODO
    return system.cache.initial_smoothing_length_factor *
           system.initial_condition.particle_spacing
end

@inline function particle_spacing(system::AbstractFluidSystem, particle)
    return particle_spacing(system, system.particle_refinement, particle)
end

@inline particle_spacing(system, ::Nothing, _) = system.initial_condition.particle_spacing

@inline function particle_spacing(system, refinement, particle)
    (; smoothing_length_factor) = system.cache
    return smoothing_length(system, particle) / smoothing_length_factor
end

function write_u0!(u0, system::AbstractFluidSystem)
    (; initial_condition) = system

    # This is as fast as a loop with `@inbounds`, but it's GPU-compatible
    indices = CartesianIndices(initial_condition.coordinates)
    copyto!(u0, indices, initial_condition.coordinates, indices)

    return u0
end

function write_v0!(v0, system::AbstractFluidSystem)
    # This is as fast as a loop with `@inbounds`, but it's GPU-compatible
    indices = CartesianIndices(system.initial_condition.velocity)
    copyto!(v0, indices, system.initial_condition.velocity, indices)

    write_v0!(v0, system, system.density_calculator)

    return v0
end

write_v0!(v0, system::AbstractFluidSystem, _) = v0

# To account for boundary effects in the viscosity term of the RHS, use the viscosity model
# of the neighboring particle systems.

@inline function viscosity_model(system::AbstractFluidSystem,
                                 neighbor_system::AbstractFluidSystem)
    return neighbor_system.viscosity
end

@inline function viscosity_model(system::AbstractFluidSystem,
                                 neighbor_system::AbstractBoundarySystem)
    return neighbor_system.boundary_model.viscosity
end

@inline system_state_equation(system::AbstractFluidSystem) = system.state_equation

function compute_density!(system, u, u_ode, semi, ::ContinuityDensity)
    # No density update with `ContinuityDensity`
    return system
end

function compute_density!(system, u, u_ode, semi, ::SummationDensity)
    (; cache) = system
    (; density) = cache # Density is in the cache for SummationDensity

    summation_density!(system, semi, u, u_ode, density)
end

<<<<<<< HEAD
# With 'SummationDensity', density is calculated in wcsph/system.jl:compute_density!
@inline function continuity_equation!(dv, density_calculator::SummationDensity,
                                      particle_system, neighbor_system,
                                      v_particle_system, v_neighbor_system,
                                      particle, neighbor, pos_diff, distance,
                                      m_b, rho_a, rho_b, grad_kernel)
    return dv
end

# This formulation was chosen to be consistent with the used pressure_acceleration formulations.
@propagate_inbounds function continuity_equation!(dv, density_calculator::ContinuityDensity,
                                                  particle_system::FluidSystem,
                                                  neighbor_system,
                                                  v_particle_system, v_neighbor_system,
                                                  particle, neighbor, pos_diff, distance,
                                                  m_b, rho_a, rho_b, grad_kernel)
    vdiff = current_velocity(v_particle_system, particle_system, particle) -
            current_velocity(v_neighbor_system, neighbor_system, neighbor)

    dv[end, particle] += rho_a / rho_b * m_b * dot(vdiff, grad_kernel)

    # Artificial density diffusion should only be applied to systems representing a fluid
    # with the same physical properties i.e. density and viscosity.
    # TODO: shouldn't be applied to particles on the interface (depends on PR #539)
    if particle_system === neighbor_system
        density_diffusion!(dv, density_diffusion(particle_system),
                           v_particle_system, particle, neighbor,
                           pos_diff, distance, m_b, rho_a, rho_b, particle_system,
                           grad_kernel)
    end

    continuity_equation_shifting!(dv, shifting_technique(particle_system),
                                  particle_system, neighbor_system,
                                  particle, neighbor, grad_kernel, rho_a, rho_b, m_b)
end

function calculate_dt(v_ode, u_ode, cfl_number, system::FluidSystem, semi)
=======
function calculate_dt(v_ode, u_ode, cfl_number, system::AbstractFluidSystem, semi)
>>>>>>> 5d4bfee0
    (; viscosity, acceleration, surface_tension) = system

    # TODO
    smoothing_length_ = initial_smoothing_length(system)

    dt_viscosity = 0.125 * smoothing_length_^2
    if !isnothing(system.viscosity)
        dt_viscosity = dt_viscosity /
                       kinematic_viscosity(system, viscosity, smoothing_length_,
                                           system_sound_speed(system))
    end

    # TODO Adami et al. (2012) just use the gravity here, but Antuono et al. (2012)
    # are using a per-particle acceleration. Is that supposed to be the previous RHS?
    # Morris (2000) also uses the acceleration and cites Monaghan (1992)
    dt_acceleration = 0.25 * sqrt(smoothing_length_ / norm(acceleration))

    # TODO Everyone seems to be doing this differently.
    # Morris (2000) uses the additional condition CFL < 0.25.
    # Sun et al. (2017) only use h / c (because c depends on v_max as c >= 10 v_max).
    # Adami et al. (2012) use h / (c + v_max) with a fixed CFL of 0.25.
    # Antuono et al. (2012) use h / (c + v_max + h * pi_max), where pi is the viscosity coefficient.
    # Antuono et al. (2015) use h / (c + h * pi_max).
    #
    # See docstring of the callback for the references.
    dt_sound_speed = cfl_number * smoothing_length_ / system_sound_speed(system)

    # Eq. 28 in Morris (2000)
    dt = min(dt_viscosity, dt_acceleration, dt_sound_speed)
    if surface_tension isa SurfaceTensionMorris ||
       surface_tension isa SurfaceTensionMomentumMorris
        v = wrap_v(v_ode, system, semi)
        dt_surface_tension = sqrt(current_density(v, system, 1) * smoothing_length_^3 /
                                  (2 * pi * surface_tension.surface_tension_coefficient))
        dt = min(dt, dt_surface_tension)
    end

    return dt
end

@inline function surface_tension_model(system::AbstractFluidSystem)
    return system.surface_tension
end

@inline function surface_tension_model(system)
    return nothing
end

@inline function surface_normal_method(system::AbstractFluidSystem)
    return system.surface_normal_method
end

@inline function surface_normal_method(system)
    return nothing
end

function system_data(system::AbstractFluidSystem, dv_ode, du_ode, v_ode, u_ode, semi)
    (; mass) = system

    dv = wrap_v(dv_ode, system, semi)
    v = wrap_v(v_ode, system, semi)
    u = wrap_u(u_ode, system, semi)

    coordinates = current_coordinates(u, system)
    velocity = current_velocity(v, system)
    acceleration = current_velocity(dv, system)
    density = current_density(v, system)
    pressure = current_pressure(v, system)

    return (; coordinates, velocity, mass, density, pressure, acceleration)
end

function available_data(::AbstractFluidSystem)
    return (:coordinates, :velocity, :mass, :density, :pressure, :acceleration)
end

include("pressure_acceleration.jl")
include("viscosity.jl")
include("shifting_techniques.jl")
include("surface_tension.jl")
include("surface_normal_sph.jl")
include("weakly_compressible_sph/weakly_compressible_sph.jl")
include("entropically_damped_sph/entropically_damped_sph.jl")<|MERGE_RESOLUTION|>--- conflicted
+++ resolved
@@ -125,7 +125,6 @@
     summation_density!(system, semi, u, u_ode, density)
 end
 
-<<<<<<< HEAD
 # With 'SummationDensity', density is calculated in wcsph/system.jl:compute_density!
 @inline function continuity_equation!(dv, density_calculator::SummationDensity,
                                       particle_system, neighbor_system,
@@ -137,7 +136,7 @@
 
 # This formulation was chosen to be consistent with the used pressure_acceleration formulations.
 @propagate_inbounds function continuity_equation!(dv, density_calculator::ContinuityDensity,
-                                                  particle_system::FluidSystem,
+                                                  particle_system::AbstractFluidSystem,
                                                   neighbor_system,
                                                   v_particle_system, v_neighbor_system,
                                                   particle, neighbor, pos_diff, distance,
@@ -162,10 +161,7 @@
                                   particle, neighbor, grad_kernel, rho_a, rho_b, m_b)
 end
 
-function calculate_dt(v_ode, u_ode, cfl_number, system::FluidSystem, semi)
-=======
 function calculate_dt(v_ode, u_ode, cfl_number, system::AbstractFluidSystem, semi)
->>>>>>> 5d4bfee0
     (; viscosity, acceleration, surface_tension) = system
 
     # TODO
