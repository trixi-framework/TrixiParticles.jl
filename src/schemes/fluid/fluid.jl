@inline function set_particle_density!(v, system::FluidSystem, particle, density)
    set_particle_density!(v, system, system.density_calculator, particle, density)
end

function create_cache_resize(n_particles)
    additional_capacity = Ref(0)
    delete_candidates = Bool[]
    values_conserved = Ref(false)

    return (; additional_capacity, delete_candidates, values_conserved)
end

# WARNING!
# These functions are intended to be used internally to set the density
# of newly activated particles in a callback.
# DO NOT use outside a callback. OrdinaryDiffEq does not allow changing `v` and `u`
# outside of callbacks.
@inline set_particle_density!(v, system, ::SummationDensity, particle, density) = v

@inline function set_particle_density!(v, system, ::ContinuityDensity, particle, density)
    v[end, particle] = density

    return v
end

function create_cache_resize(n_particles)
    additional_capacity = Ref(0)
    delete_candidates = Bool[]
    values_conserved = Ref(false)

    return (; additional_capacity, delete_candidates, values_conserved)
end

function create_cache_density(initial_condition, ::SummationDensity)
    density = copy(initial_condition.density)

    return (; density)
end

function create_cache_density(ic, ::ContinuityDensity)
    # Density in this case is added to the end of `v` and allocated by modifying `v_nvariables`.
    return (;)
end

function create_cache_refinement(initial_condition, ::Nothing, smoothing_length)
    smoothing_length_factor = smoothing_length / initial_condition.particle_spacing
    return (; smoothing_length, smoothing_length_factor)
end

function create_cache_refinement(initial_condition, refinement, smoothing_length)
    smoothng_length_factor = smoothing_length / initial_condition.particle_spacing

    beta = Vector{eltype(initial_condition)}(undef, nparticles(initial_condition))

    return (; smoothing_length=smoothing_length * ones(length(initial_condition.density)),
            smoothing_length_factor=smoothng_length_factor, beta=beta)
end

@propagate_inbounds hydrodynamic_mass(system::FluidSystem, particle) = system.mass[particle]

function smoothing_length(system::FluidSystem, particle)
    return smoothing_length(system, system.particle_refinement, particle)
end

function smoothing_length(system::FluidSystem, ::Nothing, particle)
    return system.cache.smoothing_length
end

function smoothing_length(system::FluidSystem, refinement, particle)
    return system.cache.smoothing_length[particle]
end

function initial_smoothing_length(system::FluidSystem)
    return initial_smoothing_length(system, system.particle_refinement)
end

initial_smoothing_length(system, ::Nothing) = system.cache.smoothing_length

function initial_smoothing_length(system, refinement)
    # TODO
    return system.cache.initial_smoothing_length_factor *
           system.initial_condition.particle_spacing
end

@inline function particle_spacing(system::FluidSystem, particle)
    return particle_spacing(system, system.particle_refinement, particle)
end

@inline particle_spacing(system, ::Nothing, _) = system.initial_condition.particle_spacing

@inline function particle_spacing(system, refinement, particle)
    (; smoothing_length_factor) = system.cache
    return smoothing_length(system, particle) / smoothing_length_factor
end

function write_u0!(u0, system::FluidSystem)
    (; initial_condition) = system

    # This is as fast as a loop with `@inbounds`, but it's GPU-compatible
    indices = CartesianIndices(initial_condition.coordinates)
    copyto!(u0, indices, initial_condition.coordinates, indices)

    return u0
end

function write_v0!(v0, system::FluidSystem)
    # This is as fast as a loop with `@inbounds`, but it's GPU-compatible
    indices = CartesianIndices(system.initial_condition.velocity)
    copyto!(v0, indices, system.initial_condition.velocity, indices)

    write_v0!(v0, system, system.density_calculator)
    write_v0!(v0, system, system.transport_velocity)

    return v0
end

write_v0!(v0, system::FluidSystem, _) = v0

# To account for boundary effects in the viscosity term of the RHS, use the viscosity model
# of the neighboring particle systems.

@inline function viscosity_model(system::FluidSystem, neighbor_system::FluidSystem)
    return neighbor_system.viscosity
end

@inline function viscosity_model(system::FluidSystem, neighbor_system::BoundarySystem)
    return neighbor_system.boundary_model.viscosity
end

@inline system_state_equation(system::FluidSystem) = system.state_equation

function compute_density!(system, u, u_ode, semi, ::ContinuityDensity)
    # No density update with `ContinuityDensity`
    return system
end

function compute_density!(system, u, u_ode, semi, ::SummationDensity)
    (; cache) = system
    (; density) = cache # Density is in the cache for SummationDensity

    summation_density!(system, semi, u, u_ode, density)
end

function calculate_dt(v_ode, u_ode, cfl_number, system::FluidSystem, semi)
    (; viscosity, acceleration, surface_tension) = system

    # TODO
    smoothing_length_ = initial_smoothing_length(system)

    dt_viscosity = 0.125 * smoothing_length_^2
    if !isnothing(system.viscosity)
        dt_viscosity = dt_viscosity /
                       kinematic_viscosity(system, viscosity, smoothing_length_,
                                           system_sound_speed(system))
    end

    # TODO Adami et al. (2012) just use the gravity here, but Antuono et al. (2012)
    # are using a per-particle acceleration. Is that supposed to be the previous RHS?
    # Morris (2000) also uses the acceleration and cites Monaghan (1992)
    dt_acceleration = 0.25 * sqrt(smoothing_length_ / norm(acceleration))

    # TODO Everyone seems to be doing this differently.
    # Morris (2000) uses the additional condition CFL < 0.25.
    # Sun et al. (2017) only use h / c (because c depends on v_max as c >= 10 v_max).
    # Adami et al. (2012) use h / (c + v_max) with a fixed CFL of 0.25.
    # Antuono et al. (2012) use h / (c + v_max + h * pi_max), where pi is the viscosity coefficient.
    # Antuono et al. (2015) use h / (c + h * pi_max).
    #
    # See docstring of the callback for the references.
    dt_sound_speed = cfl_number * smoothing_length_ / system_sound_speed(system)

    # Eq. 28 in Morris (2000)
    dt = min(dt_viscosity, dt_acceleration, dt_sound_speed)
    if surface_tension isa SurfaceTensionMorris ||
       surface_tension isa SurfaceTensionMomentumMorris
        v = wrap_v(v_ode, system, semi)
        dt_surface_tension = sqrt(current_density(v, system, 1) * smoothing_length_^3 /
                                  (2 * pi * surface_tension.surface_tension_coefficient))
        dt = min(dt, dt_surface_tension)
    end

    return dt
end

@inline function surface_tension_model(system::FluidSystem)
    return system.surface_tension
end

@inline function surface_tension_model(system)
    return nothing
end

@inline function surface_normal_method(system::FluidSystem)
    return system.surface_normal_method
end

@inline function surface_normal_method(system)
    return nothing
end

function system_data(system::FluidSystem, v_ode, u_ode, semi)
    (; mass) = system

    v = wrap_v(v_ode, system, semi)
    u = wrap_u(u_ode, system, semi)

    coordinates = current_coordinates(u, system)
    velocity = current_velocity(v, system)
    density = current_density(v, system)
    pressure = current_pressure(v, system)

    return (; coordinates, velocity, mass, density, pressure)
end

function available_data(::FluidSystem)
    return (:coordinates, :velocity, :mass, :density, :pressure)
end

include("pressure_acceleration.jl")
include("viscosity.jl")
include("transport_velocity.jl")
include("surface_tension.jl")
include("surface_normal_sph.jl")
include("weakly_compressible_sph/weakly_compressible_sph.jl")
include("entropically_damped_sph/entropically_damped_sph.jl")

@inline function add_velocity!(du, v, particle,
                               system::Union{EntropicallyDampedSPHSystem,
                                             WeaklyCompressibleSPHSystem})
    add_velocity!(du, v, particle, system, system.transport_velocity)
end

@inline function momentum_convection(system, neighbor_system, pos_diff, distance,
                                     v_particle_system, v_neighbor_system, rho_a, rho_b,
                                     m_a, m_b, particle, neighbor, grad_kernel)
    return zero(grad_kernel)
end

@inline function momentum_convection(system,
                                     neighbor_system::Union{EntropicallyDampedSPHSystem,
                                                            WeaklyCompressibleSPHSystem},
                                     pos_diff, distance,
                                     v_particle_system, v_neighbor_system, rho_a, rho_b,
                                     m_a, m_b, particle, neighbor, grad_kernel)
    momentum_convection(system, neighbor_system, system.transport_velocity,
<<<<<<< HEAD
                        system.particle_refinement, pos_diff, distance, v_particle_system,
                        v_neighbor_system, rho_a, rho_b, m_a, m_b, particle, neighbor,
                        grad_kernel)
end

function update_final!(system::FluidSystem, v, u, v_ode, u_ode, semi, t;
                       update_from_callback=false)
    # Check if `UpdateCallback` is used when simulating with TVF
    update_final!(system, system.transport_velocity,
                  v, u, v_ode, u_ode, semi, t; update_from_callback)

    # Compute correction factor when using particle refinement
    compute_beta_correction!(system, system.particle_refinement, v_ode, u_ode, semi)

    return system
end

compute_beta_correction!(system, ::Nothing, v_ode, u_ode, semi) = system

function compute_beta_correction!(system, refinement, v_ode, u_ode, semi)
    (; beta) = system.cache

    set_zero!(beta)

    u = wrap_u(u_ode, system, semi)
    v = wrap_v(v_ode, system, semi)

    system_coords = current_coordinates(u, system)

    foreach_system(semi) do neighbor_system
        u_neighbor_system = wrap_u(u_ode, neighbor_system, semi)

        neighbor_coords = current_coordinates(u_neighbor_system, neighbor_system)

        neighborhood_search = get_neighborhood_search(system, neighbor_system, semi)

        # Loop over all pairs of particles and neighbors within the kernel cutoff
        foreach_point_neighbor(system, neighbor_system, system_coords, neighbor_coords,
                               neighborhood_search) do particle, neighbor,
                                                       pos_diff, distance
            rho_a = particle_density(v, system, particle)
            m_b = hydrodynamic_mass(neighbor_system, neighbor)

            W_deriv = kernel_deriv(system.smoothing_kernel, distance,
                                   smoothing_length(system, particle))

            beta[particle] -= m_b * distance * W_deriv * (rho_a * ndims(system))
        end
    end

    return system
end
=======
                        v_particle_system, v_neighbor_system, rho_a, rho_b,
                        m_a, m_b, particle, neighbor, grad_kernel)
end

function Base.resize!(system::FluidSystem, capacity_system)
    error("`resize!`not implemented for $(typeof(system)), yet")
end

resize_density!(system, n, ::SummationDensity) = resize!(system.cache.density, n)
resize_density!(system, n, ::ContinuityDensity) = system
>>>>>>> db8d8ed4
<|MERGE_RESOLUTION|>--- conflicted
+++ resolved
@@ -1,13 +1,5 @@
 @inline function set_particle_density!(v, system::FluidSystem, particle, density)
     set_particle_density!(v, system, system.density_calculator, particle, density)
-end
-
-function create_cache_resize(n_particles)
-    additional_capacity = Ref(0)
-    delete_candidates = Bool[]
-    values_conserved = Ref(false)
-
-    return (; additional_capacity, delete_candidates, values_conserved)
 end
 
 # WARNING!
@@ -243,7 +235,6 @@
                                      v_particle_system, v_neighbor_system, rho_a, rho_b,
                                      m_a, m_b, particle, neighbor, grad_kernel)
     momentum_convection(system, neighbor_system, system.transport_velocity,
-<<<<<<< HEAD
                         system.particle_refinement, pos_diff, distance, v_particle_system,
                         v_neighbor_system, rho_a, rho_b, m_a, m_b, particle, neighbor,
                         grad_kernel)
@@ -296,15 +287,10 @@
 
     return system
 end
-=======
-                        v_particle_system, v_neighbor_system, rho_a, rho_b,
-                        m_a, m_b, particle, neighbor, grad_kernel)
-end
 
 function Base.resize!(system::FluidSystem, capacity_system)
     error("`resize!`not implemented for $(typeof(system)), yet")
 end
 
 resize_density!(system, n, ::SummationDensity) = resize!(system.cache.density, n)
-resize_density!(system, n, ::ContinuityDensity) = system
->>>>>>> db8d8ed4
+resize_density!(system, n, ::ContinuityDensity) = system