<<<<<<< HEAD
@inline function each_moving_particle(system::FluidSystem)
    return each_moving_particle(system, system.buffer)
end

@inline function active_coordinates(u, system::FluidSystem)
    return active_coordinates(u, system, system.buffer)
end

@inline active_particles(system::FluidSystem) = active_particles(system, system.buffer)

update_system_buffer!(system::FluidSystem) = update!(system.buffer)
=======
function create_cache_density(initial_condition, ::SummationDensity)
    density = similar(initial_condition.density)

    return (; density)
end

function create_cache_density(ic, ::ContinuityDensity)
    # Density in this case is added to the end of `v` and allocated by modifying `v_nvariables`.
    return (;)
end
>>>>>>> 53b1484c

@inline hydrodynamic_mass(system::FluidSystem, particle) = system.mass[particle]

function write_u0!(u0, system::FluidSystem)
    (; initial_condition) = system

    for particle in eachparticle(system)
        # Write particle coordinates
        for dim in 1:ndims(system)
            u0[dim, particle] = initial_condition.coordinates[dim, particle]
        end
    end

    return u0
end

<<<<<<< HEAD
@inline viscosity_model(system, neighbor_system::FluidSystem) = neighbor_system.viscosity
=======
function write_v0!(v0, system::FluidSystem)
    for particle in eachparticle(system)
        # Write particle velocities
        for dim in 1:ndims(system)
            v0[dim, particle] = system.initial_condition.velocity[dim, particle]
        end
    end

    write_v0!(v0, system, system.density_calculator)

    return v0
end

write_v0!(v0, system, density_calculator) = v0

@inline viscosity_model(system::FluidSystem) = system.viscosity
>>>>>>> 53b1484c

function compute_density!(system, u, u_ode, semi, ::ContinuityDensity)
    # No density update with `ContinuityDensity`
    return system
end

function compute_density!(system, u, u_ode, semi, ::SummationDensity)
    (; cache) = system
    (; density) = cache # Density is in the cache for SummationDensity

    summation_density!(system, semi, u, u_ode, density)
end

function calculate_dt(v_ode, u_ode, cfl_number, system::FluidSystem)
    (; smoothing_length, state_equation, viscosity, acceleration) = system
    (; sound_speed) = state_equation

    dt_viscosity = 0.125 * smoothing_length^2 / kinematic_viscosity(system, viscosity)

    # TODO Adami et al. (2012) just use the gravity here, but Antuono et al. (2012)
    # are using a per-particle acceleration. Is that supposed to be the previous RHS?
    dt_acceleration = 0.25 * sqrt(smoothing_length / norm(acceleration))

    # TODO Everyone seems to be doing this differently.
    # Sun et al. (2017) only use h / c (because c depends on v_max as c >= 10 v_max).
    # Adami et al. (2012) use h / (c + v_max) with a fixed CFL of 0.25.
    # Antuono et al. (2012) use h / (c + v_max + h * pi_max), where pi is the viscosity coefficient.
    # Antuono et al. (2015) use h / (c + h * pi_max).
    #
    # See docstring of the callback for the references.
    dt_sound_speed = cfl_number * smoothing_length / sound_speed

    return min(dt_viscosity, dt_acceleration, dt_sound_speed)
end

include("pressure_acceleration.jl")
include("viscosity.jl")
include("weakly_compressible_sph/weakly_compressible_sph.jl")
include("entropically_damped_sph/entropically_damped_sph.jl")<|MERGE_RESOLUTION|>--- conflicted
+++ resolved
@@ -1,4 +1,3 @@
-<<<<<<< HEAD
 @inline function each_moving_particle(system::FluidSystem)
     return each_moving_particle(system, system.buffer)
 end
@@ -10,7 +9,12 @@
 @inline active_particles(system::FluidSystem) = active_particles(system, system.buffer)
 
 update_system_buffer!(system::FluidSystem) = update!(system.buffer)
-=======
+
+@inline function set_particle_density(particle, v, system::FluidSystem,
+                                      density)
+    set_particle_density(particle, v, system.density_calculator, system, density)
+end
+
 function create_cache_density(initial_condition, ::SummationDensity)
     density = similar(initial_condition.density)
 
@@ -21,7 +25,6 @@
     # Density in this case is added to the end of `v` and allocated by modifying `v_nvariables`.
     return (;)
 end
->>>>>>> 53b1484c
 
 @inline hydrodynamic_mass(system::FluidSystem, particle) = system.mass[particle]
 
@@ -38,9 +41,6 @@
     return u0
 end
 
-<<<<<<< HEAD
-@inline viscosity_model(system, neighbor_system::FluidSystem) = neighbor_system.viscosity
-=======
 function write_v0!(v0, system::FluidSystem)
     for particle in eachparticle(system)
         # Write particle velocities
@@ -57,7 +57,6 @@
 write_v0!(v0, system, density_calculator) = v0
 
 @inline viscosity_model(system::FluidSystem) = system.viscosity
->>>>>>> 53b1484c
 
 function compute_density!(system, u, u_ode, semi, ::ContinuityDensity)
     # No density update with `ContinuityDensity`
