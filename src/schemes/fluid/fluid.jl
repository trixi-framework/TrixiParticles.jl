--- conflicted
+++ resolved
@@ -2,14 +2,6 @@
     set_particle_density!(v, system, system.density_calculator, particle, density)
 end
 
-<<<<<<< HEAD
-function create_cache_resize(n_particles)
-    additional_capacity = Ref(0)
-    delete_candidates = Bool[]
-    values_conserved = Ref(false)
-
-    return (; additional_capacity, delete_candidates, values_conserved)
-=======
 # WARNING!
 # These functions are intended to be used internally to set the density
 # of newly activated particles in a callback.
@@ -21,7 +13,14 @@
     v[end, particle] = density
 
     return v
->>>>>>> fb70620e
+end
+
+function create_cache_resize(n_particles)
+    additional_capacity = Ref(0)
+    delete_candidates = Bool[]
+    values_conserved = Ref(false)
+
+    return (; additional_capacity, delete_candidates, values_conserved)
 end
 
 function create_cache_density(initial_condition, ::SummationDensity)
