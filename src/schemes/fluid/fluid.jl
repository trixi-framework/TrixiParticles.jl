--- conflicted
+++ resolved
@@ -4,17 +4,8 @@
 
 @inline hydrodynamic_mass(system::FluidSystem, particle) = system.mass[particle]
 
-<<<<<<< HEAD
-@inline function particle_pressure(v, system, particle)
-    return system.pressure[particle]
-end
-
-function write_u0!(u0, system::FluidSystem)
-    @unpack initial_condition = system
-=======
 function write_u0!(u0, system::FluidSystem)
     (; initial_condition) = system
->>>>>>> 31d59b92
 
     for particle in eachparticle(system)
         # Write particle coordinates
