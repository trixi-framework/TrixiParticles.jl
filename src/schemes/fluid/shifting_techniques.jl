abstract type AbstractShiftingTechnique end

# No shifting for a system by default
@inline shifting_technique(system) = nothing

# WARNING: Be careful if defining this function for a specific system type.
# The version for a specific system type will override this generic version.
requires_update_callback(system) = requires_update_callback(shifting_technique(system))
requires_update_callback(::Nothing) = false
requires_update_callback(::AbstractShiftingTechnique) = false

# This is called from the `UpdateCallback`
particle_shifting_from_callback!(u_ode, shifting, system, v_ode, semi, dt) = u_ode

create_cache_shifting(initial_condition, ::Nothing) = (;)

function create_cache_shifting(initial_condition, ::AbstractShiftingTechnique)
    delta_v = zeros(eltype(initial_condition), ndims(initial_condition),
                    nparticles(initial_condition))

    return (; delta_v)
end

# `δv` is the correction to the particle velocity due to the shifting.
# Particles are advected with the velocity `v + δv`.
@propagate_inbounds function delta_v(system, particle)
    return delta_v(system, shifting_technique(system), particle)
end

# Zero when no shifting is used
@inline function delta_v(system, shifting, particle)
    return zero(SVector{ndims(system), eltype(system)})
end

@propagate_inbounds function delta_v(system, ::AbstractShiftingTechnique, particle)
    return extract_svector(system.cache.delta_v, system, particle)
end

function update_shifting!(system, shifting, v, u, v_ode, u_ode, semi)
    return system
end

# Additional term in the momentum equation due to the shifting technique
@inline function dv_shifting(shifting, system, neighbor_system,
                             v_system, v_neighbor_system, particle, neighbor,
                             m_a, m_b, rho_a, rho_b, pos_diff, distance,
                             grad_kernel, correction)
    return zero(grad_kernel)
end

# Additional term(s) in the continuity equation due to the shifting technique
function continuity_equation_shifting!(dv, shifting,
                                       particle_system, neighbor_system,
                                       particle, neighbor, grad_kernel, rho_a, rho_b, m_b)
    return dv
end

@doc raw"""
    ParticleShiftingTechnique(; integrate_shifting_velocity=true,
                              update_everystage=false,
                              modify_continuity_equation=true,
                              second_continuity_equation_term=ContinuityEquationTermSun2019(),
                              momentum_equation_term=MomentumEquationTermSun2019(),
                              v_max_factor=1, sound_speed_factor=0)

Particle Shifting Technique by [Sun et al. (2017)](@cite Sun2017)
and [Sun et al. (2019)](@cite Sun2019).
The keyword arguments allow to choose between the original methods from the two papers
and variants in between.

The default values of the keyword arguments provide the version of shifting
that we recommend based on our experiments.
The default values are subject to change in future releases.

See [Particle Shifting Technique](@ref shifting) for more information on the method.

We provide the following convenience constructors for common variants of the method:
- [`ParticleShiftingTechniqueSun2017()`](@ref):
    Particle Shifting Technique by [Sun et al. (2017)](@cite Sun2017).
    Shifting is applied as a position correction in a callback after each time step.
    No additional terms are added to the momentum or continuity equations.
- [`ConsistentShiftingSun2019()`](@ref):
    Consistent Particle Shifting Technique by [Sun et al. (2019)](@cite Sun2019).
    Shifting is applied with a shifting velocity in each stage of the time integration.
    Additional terms are added to the momentum and continuity equations, most importantly
    to guarantee conservation of volume in closed systems, which is not the case for the
    original method by [Sun et al. (2017)](@cite Sun2017).

# Keywords
- `integrate_shifting_velocity`: If `true`, the shifting is applied in each stage of the
                                time integration method as a shifting velocity that is
                                added to the physical velocity in the time integration.
                                If `false`, the shifting is applied as a position correction
                                in a callback after each time step.
- `update_everystage`:          If `true`, the shifting velocity is updated in every stage
                                of a multi-stage time integration method.
                                This requires `integrate_shifting_velocity=true`.
                                If `false`, the shifting velocity is only updated once
                                per time step in a callback, and the same shifting velocity
                                is used for all stages.
                                `update_everystage=false` reduces the computational cost,
                                but may reduce the stability of the scheme and require
                                a smaller time step.
- `modify_continuity_equation`: If `true`, the continuity equation is modified to be based
                                on the transport velocity instead of the physical velocity.
                                This guarantees conservation of volume in closed systems,
                                but is unstable at solid wall boundaries, according to our
                                experiments.
                                This requires `integrate_shifting_velocity=true`.
- `second_continuity_equation_term`: Additional term to be added to the
                                continuity equation to solve the stability problems with
                                the modified continuity equation at solid wall boundaries.
                                This requires `modify_continuity_equation=true`.
                                See [`ContinuityEquationTermSun2019`](@ref).
- `momentum_equation_term`:     Additional term to be added to the momentum equation
                                to account for the shifting velocity.
                                This requires `integrate_shifting_velocity=true`.
                                See [`MomentumEquationTermSun2019`](@ref).
- `v_max_factor`:               Factor to scale the expected maximum velocity used in the
                                shifting velocity. The maximum expected velocity is computed as
                                `v_max_factor * max(|v|)`, where `v` is the physical velocity.
                                As opposed to `sound_speed_factor`, the computed expected
                                maximum velocity depends on the current flow field
                                and can change over time.
                                Only one of `v_max_factor` and `sound_speed_factor`
                                can be non-zero.
- `sound_speed_factor`:         Factor to compute the maximum expected velocity used in the
                                shifting velocity from the speed of sound.
                                The maximum expected velocity is computed as
                                `sound_speed_factor * c`, where `c` is the speed of sound.
                                Only one of `v_max_factor` and `sound_speed_factor`
                                can be non-zero.

!!! warning
    The Particle Shifting Technique needs to be disabled close to the free surface
    and therefore requires a free surface detection method. This is not yet implemented.
    **This technique cannot be used in a free surface simulation.**
"""
struct ParticleShiftingTechnique{integrate_shifting_velocity,
                                 update_everystage,
                                 modify_continuity_equation,
                                 compute_v_max,
                                 ELTYPE, S, M} <: AbstractShiftingTechnique
    v_factor                        :: ELTYPE
    second_continuity_equation_term :: S
    momentum_equation_term          :: M

    function ParticleShiftingTechnique(; integrate_shifting_velocity=true,
                                       update_everystage=false,
                                       modify_continuity_equation=true,
                                       second_continuity_equation_term=ContinuityEquationTermSun2019(),
                                       momentum_equation_term=MomentumEquationTermSun2019(),
                                       v_max_factor=1, sound_speed_factor=0)
        if !integrate_shifting_velocity && update_everystage
            throw(ArgumentError("ParticleShiftingTechnique: " *
                                "integrate_shifting_velocity=false requires " *
                                "update_everystage=false"))
        end

        if !integrate_shifting_velocity && modify_continuity_equation
            throw(ArgumentError("ParticleShiftingTechnique: " *
                                "modify_continuity_equation=true requires " *
                                "integrate_shifting_velocity=true"))
        end

        if !modify_continuity_equation && !isnothing(second_continuity_equation_term)
            throw(ArgumentError("ParticleShiftingTechnique: " *
                                "a second_continuity_equation_term requires " *
                                "modify_continuity_equation=true"))
        end

        if !integrate_shifting_velocity && !isnothing(momentum_equation_term)
            throw(ArgumentError("ParticleShiftingTechnique: " *
                                "a momentum_equation_term requires " *
                                "integrate_shifting_velocity=true"))
        end

        if v_max_factor > 0 && sound_speed_factor > 0
            throw(ArgumentError("ParticleShiftingTechnique: " *
                                "Only one of v_max_factor and sound_speed_factor " *
                                "can be non-zero"))
        end

        if v_max_factor <= 0 && sound_speed_factor <= 0
            throw(ArgumentError("ParticleShiftingTechnique: " *
                                "One of v_max_factor and sound_speed_factor " *
                                "must be positive"))
        end

        v_factor = max(v_max_factor, sound_speed_factor)
        compute_v_max = v_max_factor > 0

        new{integrate_shifting_velocity,
            update_everystage,
            modify_continuity_equation,
            compute_v_max, typeof(v_factor),
            typeof(second_continuity_equation_term),
            typeof(momentum_equation_term)}(v_factor,
                                            second_continuity_equation_term,
                                            momentum_equation_term)
    end
end

"""
    ParticleShiftingTechniqueSun2017(; kwargs...)

Particle Shifting Technique by [Sun et al. (2017)](@cite Sun2017).
Following the original paper, the callback is applied in every time step and not
in every stage of a multi-stage time integration method to reduce the computational cost.

This is a convenience constructor for:
```jldoctest; output = false
ParticleShiftingTechnique(integrate_shifting_velocity=false,
                          update_everystage=false,
                          modify_continuity_equation=false,
                          second_continuity_equation_term=nothing,
                          momentum_equation_term=nothing,
                          v_max_factor=1, sound_speed_factor=0)

# output
ParticleShiftingTechnique{false, false, false, true, Int64, Nothing, Nothing}(1, nothing, nothing)
```

See [ParticleShiftingTechnique](@ref ParticleShiftingTechnique) for all available options.

# Keywords
- `kwargs...`: All keywords are passed to the main constructor.

# Examples
```jldoctest; output = false
shifting_technique = ParticleShiftingTechniqueSun2017()

# output
ParticleShiftingTechnique{false, false, false, true, Int64, Nothing, Nothing}(1, nothing, nothing)
```

!!! warning
    The Particle Shifting Technique needs to be disabled close to the free surface
    and therefore requires a free surface detection method. This is not yet implemented.
    **This technique cannot be used in a free surface simulation.**
"""
function ParticleShiftingTechniqueSun2017(; kwargs...)
    return ParticleShiftingTechnique(; integrate_shifting_velocity=false,
                                     update_everystage=false,
                                     modify_continuity_equation=false,
                                     second_continuity_equation_term=nothing,
                                     momentum_equation_term=nothing,
                                     v_max_factor=1, sound_speed_factor=0,
                                     kwargs...)
end

"""
    ConsistentShiftingSun2019(; sound_speed_factor=0.1, kwargs...)

Consistent Particle Shifting Technique by [Sun et al. (2019)](@cite Sun2019).

This is a convenience constructor for:
```jldoctest; output = false
ParticleShiftingTechnique(integrate_shifting_velocity=true,
                          update_everystage=true,
                          modify_continuity_equation=true,
                          second_continuity_equation_term=ContinuityEquationTermSun2019(),
                          momentum_equation_term=MomentumEquationTermSun2019(),
                          v_max_factor=0, sound_speed_factor=0.1)

# output
ParticleShiftingTechnique{true, true, true, false, Float64, ContinuityEquationTermSun2019, MomentumEquationTermSun2019}(0.1, ContinuityEquationTermSun2019(), MomentumEquationTermSun2019())
```

See [ParticleShiftingTechnique](@ref ParticleShiftingTechnique) for all available options.

# Keywords
- `sound_speed_factor`: Factor to compute the maximum expected velocity used in the
                        shifting velocity from the speed of sound.
                        The maximum expected velocity is computed as
                        `sound_speed_factor * c`, where `c` is the speed of sound.
                        Since the speed of sound is usually chosen as 10 times the maximum
                        expected velocity in weakly compressible SPH, a value of 0.1
                        corresponds to the maximum expected velocity.
- `kwargs...`: All keywords are passed to the main constructor.

# Examples
```jldoctest; output = false
shifting_technique = ConsistentShiftingSun2019()

# output
ParticleShiftingTechnique{true, true, true, false, Float64, ContinuityEquationTermSun2019, MomentumEquationTermSun2019}(0.1, ContinuityEquationTermSun2019(), MomentumEquationTermSun2019())
```

!!! warning
    The Particle Shifting Technique needs to be disabled close to the free surface
    and therefore requires a free surface detection method. This is not yet implemented.
    **This technique cannot be used in a free surface simulation.**
"""
function ConsistentShiftingSun2019(; kwargs...)
    return ParticleShiftingTechnique(; integrate_shifting_velocity=true,
                                     update_everystage=true,
                                     modify_continuity_equation=true,
                                     second_continuity_equation_term=ContinuityEquationTermSun2019(),
                                     momentum_equation_term=MomentumEquationTermSun2019(),
                                     v_max_factor=0, sound_speed_factor=0.1,
                                     kwargs...)
end

# `ParticleShiftingTechnique{<:Any, false}` means `update_everystage=false`,
# so the `UpdateCallback` is required to update the shifting velocity.
requires_update_callback(::ParticleShiftingTechnique{<:Any, false}) = true

# `ParticleShiftingTechnique{false}` means `integrate_shifting_velocity=false`.
# Zero if PST is applied in a callback as a position correction
# and not with a shifting velocity in the time integration stages
# (which would be `integrate_shifting_velocity=false`).
@inline function delta_v(system, ::ParticleShiftingTechnique{false}, particle)
    return zero(SVector{ndims(system), eltype(system)})
end

"""
    MomentumEquationTermSun2019()

A term by [Sun et al. (2019)](@cite Sun2019) to be added to the momentum equation.

See [`ParticleShiftingTechnique`](@ref).
"""
struct MomentumEquationTermSun2019 end

# Additional term in the momentum equation due to the shifting technique
@inline function dv_shifting(shifting::ParticleShiftingTechnique, system, neighbor_system,
                             v_system, v_neighbor_system, particle, neighbor,
                             m_a, m_b, rho_a, rho_b, pos_diff, distance,
                             grad_kernel, correction)
    return dv_shifting(shifting.momentum_equation_term, system, neighbor_system,
                       v_system, v_neighbor_system, particle, neighbor,
                       m_a, m_b, rho_a, rho_b, pos_diff, distance,
                       grad_kernel, correction)
end

@propagate_inbounds function dv_shifting(::MomentumEquationTermSun2019,
                                         system, neighbor_system,
                                         v_system, v_neighbor_system,
                                         particle, neighbor, m_a, m_b, rho_a, rho_b,
                                         pos_diff, distance, grad_kernel, correction)
    delta_v_a = delta_v(system, particle)
    delta_v_b = delta_v(neighbor_system, neighbor)

    v_a = current_velocity(v_system, system, particle)
    v_b = current_velocity(v_neighbor_system, neighbor_system, neighbor)

    tensor_product = v_a * delta_v_a' + v_b * delta_v_b'
    return m_b / rho_b *
           (tensor_product * grad_kernel + v_a * dot(delta_v_a - delta_v_b, grad_kernel))
end

# `ParticleShiftingTechnique{<:Any, <:Any, true}` means `modify_continuity_equation=true`
function continuity_equation_shifting!(dv,
                                       shifting::ParticleShiftingTechnique{<:Any, <:Any,
                                                                           true},
                                       system, neighbor_system,
                                       particle, neighbor, grad_kernel, rho_a, rho_b, m_b)
    delta_v_diff = delta_v(system, particle) -
                   delta_v(neighbor_system, neighbor)

    dv[end, particle] += rho_a / rho_b * m_b * dot(delta_v_diff, grad_kernel)

    second_continuity_equation_term!(dv, shifting.second_continuity_equation_term,
                                     system, neighbor_system,
                                     particle, neighbor, grad_kernel, rho_a, rho_b, m_b)

    return dv
end

"""
    ContinuityEquationTermSun2019()

A second term by [Sun et al. (2019)](@cite Sun2019) to be added to the continuity equation
to solve the stability problems with the modified continuity equation at solid wall boundaries.

See [`ParticleShiftingTechnique`](@ref).
"""
struct ContinuityEquationTermSun2019 end

@inline function second_continuity_equation_term!(dv,
                                                  ::ContinuityEquationTermSun2019,
                                                  system, neighbor_system,
                                                  particle, neighbor, grad_kernel,
                                                  rho_a, rho_b, m_b)
    rho_v = rho_a * delta_v(system, particle) + rho_b * delta_v(neighbor_system, neighbor)

    dv[end, particle] += m_b / rho_b * dot(rho_v, grad_kernel)

    return dv
end

@inline function second_continuity_equation_term!(dv, second_continuity_equation_term,
                                                  system, neighbor_system,
                                                  particle, neighbor, grad_kernel,
                                                  rho_a, rho_b, m_b)
    return dv
end

# `ParticleShiftingTechnique{<:Any, true}` means `update_everystage=true`
function update_shifting!(system, shifting::ParticleShiftingTechnique{<:Any, true},
                          v, u, v_ode, u_ode, semi)
    update_shifting_inner!(system, shifting, v, u, v_ode, u_ode, semi)
end

# `ParticleShiftingTechnique{<:Any, false}` means `update_everystage=false`
function update_shifting_from_callback!(system,
                                        shifting::ParticleShiftingTechnique{<:Any, false},
                                        v_ode, u_ode, semi)
    v = wrap_v(v_ode, system, semi)
    u = wrap_u(u_ode, system, semi)

    update_shifting_inner!(system, shifting, v, u, v_ode, u_ode, semi)
end

# `ParticleShiftingTechnique{<:Any, <:Any, <:Any, true}`
# means `compute_v_max=true`
function v_max(shifting::ParticleShiftingTechnique{<:Any, <:Any, <:Any, true},
               v, system)
    # This has similar performance to `maximum(..., eachparticle(system))`,
    # but is GPU-compatible.
    v_max = maximum(x -> sqrt(dot(x, x)),
                    reinterpret(reshape, SVector{ndims(system), eltype(v)},
                                current_velocity(v, system)))
    return shifting.v_factor * v_max
end

# `ParticleShiftingTechnique{<:Any, <:Any, <:Any, false}`
# means `compute_v_max=false`
function v_max(shifting::ParticleShiftingTechnique{<:Any, <:Any, <:Any, false},
               v, system)
    sound_speed = system_sound_speed(system)

    return shifting.v_factor * sound_speed
end

function update_shifting_inner!(system, shifting::ParticleShiftingTechnique,
                                v, u, v_ode, u_ode, semi)
    (; cache) = system
    (; delta_v) = cache

    set_zero!(delta_v)

    v_max_ = v_max(shifting, v, system)

    # TODO this needs to be adapted to multi-resolution.
    # Section 3.2 explains what else needs to be changed.
    dx = particle_spacing(system, 1)
    Wdx = smoothing_kernel(system, dx, 1)
    h = smoothing_length(system, 1)

    foreach_system(semi) do neighbor_system
        u_neighbor = wrap_u(u_ode, neighbor_system, semi)
        v_neighbor = wrap_v(v_ode, neighbor_system, semi)

        system_coords = current_coordinates(u, system)
        neighbor_coords = current_coordinates(u_neighbor, neighbor_system)

        foreach_point_neighbor(system, neighbor_system, system_coords, neighbor_coords,
                               semi;
                               points=each_integrated_particle(system)) do particle,
                                                                           neighbor,
                                                                           pos_diff,
                                                                           distance
            m_b = hydrodynamic_mass(neighbor_system, neighbor)
            rho_a = current_density(v, system, particle)
            rho_b = current_density(v_neighbor, neighbor_system, neighbor)

            kernel = smoothing_kernel(system, distance, particle)
            grad_kernel = smoothing_kernel_grad(system, pos_diff, distance, particle)

            # According to p. 29 below Eq. 9
            R = 2 // 10
            n = 4

            # Eq. 7 in Sun et al. (2017).
            # According to the paper, CFL * Ma can be rewritten as Δt * v_max / h
            # (see p. 29, right above Eq. 9), but this does not yield the same amount
            # of shifting when scaling h.
            # When setting CFL * Ma = Δt * v_max / (2 * Δx), PST works as expected
            # for both small and large smoothing length factors.
            # We need to scale
            # - quadratically with the smoothing length,
            # - linearly with the particle spacing,
            # - linearly with the time step.
            # See https://github.com/trixi-framework/TrixiParticles.jl/pull/834.
            delta_v_ = -v_max_ * (2 * h)^2 / (2 * dx) * (1 + R * (kernel / Wdx)^n) *
                       m_b / (rho_a + rho_b) * grad_kernel

            # Write into the buffer
            for i in eachindex(delta_v_)
                @inbounds delta_v[i, particle] += delta_v_[i]
            end
        end
    end

    modify_shifting_at_free_surfaces!(system, u, semi)

    return system
end

# `ParticleShiftingTechnique{<:Any, false}` means `update_everystage=false`.
# Only update shifting from callback if `update_everystage=false`.
# Only apply shifting from callback if PST is to be applied in a callback
# (`integrate_shifting_velocity=false`), but this also requires `update_everystage=false`.
function particle_shifting_from_callback!(u_ode,
                                          shifting::ParticleShiftingTechnique{<:Any, false},
                                          system, v_ode, semi, dt)
    @trixi_timeit timer() "particle shifting" begin
        # Update the shifting velocity
        update_shifting_from_callback!(system, shifting, v_ode, u_ode, semi)

        # Update the particle positions with the shifting velocity
        apply_particle_shifting!(u_ode, shifting, system, semi, dt)
    end
end

# `ParticleShiftingTechnique{false}` means `integrate_shifting_velocity=false`.
# Only apply shifting from callback if PST is to be applied in a callback
# and not with a shifting velocity in the time integration stages
# (which would be `integrate_shifting_velocity=false`).
function apply_particle_shifting!(u_ode, ::ParticleShiftingTechnique{false},
                                  system, semi, dt)
    (; cache) = system
    (; delta_v) = cache

    u = wrap_u(u_ode, system, semi)

    # Add δr from the cache to the current coordinates
    @threaded semi for particle in eachparticle(system)
        for i in axes(delta_v, 1)
            @inbounds u[i, particle] += dt * delta_v[i, particle]
        end
    end

    return u
end

function apply_particle_shifting!(u_ode, ::ParticleShiftingTechnique{true},
                                  system, semi, dt)
    return u_ode
end

"""
    TransportVelocityAdami(; background_pressure::Real, modify_continuity_equation=false)

Transport Velocity Formulation (TVF) by [Adami et al. (2013)](@cite Adami2013)
to suppress pairing and tensile instability.
See [TVF](@ref transport_velocity_formulation) for more details of the method.

# Keywords
- `background_pressure`: Background pressure. Suggested is a background pressure which is
                         on the order of the reference pressure.
- `modify_continuity_equation`: If `true`, the continuity equation is modified to be based
                                on the transport velocity instead of the physical velocity.
                                This guarantees conservation of volume in closed systems,
                                but is unstable at solid wall boundaries, according to our
                                experiments.

!!! warning
    The Transport Velocity Formulation needs to be disabled close to the free surface
    and therefore requires a free surface detection method. This is not yet implemented.
    **This technique cannot be used in a free surface simulation.**
"""
struct TransportVelocityAdami{modify_continuity_equation, T <: Real} <:
       AbstractShiftingTechnique
    background_pressure::T

    function TransportVelocityAdami(; background_pressure, modify_continuity_equation=false)
        new{modify_continuity_equation, typeof(background_pressure)}(background_pressure)
    end
end

@propagate_inbounds function dv_shifting(::TransportVelocityAdami, system, neighbor_system,
                                         v_system, v_neighbor_system, particle, neighbor,
                                         m_a, m_b, rho_a, rho_b, pos_diff, distance,
                                         grad_kernel, correction)
    v_a = current_velocity(v_system, system, particle)
    delta_v_a = delta_v(system, particle)

    v_b = current_velocity(v_neighbor_system, neighbor_system, neighbor)
    delta_v_b = delta_v(neighbor_system, neighbor)

    A_a = rho_a * v_a * delta_v_a'
    A_b = rho_b * v_b * delta_v_b'

    # The following term depends on the pressure acceleration formulation.
    # See the large comment below. In the original paper (Adami et al., 2013), this is
    #   (V_a^2 + V_b^2) / m_a * ((A_a + A_b) / 2) * ∇W_ab.
    # With the most common pressure acceleration formulation, this is
    #   m_b * (A_a + A_b) / (ρ_a * ρ_b) * ∇W_ab.
    # In order to obtain this, we pass `p_a = A_a` and `p_b = A_b` to the
    # `pressure_acceleration` function.
    return pressure_acceleration(system, neighbor_system, particle, neighbor,
                                 m_a, m_b, A_a, A_b, rho_a, rho_b, pos_diff,
                                 distance, grad_kernel, correction)
end

function continuity_equation_shifting!(dv, shifting::TransportVelocityAdami{true},
                                       particle_system, neighbor_system,
                                       particle, neighbor, grad_kernel, rho_a, rho_b, m_b)
    delta_v_diff = delta_v(particle_system, particle) -
                   delta_v(neighbor_system, neighbor)

    dv[end, particle] += rho_a / rho_b * m_b * dot(delta_v_diff, grad_kernel)

    return dv
end

function update_shifting!(system, shifting::TransportVelocityAdami, v, u, v_ode,
                          u_ode, semi)
    (; delta_v) = system.cache
    (; background_pressure) = shifting

    sound_speed = system_sound_speed(system)

    set_zero!(delta_v)

    foreach_system(semi) do neighbor_system
        v_neighbor = wrap_v(v_ode, neighbor_system, semi)
        u_neighbor = wrap_u(u_ode, neighbor_system, semi)

        system_coords = current_coordinates(u, system)
        neighbor_coords = current_coordinates(u_neighbor, neighbor_system)

        foreach_point_neighbor(system, neighbor_system, system_coords, neighbor_coords,
                               semi;
                               points=each_integrated_particle(system)) do particle,
                                                                           neighbor,
                                                                           pos_diff,
                                                                           distance
            m_a = @inbounds hydrodynamic_mass(system, particle)
            m_b = @inbounds hydrodynamic_mass(neighbor_system, neighbor)

            rho_a = @inbounds current_density(v, system, particle)
            rho_b = @inbounds current_density(v_neighbor, neighbor_system, neighbor)

            h = smoothing_length(system, particle)

            grad_kernel = smoothing_kernel_grad(system, pos_diff, distance, particle)

            # In the original paper (Adami et al., 2013), the transport velocity is applied
            # as follows:
            #   v_{1/2} = v_0 + Δt/2 * a,
            # where a is the regular SPH acceleration term (pressure, viscosity, etc.).
            #   r_1 = r_0 + Δt * (v_{1/2},
            # where ̃v_{1/2} = v_{1/2} + Δt/2 * p_0 / m_a * \sum_b[ (V_a^2 + V_b^2) * ∇W_ab ]
            # is the transport velocity.
            # We call δv_{1/2} = ̃v_{1/2} - v_{1/2} the shifting velocity.
            # We will call δv_{1/2} the shifting velocity, which is given by
            #   δv = -Δt/2 * p_0 / m_a * \sum_b[ (V_a^2 + V_b^2) * ∇W_ab ],
            # where p_0 is the background pressure, V_a = m_a / ρ_a, V_b = m_b / ρ_b.
            # This term depends on the pressure acceleration formulation.
            # In Zhang et al. (2017), the pressure acceleration term
            #   m_b * (p_a / ρ_a^2 + p_b / ρ_b^2) * ∇W_ab
            # is used. They consequently changed the shifting velocity to
            #   δv = -Δt/2 * p_0 * \sum_b[ m_b * (1 / ρ_a^2 + 1 / ρ_b^2) * ∇W_ab ].
            # We therefore use the function `pressure_acceleration` to compute the
            # shifting velocity according to the used pressure acceleration formulation.
            # In most cases, this will be
            #   δv = -Δt/2 * p_0 * \sum_b[ m_b * (1 + 1) / (ρ_a * ρ_b) * ∇W_ab ].
            #
            # In these papers, the shifting velocity is scaled by the time step Δt.
            # We generally want the spatial discretization to be independent of the time step.
            # Scaling the shifting velocity by the time step would lead to less shifting
            # when very small time steps are used for testing/debugging purposes.
            # This is especially problematic in TrixiParticles.jl, as the time step can vary
            # significantly between different time integration methods (low vs high order).
            # In order to eliminate the time step from the shifting velocity, we apply the
            # CFL condition used in Adami et al. (2013):
            #   Δt <= 0.25 * h / c,
            # where h is the smoothing length and c is the sound speed.
            # Applying this equation as equality yields the shifting velocity
            #   δv = -p_0 / 8 * h / c * \sum_b[ m_b * (1 + 1) / (ρ_a * ρ_b) * ∇W_ab ].
            # The last part is achieved by passing `p_a = 1` and `p_b = 1` to the
            # `pressure_acceleration` function.
            delta_v_ = background_pressure / 8 * h / sound_speed *
                       pressure_acceleration(system, neighbor_system, particle, neighbor,
                                             m_a, m_b, 1, 1, rho_a, rho_b, pos_diff,
                                             distance, grad_kernel,
                                             system_correction(system))

            # Write into the buffer
            for i in eachindex(delta_v_)
                @inbounds delta_v[i, particle] += delta_v_[i]
            end
        end
    end

    modify_shifting_at_free_surfaces!(system, u, semi)

    return system
end

<<<<<<< HEAD
# TODO: Implement dispatch for free surface detection once shifting techniques support free surface handling
=======
# TODO: Implement free surface detection to disable shifting close to free surfaces
>>>>>>> ce2edcb5
@inline modify_shifting_at_free_surfaces!(system, u, semi) = system<|MERGE_RESOLUTION|>--- conflicted
+++ resolved
@@ -692,9 +692,5 @@
     return system
 end
 
-<<<<<<< HEAD
-# TODO: Implement dispatch for free surface detection once shifting techniques support free surface handling
-=======
 # TODO: Implement free surface detection to disable shifting close to free surfaces
->>>>>>> ce2edcb5
 @inline modify_shifting_at_free_surfaces!(system, u, semi) = system