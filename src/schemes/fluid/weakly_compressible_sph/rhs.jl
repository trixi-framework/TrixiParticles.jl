--- conflicted
+++ resolved
@@ -23,11 +23,7 @@
         # Pressure forces
         grad_kernel = smoothing_kernel_grad(particle_system, pos_diff, distance)
 
-<<<<<<< HEAD
-        m_a = neighbor_system.mass[particle]
-=======
         m_a = particle_system.mass[particle]
->>>>>>> 2142cbf7
         m_b = neighbor_system.mass[neighbor]
 
         dv_pressure = -m_b *
@@ -106,15 +102,8 @@
 
         # Boundary forces
         dv_boundary = boundary_particle_impact(particle, neighbor, boundary_model,
-<<<<<<< HEAD
-                                               v_particle_system,
-                                               v_neighbor_system,
-                                               particle_system,
-                                               neighbor_system,
-=======
                                                v_particle_system, v_neighbor_system,
                                                particle_system, neighbor_system,
->>>>>>> 2142cbf7
                                                pos_diff, distance, m_b)
 
         for i in 1:ndims(particle_system)
