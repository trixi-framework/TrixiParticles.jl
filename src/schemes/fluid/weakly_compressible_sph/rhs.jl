# Fluid-fluid interaction
function interact!(dv, v_particle_system, u_particle_system,
                   v_neighbor_system, u_neighbor_system, neighborhood_search,
                   particle_system::WeaklyCompressibleSPHSystem,
                   neighbor_system::WeaklyCompressibleSPHSystem)
    @unpack density_calculator, state_equation, viscosity, smoothing_length,
    correction = particle_system
    @unpack sound_speed = state_equation

    system_coords = current_coordinates(u_particle_system, particle_system)
    neighbor_coords = current_coordinates(u_neighbor_system, neighbor_system)

    # Loop over all pairs of particles and neighbors within the kernel cutoff.
    for_particle_neighbor(particle_system, neighbor_system,
                          system_coords, neighbor_coords,
                          neighborhood_search) do particle, neighbor, pos_diff, distance
        # Only consider particles with a distance > 0.
        distance < sqrt(eps()) && return

        rho_a = particle_density(v_particle_system, particle_system, particle)
        rho_b = particle_density(v_neighbor_system, neighbor_system, neighbor)
        rho_mean = (rho_a + rho_b) / 2

        # Determine correction values
        viscosity_correction, pressure_correction = free_surface_correction(correction,
                                                                            particle_system,
                                                                            rho_mean)

        # Pressure forces
        grad_kernel = smoothing_kernel_grad(particle_system, pos_diff, distance, particle)

        m_a = particle_system.mass[particle]
        m_b = neighbor_system.mass[neighbor]

        dv_pressure = pressure_correction * (-m_b *
                       (particle_system.pressure[particle] / rho_a^2 +
                        neighbor_system.pressure[neighbor] / rho_b^2) * grad_kernel)

        dv_viscosity = viscosity_correction * viscosity(particle_system, neighbor_system,
                                 v_particle_system, v_neighbor_system,
                                 particle, neighbor, pos_diff, distance,
                                 sound_speed, m_a, m_b)

        for i in 1:ndims(particle_system)
            dv[i, particle] += dv_pressure[i] + dv_viscosity[i]
        end

        continuity_equation!(dv, density_calculator,
                             v_particle_system, v_neighbor_system,
                             particle, neighbor, pos_diff, distance,
                             particle_system, neighbor_system, grad_kernel)
    end

    return dv
end

@inline function continuity_equation!(dv, density_calculator::ContinuityDensity,
                                      v_particle_system, v_neighbor_system,
                                      particle, neighbor, pos_diff, distance,
                                      particle_system::WeaklyCompressibleSPHSystem,
                                      neighbor_system, grad_kernel)
    m_b = hydrodynamic_mass(neighbor_system, neighbor)
    vdiff = current_velocity(v_particle_system, particle_system, particle) -
            current_velocity(v_neighbor_system, neighbor_system, neighbor)
<<<<<<< HEAD
    NDIMS = ndims(particle_system)
    dv[NDIMS + 1, particle] += m_b * dot(vdiff, grad_kernel)
=======

    dv[end, particle] += sum(mass * vdiff .*
                             smoothing_kernel_grad(particle_system, pos_diff,
                                                   distance))
>>>>>>> 9009a4d9

    return dv
end

@inline function continuity_equation!(dv, density_calculator::SummationDensity,
                                      v_particle_system, v_neighbor_system,
                                      particle, neighbor, pos_diff, distance,
                                      particle_system, neighbor_system, grad_kernel)
    return dv
end

# Fluid-boundary and fluid-solid interaction
function interact!(dv, v_particle_system, u_particle_system,
                   v_neighbor_system, u_neighbor_system, neighborhood_search,
                   particle_system::WeaklyCompressibleSPHSystem,
                   neighbor_system::Union{BoundarySPHSystem, TotalLagrangianSPHSystem})
    @unpack density_calculator, state_equation, smoothing_length = particle_system
    @unpack sound_speed = state_equation
    @unpack boundary_model = neighbor_system
    @unpack viscosity = boundary_model

    system_coords = current_coordinates(u_particle_system, particle_system)
    neighbor_coords = current_coordinates(u_neighbor_system, neighbor_system)

    # Loop over all pairs of particles and neighbors within the kernel cutoff.
    for_particle_neighbor(particle_system, neighbor_system,
                          system_coords, neighbor_coords,
                          neighborhood_search) do particle, neighbor, pos_diff, distance
        # Only consider particles with a distance > 0.
        distance < sqrt(eps()) && return

        # In fluid-solid interaction, use the "hydrodynamic mass" of the solid particles
        # corresponding to the rest density of the fluid and not the material density.
        m_a = hydrodynamic_mass(particle_system, particle)
        m_b = hydrodynamic_mass(neighbor_system, neighbor)

        grad_kernel = smoothing_kernel_grad(particle_system, pos_diff, distance, particle)
        dv_viscosity = viscosity(particle_system, neighbor_system,
                                 v_particle_system, v_neighbor_system, particle,
                                 neighbor, pos_diff, distance, sound_speed, m_a, m_b)

        # Boundary forces
        dv_boundary = boundary_particle_impact(particle, neighbor, boundary_model,
                                               v_particle_system, v_neighbor_system,
                                               particle_system, neighbor_system,
                                               pos_diff, distance, m_b)

        for i in 1:ndims(particle_system)
            dv[i, particle] += dv_boundary[i] + dv_viscosity[i]
        end

        continuity_equation!(dv, density_calculator,
                             v_particle_system, v_neighbor_system,
                             particle, neighbor, pos_diff, distance,
                             particle_system, neighbor_system, grad_kernel)
    end

    return dv
end<|MERGE_RESOLUTION|>--- conflicted
+++ resolved
@@ -62,15 +62,7 @@
     m_b = hydrodynamic_mass(neighbor_system, neighbor)
     vdiff = current_velocity(v_particle_system, particle_system, particle) -
             current_velocity(v_neighbor_system, neighbor_system, neighbor)
-<<<<<<< HEAD
-    NDIMS = ndims(particle_system)
-    dv[NDIMS + 1, particle] += m_b * dot(vdiff, grad_kernel)
-=======
-
-    dv[end, particle] += sum(mass * vdiff .*
-                             smoothing_kernel_grad(particle_system, pos_diff,
-                                                   distance))
->>>>>>> 9009a4d9
+    dv[end, particle] += m_b * dot(vdiff, grad_kernel)
 
     return dv
 end
