--- conflicted
+++ resolved
@@ -59,6 +59,11 @@
                                             particle, neighbor,
                                             m_a, m_b, p_a, p_b, rho_a, rho_b, pos_diff,
                                             distance, grad_kernel, correction)
+        # Add convection term when using `TransportVelocityAdami`
+        dv_convection = momentum_convection(particle_system, neighbor_system,
+                                            v_particle_system, v_neighbor_system,
+                                            rho_a, rho_b, m_a, m_b,
+                                            particle, neighbor, grad_kernel)
 
         # Propagate `@inbounds` to the viscosity function, which accesses particle data
         dv_viscosity_ = viscosity_correction *
@@ -77,40 +82,23 @@
         dv_adhesion = adhesion_force(surface_tension_a, particle_system, neighbor_system,
                                      particle, neighbor, pos_diff, distance)
 
-<<<<<<< HEAD
-        # Add convection term when using `TransportVelocityAdami`
-        dv_convection = momentum_convection(particle_system, neighbor_system,
-                                            v_particle_system, v_neighbor_system,
-                                            rho_a, rho_b, m_a, m_b,
-                                            particle, neighbor, grad_kernel)
-
-        @inbounds for i in 1:ndims(particle_system)
-            dv[i, particle] += dv_pressure[i] + dv_viscosity_[i] + dv_surface_tension[i] +
-                               dv_adhesion[i] + dv_convection[i]
-=======
         for i in 1:ndims(particle_system)
-            @inbounds dv[i, particle] += dv_pressure[i] + dv_viscosity_[i] +
-                                         dv_surface_tension[i] + dv_adhesion[i]
->>>>>>> 54fd0336
+            @inbounds dv[i, particle] += dv_pressure[i] + dv_convection[i] +
+                                         dv_viscosity_[i] + dv_surface_tension[i] +
+                                         dv_adhesion[i]
             # Debug example
             # debug_array[i, particle] += dv_pressure[i]
         end
 
-        # TODO If variable smoothing_length is used, this should use the neighbor smoothing length
-<<<<<<< HEAD
-        continuity_equation!(dv, density_calculator, v_particle_system, v_neighbor_system,
-                             particle, neighbor, pos_diff, distance, m_b, rho_a, rho_b,
-                             particle_system, neighbor_system, grad_kernel)
-
         transport_velocity!(dv, particle_system, rho_a, rho_b, m_a, m_b,
                             grad_kernel, particle)
-=======
+
+        # TODO If variable smoothing_length is used, this should use the neighbor smoothing length
         # Propagate `@inbounds` to the continuity equation, which accesses particle data
         @inbounds continuity_equation!(dv, density_calculator, v_particle_system,
                                        v_neighbor_system, particle, neighbor,
                                        pos_diff, distance, m_b, rho_a, rho_b,
                                        particle_system, neighbor_system, grad_kernel)
->>>>>>> 54fd0336
     end
     # Debug example
     # periodic_box = neighborhood_search.periodic_box
