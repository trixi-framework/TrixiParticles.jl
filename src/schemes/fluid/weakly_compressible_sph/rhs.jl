# Fluid-fluid interaction
function interact!(dv, v_particle_system, u_particle_system,
                   v_neighbor_system, u_neighbor_system, neighborhood_search,
                   particle_system::WeaklyCompressibleSPHSystem,
<<<<<<< HEAD
                   neighbor_system::Union{WeaklyCompressibleSPHSystem,
                                          OpenBoundarySPHSystem})
    @unpack density_calculator, state_equation, smoothing_length,
    correction = particle_system
    @unpack viscosity = neighbor_system
    @unpack sound_speed = state_equation
=======
                   neighbor_system::WeaklyCompressibleSPHSystem)
    (; density_calculator, state_equation, viscosity, correction) = particle_system
    (; sound_speed) = state_equation
>>>>>>> 31d59b92

    system_coords = current_coordinates(u_particle_system, particle_system)
    neighbor_coords = current_coordinates(u_neighbor_system, neighbor_system)

    # Loop over all pairs of particles and neighbors within the kernel cutoff.
    for_particle_neighbor(particle_system, neighbor_system,
                          system_coords, neighbor_coords,
                          neighborhood_search) do particle, neighbor, pos_diff, distance
        # Only consider particles with a distance > 0.
        distance < sqrt(eps()) && return

        rho_a = particle_density(v_particle_system, particle_system, particle)
        rho_b = particle_density(v_neighbor_system, neighbor_system, neighbor)
        rho_mean = (rho_a + rho_b) / 2

        # Determine correction values
        viscosity_correction, pressure_correction = free_surface_correction(correction,
                                                                            particle_system,
                                                                            rho_mean)

        # Pressure forces
        grad_kernel = smoothing_kernel_grad(particle_system, pos_diff, distance, particle)

        m_a = particle_system.mass[particle]
        m_b = neighbor_system.mass[neighbor]

        dv_pressure = pressure_correction * (-m_b *
                       (particle_system.pressure[particle] / rho_a^2 +
                        neighbor_system.pressure[neighbor] / rho_b^2) * grad_kernel)

        dv_viscosity = viscosity_correction * viscosity(particle_system, neighbor_system,
                                 v_particle_system, v_neighbor_system,
                                 particle, neighbor, pos_diff, distance,
                                 sound_speed, m_a, m_b)

        for i in 1:ndims(particle_system)
            dv[i, particle] += dv_pressure[i] + dv_viscosity[i]
        end

        continuity_equation!(dv, density_calculator,
                             v_particle_system, v_neighbor_system,
                             particle, neighbor, pos_diff, distance,
                             particle_system, neighbor_system, grad_kernel)
    end

    return dv
end

@inline function continuity_equation!(dv, density_calculator::ContinuityDensity,
                                      v_particle_system, v_neighbor_system,
                                      particle, neighbor, pos_diff, distance,
                                      particle_system::WeaklyCompressibleSPHSystem,
                                      neighbor_system, grad_kernel)
    m_b = hydrodynamic_mass(neighbor_system, neighbor)
    vdiff = current_velocity(v_particle_system, particle_system, particle) -
            current_velocity(v_neighbor_system, neighbor_system, neighbor)
    dv[end, particle] += m_b * dot(vdiff, grad_kernel)

    return dv
end

@inline function continuity_equation!(dv, density_calculator::SummationDensity,
                                      v_particle_system, v_neighbor_system,
                                      particle, neighbor, pos_diff, distance,
                                      particle_system, neighbor_system, grad_kernel)
    return dv
end

# Fluid-boundary and fluid-solid interaction
function interact!(dv, v_particle_system, u_particle_system,
                   v_neighbor_system, u_neighbor_system, neighborhood_search,
                   particle_system::WeaklyCompressibleSPHSystem,
                   neighbor_system::Union{BoundarySPHSystem, TotalLagrangianSPHSystem})
    (; density_calculator, state_equation, smoothing_length) = particle_system
    (; sound_speed) = state_equation
    (; boundary_model) = neighbor_system
    (; viscosity) = boundary_model

    system_coords = current_coordinates(u_particle_system, particle_system)
    neighbor_coords = current_coordinates(u_neighbor_system, neighbor_system)

    # Loop over all pairs of particles and neighbors within the kernel cutoff.
    for_particle_neighbor(particle_system, neighbor_system,
                          system_coords, neighbor_coords,
                          neighborhood_search) do particle, neighbor, pos_diff, distance
        # Only consider particles with a distance > 0.
        distance < sqrt(eps()) && return

        # In fluid-solid interaction, use the "hydrodynamic mass" of the solid particles
        # corresponding to the rest density of the fluid and not the material density.
        m_a = hydrodynamic_mass(particle_system, particle)
        m_b = hydrodynamic_mass(neighbor_system, neighbor)

        grad_kernel = smoothing_kernel_grad(particle_system, pos_diff, distance, particle)
        dv_viscosity = viscosity(particle_system, neighbor_system,
                                 v_particle_system, v_neighbor_system, particle,
                                 neighbor, pos_diff, distance, sound_speed, m_a, m_b)

        # Boundary forces
        dv_boundary = boundary_particle_impact(particle, neighbor, boundary_model,
                                               v_particle_system, v_neighbor_system,
                                               particle_system, neighbor_system,
                                               pos_diff, distance, m_b)

        for i in 1:ndims(particle_system)
            dv[i, particle] += dv_boundary[i] + dv_viscosity[i]
        end

        continuity_equation!(dv, density_calculator,
                             v_particle_system, v_neighbor_system,
                             particle, neighbor, pos_diff, distance,
                             particle_system, neighbor_system, grad_kernel)
    end

    return dv
end<|MERGE_RESOLUTION|>--- conflicted
+++ resolved
@@ -2,18 +2,11 @@
 function interact!(dv, v_particle_system, u_particle_system,
                    v_neighbor_system, u_neighbor_system, neighborhood_search,
                    particle_system::WeaklyCompressibleSPHSystem,
-<<<<<<< HEAD
                    neighbor_system::Union{WeaklyCompressibleSPHSystem,
                                           OpenBoundarySPHSystem})
-    @unpack density_calculator, state_equation, smoothing_length,
-    correction = particle_system
-    @unpack viscosity = neighbor_system
-    @unpack sound_speed = state_equation
-=======
-                   neighbor_system::WeaklyCompressibleSPHSystem)
-    (; density_calculator, state_equation, viscosity, correction) = particle_system
+    (; density_calculator, state_equation, correction) = particle_system
+    (; viscosity) = neighbor_system
     (; sound_speed) = state_equation
->>>>>>> 31d59b92
 
     system_coords = current_coordinates(u_particle_system, particle_system)
     neighbor_coords = current_coordinates(u_neighbor_system, neighbor_system)
