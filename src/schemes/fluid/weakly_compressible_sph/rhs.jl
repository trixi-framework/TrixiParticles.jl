--- conflicted
+++ resolved
@@ -64,12 +64,8 @@
                                     particle_system, neighbor_system, surface_tension)
 
         for i in 1:ndims(particle_system)
-<<<<<<< HEAD
             dv[i, particle] += dv_pressure[i] + dv_viscosity[i] + dv_surface_tension[i] +
                                dv_adhesion[i]
-=======
-            dv[i, particle] += dv_pressure[i] + dv_viscosity_[i]
->>>>>>> 1ca7fffa
             # Debug example
             # debug_array[i, particle] += dv_pressure[i]
         end
@@ -149,7 +145,24 @@
     return dv
 end
 
-<<<<<<< HEAD
+@inline function particle_neighbor_pressure(v_particle_system, v_neighbor_system,
+                                            particle_system, neighbor_system,
+                                            particle, neighbor)
+    p_a = particle_pressure(v_particle_system, particle_system, particle)
+    p_b = particle_pressure(v_neighbor_system, neighbor_system, neighbor)
+
+    return p_a, p_b
+end
+
+@inline function particle_neighbor_pressure(v_particle_system, v_neighbor_system,
+                                            particle_system,
+                                            neighbor_system::BoundarySPHSystem{<:BoundaryModelDummyParticles{PressureMirroring}},
+                                            particle, neighbor)
+    p_a = particle_pressure(v_particle_system, particle_system, particle)
+
+    return p_a, p_a
+end
+
 @inline function calc_surface_tension(particle, neighbor, pos_diff, distance,
                                       particle_container,
                                       neighbor_container::FluidSystem,
@@ -216,22 +229,4 @@
                                particle_container, neighbor_container,
                                surface_tension::NoSurfaceTension)
     return zeros(SVector{ndims(particle_container), eltype(particle_container)})
-=======
-@inline function particle_neighbor_pressure(v_particle_system, v_neighbor_system,
-                                            particle_system, neighbor_system,
-                                            particle, neighbor)
-    p_a = particle_pressure(v_particle_system, particle_system, particle)
-    p_b = particle_pressure(v_neighbor_system, neighbor_system, neighbor)
-
-    return p_a, p_b
-end
-
-@inline function particle_neighbor_pressure(v_particle_system, v_neighbor_system,
-                                            particle_system,
-                                            neighbor_system::BoundarySPHSystem{<:BoundaryModelDummyParticles{PressureMirroring}},
-                                            particle, neighbor)
-    p_a = particle_pressure(v_particle_system, particle_system, particle)
-
-    return p_a, p_a
->>>>>>> 1ca7fffa
 end