--- conflicted
+++ resolved
@@ -57,17 +57,10 @@
             # debug_array[i, particle] += dv_pressure[i]
         end
 
-<<<<<<< HEAD
         # if variable smoothing_length is used this uses the neighbor smoothing length
-        continuity_equation!(dv, density_calculator,
-                             v_particle_system, v_neighbor_system,
-                             particle, neighbor, pos_diff, distance,
-                             particle_system, neighbor_system, grad_kernel, correction)
-=======
         continuity_equation!(dv, density_calculator, v_particle_system, v_neighbor_system,
                              particle, neighbor, pos_diff, distance, m_b, rho_a, rho_b,
-                             particle_system, neighbor_system, grad_kernel)
->>>>>>> 5fc8916e
+                             particle_system, neighbor_system, grad_kernel, correction)
     end
     # Debug example
     # periodic_box = neighborhood_search.periodic_box
@@ -174,13 +167,9 @@
 @inline function continuity_equation!(dv, density_calculator::SummationDensity,
                                       v_particle_system, v_neighbor_system,
                                       particle, neighbor, pos_diff, distance,
-<<<<<<< HEAD
+                                      m_b, rho_a, rho_b,
                                       particle_system, neighbor_system, grad_kernel,
                                       correction)
-=======
-                                      m_b, rho_a, rho_b,
-                                      particle_system, neighbor_system, grad_kernel)
->>>>>>> 5fc8916e
     return dv
 end
 
