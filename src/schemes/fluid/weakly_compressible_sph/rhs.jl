# Computes the forces that particles in `particle_system` experience from particles
# in `neighbor_system` and updates `dv` accordingly.
# It takes into account pressure forces, viscosity, and for `ContinuityDensity` updates the density
# using the continuity equation.
function interact!(dv, v_particle_system, u_particle_system,
                   v_neighbor_system, u_neighbor_system, neighborhood_search,
                   particle_system::WeaklyCompressibleSPHSystem,
                   neighbor_system)
    (; density_calculator, state_equation, correction) = particle_system
    (; sound_speed) = state_equation

    viscosity = viscosity_model(neighbor_system)
    system_coords = current_coordinates(u_particle_system, particle_system)
    neighbor_system_coords = current_coordinates(u_neighbor_system, neighbor_system)

    # In order to visualize quantities like pressure forces or viscosity forces, uncomment
    # the following code and the two other lines below that are marked as "debug example".
    # debug_array = zeros(ndims(particle_system), nparticles(particle_system))

    # Loop over all pairs of particles and neighbors within the kernel cutoff.
    for_particle_neighbor(particle_system, neighbor_system,
                          system_coords, neighbor_system_coords,
                          neighborhood_search) do particle, neighbor, pos_diff, distance
        # Only consider particles with a distance > 0
        distance < sqrt(eps()) && return

        rho_a = particle_density(v_particle_system, particle_system, particle)
        rho_b = particle_density(v_neighbor_system, neighbor_system, neighbor)
        rho_mean = 0.5 * (rho_a + rho_b)

        # Determine correction values
        viscosity_correction, pressure_correction = free_surface_correction(correction,
                                                                            particle_system,
                                                                            rho_mean)

        grad_kernel = smoothing_kernel_grad(particle_system, pos_diff, distance, particle)

        m_a = hydrodynamic_mass(particle_system, particle)
        m_b = hydrodynamic_mass(neighbor_system, neighbor)

        p_a = particle_pressure(v_particle_system, particle_system, particle)
        p_b = particle_pressure(v_neighbor_system, neighbor_system, neighbor)

        dv_pressure = pressure_acceleration(pressure_correction, m_b, p_a, p_b,
<<<<<<< HEAD
                                            particle_system, neighbor_system, rho_a, rho_b,
                                            pos_diff, grad_kernel, density_calculator)
=======
                                            rho_a, rho_b, pos_diff, grad_kernel,
                                            particle_system, neighbor_system,
                                            density_calculator)
>>>>>>> 36707fae

        dv_viscosity = viscosity_correction *
                       viscosity(particle_system, neighbor_system,
                                 v_particle_system, v_neighbor_system,
                                 particle, neighbor, pos_diff, distance,
                                 sound_speed, m_a, m_b, rho_mean)

        for i in 1:ndims(particle_system)
            dv[i, particle] += dv_pressure[i] + dv_viscosity[i]
            # Debug example
            # debug_array[i, particle] += dv_pressure[i]
        end

        continuity_equation!(dv, density_calculator, v_particle_system, v_neighbor_system,
                             particle, neighbor, pos_diff, distance, m_b, rho_a, rho_b,
                             particle_system, neighbor_system, grad_kernel)
    end
    # Debug example
    # periodic_box = neighborhood_search.periodic_box
    # Note: this saves a file in every stage of the integrator
    # if !@isdefined iter; iter = 0; end
    # TODO: This call should use public API. This requires some additional changes to simplify the calls.
    # trixi2vtk(v_particle_system, u_particle_system, -1.0, particle_system, periodic_box, debug=debug_array, prefix="debug", iter=iter += 1)

    return dv
end

@inline function pressure_acceleration(pressure_correction, m_b, p_a, p_b,
<<<<<<< HEAD
                                       particle_system, neighbor_system, rho_a, rho_b,
                                       pos_diff, grad_kernel, density_calculator)
=======
                                       rho_a, rho_b, pos_diff, grad_kernel,
                                       particle_system, neighbor_system,
                                       density_calculator)

    # By default, just call the pressure acceleration formulation corresponding to the density calculator
>>>>>>> 36707fae
    return pressure_acceleration(pressure_correction, m_b, p_a, p_b, rho_a, rho_b,
                                 grad_kernel, density_calculator)
end

# As shown in "Variational and momentum preservation aspects of Smooth Particle Hydrodynamic
# formulations" by Bonet and Lok (1999), for a consistent formulation this form has to be
# used with `ContinuityDensity` with the formulation `\rho_a * \sum m_b / \rho_b ...`.
# This can also be seen in the tests for total energy conservation, which fail with the
# other `pressure_acceleration` form.
@inline function pressure_acceleration(pressure_correction, m_b, p_a, p_b, rho_a, rho_b,
                                       grad_kernel, ::ContinuityDensity)
    return (-m_b * (p_a + p_b) / (rho_a * rho_b) * grad_kernel) * pressure_correction
end

# As shown in "Variational and momentum preservation aspects of Smooth Particle Hydrodynamic
# formulations" by Bonet and Lok (1999), for a consistent formulation this form has to be
# used with `SummationDensity`.
# This can also be seen in the tests for total energy conservation, which fail with the
# other `pressure_acceleration` form.
@inline function pressure_acceleration(pressure_correction, m_b, p_a, p_b, rho_a, rho_b,
                                       grad_kernel, ::SummationDensity)
    return (-m_b * (p_a / rho_a^2 + p_b / rho_b^2) * grad_kernel) * pressure_correction
end

# With 'SummationDensity', density is calculated in wcsph/system.jl:compute_density!
@inline function continuity_equation!(dv, density_calculator::SummationDensity,
                                      v_particle_system, v_neighbor_system,
                                      particle, neighbor, pos_diff, distance,
                                      m_b, rho_a, rho_b,
                                      particle_system, neighbor_system, grad_kernel)
    return dv
end

@inline function continuity_equation!(dv, density_calculator::ContinuityDensity,
                                      v_particle_system, v_neighbor_system,
                                      particle, neighbor, pos_diff, distance,
                                      m_b, rho_a, rho_b,
                                      particle_system::WeaklyCompressibleSPHSystem,
                                      neighbor_system, grad_kernel)
    (; density_diffusion) = particle_system

    vdiff = current_velocity(v_particle_system, particle_system, particle) -
            current_velocity(v_neighbor_system, neighbor_system, neighbor)

    dv[end, particle] += rho_a / rho_b * m_b * dot(vdiff, grad_kernel)

    density_diffusion!(dv, density_diffusion, v_particle_system, v_neighbor_system,
                       particle, neighbor, pos_diff, distance, m_b, rho_a, rho_b,
                       particle_system, neighbor_system, grad_kernel)
end

@inline function density_diffusion!(dv, density_diffusion::DensityDiffusion,
                                    v_particle_system, v_neighbor_system,
                                    particle, neighbor, pos_diff, distance,
                                    m_b, rho_a, rho_b,
                                    particle_system::WeaklyCompressibleSPHSystem,
                                    neighbor_system::WeaklyCompressibleSPHSystem,
                                    grad_kernel)
    (; delta) = density_diffusion
    (; smoothing_length, state_equation) = particle_system
    (; sound_speed) = state_equation

    volume_b = m_b / rho_b

    psi = density_diffusion_psi(density_diffusion, rho_a, rho_b, pos_diff, distance,
                                particle_system, particle, neighbor)
    density_diffusion_term = dot(psi, grad_kernel) * volume_b

    dv[end, particle] += delta * smoothing_length * sound_speed * density_diffusion_term
end

# Density diffusion `nothing` or interaction other than fluid-fluid
@inline function density_diffusion!(dv, density_diffusion,
                                    v_particle_system, v_neighbor_system,
                                    particle, neighbor, pos_diff, distance,
                                    m_b, rho_a, rho_b,
                                    particle_system, neighbor_system, grad_kernel)
    return dv
end<|MERGE_RESOLUTION|>--- conflicted
+++ resolved
@@ -42,14 +42,9 @@
         p_b = particle_pressure(v_neighbor_system, neighbor_system, neighbor)
 
         dv_pressure = pressure_acceleration(pressure_correction, m_b, p_a, p_b,
-<<<<<<< HEAD
-                                            particle_system, neighbor_system, rho_a, rho_b,
-                                            pos_diff, grad_kernel, density_calculator)
-=======
                                             rho_a, rho_b, pos_diff, grad_kernel,
                                             particle_system, neighbor_system,
                                             density_calculator)
->>>>>>> 36707fae
 
         dv_viscosity = viscosity_correction *
                        viscosity(particle_system, neighbor_system,
@@ -78,16 +73,11 @@
 end
 
 @inline function pressure_acceleration(pressure_correction, m_b, p_a, p_b,
-<<<<<<< HEAD
-                                       particle_system, neighbor_system, rho_a, rho_b,
-                                       pos_diff, grad_kernel, density_calculator)
-=======
                                        rho_a, rho_b, pos_diff, grad_kernel,
                                        particle_system, neighbor_system,
                                        density_calculator)
 
     # By default, just call the pressure acceleration formulation corresponding to the density calculator
->>>>>>> 36707fae
     return pressure_acceleration(pressure_correction, m_b, p_a, p_b, rho_a, rho_b,
                                  grad_kernel, density_calculator)
 end
