# Computes the forces that particles in `particle_system` experience from particles
# in `neighbor_system` and updates `dv` accordingly.
# It takes into account pressure forces, viscosity, and for `ContinuityDensity` updates the density
# using the continuity equation.
function interact!(dv, v_particle_system, u_particle_system,
                   v_neighbor_system, u_neighbor_system, neighborhood_search,
                   particle_system::WeaklyCompressibleSPHSystem,
                   neighbor_system)
    (; density_calculator, state_equation, correction) = particle_system
    (; sound_speed) = state_equation

    viscosity = viscosity_model(neighbor_system)
    system_coords = current_coordinates(u_particle_system, particle_system)
    neighbor_system_coords = current_coordinates(u_neighbor_system, neighbor_system)

    # In order to visualize quantities like pressure forces or viscosity forces, uncomment
    # the following code and the two other lines below that are marked as "debug example".
    # debug_array = zeros(ndims(particle_system), nparticles(particle_system))

    # Loop over all pairs of particles and neighbors within the kernel cutoff.
    for_particle_neighbor(particle_system, neighbor_system,
                          system_coords, neighbor_system_coords,
                          neighborhood_search) do particle, neighbor, pos_diff, distance
        # Only consider particles with a distance > 0
        distance < sqrt(eps()) && return

        rho_a = particle_density(v_particle_system, particle_system, particle)
        rho_b = particle_density(v_neighbor_system, neighbor_system, neighbor)
        rho_mean = 0.5 * (rho_a + rho_b)

        # Determine correction values
        viscosity_correction, pressure_correction = free_surface_correction(correction,
                                                                            particle_system,
                                                                            rho_mean)

        grad_kernel = smoothing_kernel_grad(particle_system, pos_diff, distance, particle)

        m_a = hydrodynamic_mass(particle_system, particle)
        m_b = hydrodynamic_mass(neighbor_system, neighbor)

        p_a = particle_pressure(v_particle_system, particle_system, particle)
        p_b = particle_pressure(v_neighbor_system, neighbor_system, neighbor)

        dv_pressure = pressure_acceleration(pressure_correction, m_b, p_a, p_b,
                                            particle_system, neighbor_system, rho_a, rho_b,
                                            pos_diff, grad_kernel, density_calculator)

        dv_viscosity = viscosity_correction *
                       viscosity(particle_system, neighbor_system,
                                 v_particle_system, v_neighbor_system,
                                 particle, neighbor, pos_diff, distance,
                                 sound_speed, m_a, m_b, rho_mean)

        for i in 1:ndims(particle_system)
            dv[i, particle] += dv_pressure[i] + dv_viscosity[i]
            # Debug example
            # debug_array[i, particle] += dv_pressure[i]
        end

        continuity_equation!(dv, density_calculator, v_particle_system, v_neighbor_system,
                             particle, neighbor, pos_diff, distance, m_b, rho_a, rho_b,
                             particle_system, neighbor_system, grad_kernel)
    end
    # Debug example
    # periodic_box = neighborhood_search.periodic_box
    # Note: this saves a file in every stage of the integrator
    # if !@isdefined iter; iter = 0; end
    # TODO: This call should use public API. This requires some additional changes to simplify the calls.
    # trixi2vtk(v_particle_system, u_particle_system, -1.0, particle_system, periodic_box, debug=debug_array, prefix="debug", iter=iter += 1)

    return dv
end

@inline function pressure_acceleration(pressure_correction, m_b, p_a, p_b,
                                       particle_system, neighbor_system, rho_a, rho_b,
                                       pos_diff, grad_kernel, density_calculator)
    return pressure_acceleration(pressure_correction, m_b, p_a, p_b, rho_a, rho_b,
                                 grad_kernel, density_calculator)
end

# As shown in "Variational and momentum preservation aspects of Smooth Particle Hydrodynamic
# formulations" by Bonet and Lok (1999), for a consistent formulation this form has to be
<<<<<<< HEAD
# used with `ContinuityDensity``.
@inline function pressure_acceleration(pressure_correction, m_b, p_a, p_b, rho_a, rho_b,
=======
# used with `ContinuityDensity` with the formulation `\rho_a * \sum m_b / \rho_b ...`.
# This can also be seen in the tests for total energy conservation, which fail with the
# other `pressure_acceleration` form.
@inline function pressure_acceleration(pressure_correction, m_b, particle, neighbor,
                                       particle_system,
                                       neighbor_system::WeaklyCompressibleSPHSystem,
                                       rho_a, rho_b, pos_diff, distance,
>>>>>>> 5fc8916e
                                       grad_kernel, ::ContinuityDensity)
    return (-m_b * (p_a + p_b) / (rho_a * rho_b) * grad_kernel) * pressure_correction
end

# As shown in "Variational and momentum preservation aspects of Smooth Particle Hydrodynamic
# formulations" by Bonet and Lok (1999), for a consistent formulation this form has to be
<<<<<<< HEAD
# used with `SummationDensity``.
@inline function pressure_acceleration(pressure_correction, m_b, p_a, p_b, rho_a, rho_b,
=======
# used with `SummationDensity`.
# This can also be seen in the tests for total energy conservation, which fail with the
# other `pressure_acceleration` form.
@inline function pressure_acceleration(pressure_correction, m_b, particle, neighbor,
                                       particle_system,
                                       neighbor_system::WeaklyCompressibleSPHSystem,
                                       rho_a, rho_b, pos_diff, distance,
>>>>>>> 5fc8916e
                                       grad_kernel, ::SummationDensity)
    return (-m_b * (p_a / rho_a^2 + p_b / rho_b^2) * grad_kernel) * pressure_correction
end

# With 'SummationDensity', density is calculated in wcsph/system.jl:compute_density!
@inline function continuity_equation!(dv, density_calculator::SummationDensity,
                                      v_particle_system, v_neighbor_system,
                                      particle, neighbor, pos_diff, distance,
                                      m_b, rho_a, rho_b,
                                      particle_system, neighbor_system, grad_kernel)
    return dv
end

@inline function continuity_equation!(dv, density_calculator::ContinuityDensity,
                                      v_particle_system, v_neighbor_system,
                                      particle, neighbor, pos_diff, distance,
                                      m_b, rho_a, rho_b,
                                      particle_system::WeaklyCompressibleSPHSystem,
                                      neighbor_system, grad_kernel)
    (; density_diffusion) = particle_system

    vdiff = current_velocity(v_particle_system, particle_system, particle) -
            current_velocity(v_neighbor_system, neighbor_system, neighbor)

    dv[end, particle] += rho_a / rho_b * m_b * dot(vdiff, grad_kernel)

    density_diffusion!(dv, density_diffusion, v_particle_system, v_neighbor_system,
                       particle, neighbor, pos_diff, distance, m_b, rho_a, rho_b,
                       particle_system, neighbor_system, grad_kernel)
end

@inline function density_diffusion!(dv, density_diffusion::DensityDiffusion,
                                    v_particle_system, v_neighbor_system,
                                    particle, neighbor, pos_diff, distance,
                                    m_b, rho_a, rho_b,
                                    particle_system::WeaklyCompressibleSPHSystem,
                                    neighbor_system::WeaklyCompressibleSPHSystem,
                                    grad_kernel)
    (; delta) = density_diffusion
    (; smoothing_length, state_equation) = particle_system
    (; sound_speed) = state_equation

    volume_b = m_b / rho_b

    psi = density_diffusion_psi(density_diffusion, rho_a, rho_b, pos_diff, distance,
                                particle_system, particle, neighbor)
    density_diffusion_term = dot(psi, grad_kernel) * volume_b

    dv[end, particle] += delta * smoothing_length * sound_speed * density_diffusion_term
end

# Density diffusion `nothing` or interaction other than fluid-fluid
@inline function density_diffusion!(dv, density_diffusion,
                                    v_particle_system, v_neighbor_system,
                                    particle, neighbor, pos_diff, distance,
                                    m_b, rho_a, rho_b,
                                    particle_system, neighbor_system, grad_kernel)
    return dv
end<|MERGE_RESOLUTION|>--- conflicted
+++ resolved
@@ -80,36 +80,20 @@
 
 # As shown in "Variational and momentum preservation aspects of Smooth Particle Hydrodynamic
 # formulations" by Bonet and Lok (1999), for a consistent formulation this form has to be
-<<<<<<< HEAD
-# used with `ContinuityDensity``.
-@inline function pressure_acceleration(pressure_correction, m_b, p_a, p_b, rho_a, rho_b,
-=======
 # used with `ContinuityDensity` with the formulation `\rho_a * \sum m_b / \rho_b ...`.
 # This can also be seen in the tests for total energy conservation, which fail with the
 # other `pressure_acceleration` form.
-@inline function pressure_acceleration(pressure_correction, m_b, particle, neighbor,
-                                       particle_system,
-                                       neighbor_system::WeaklyCompressibleSPHSystem,
-                                       rho_a, rho_b, pos_diff, distance,
->>>>>>> 5fc8916e
+@inline function pressure_acceleration(pressure_correction, m_b, p_a, p_b, rho_a, rho_b,
                                        grad_kernel, ::ContinuityDensity)
     return (-m_b * (p_a + p_b) / (rho_a * rho_b) * grad_kernel) * pressure_correction
 end
 
 # As shown in "Variational and momentum preservation aspects of Smooth Particle Hydrodynamic
 # formulations" by Bonet and Lok (1999), for a consistent formulation this form has to be
-<<<<<<< HEAD
-# used with `SummationDensity``.
-@inline function pressure_acceleration(pressure_correction, m_b, p_a, p_b, rho_a, rho_b,
-=======
 # used with `SummationDensity`.
 # This can also be seen in the tests for total energy conservation, which fail with the
 # other `pressure_acceleration` form.
-@inline function pressure_acceleration(pressure_correction, m_b, particle, neighbor,
-                                       particle_system,
-                                       neighbor_system::WeaklyCompressibleSPHSystem,
-                                       rho_a, rho_b, pos_diff, distance,
->>>>>>> 5fc8916e
+@inline function pressure_acceleration(pressure_correction, m_b, p_a, p_b, rho_a, rho_b,
                                        grad_kernel, ::SummationDensity)
     return (-m_b * (p_a / rho_a^2 + p_b / rho_b^2) * grad_kernel) * pressure_correction
 end
