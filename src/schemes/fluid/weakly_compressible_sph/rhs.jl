# Computes the forces that particles in `particle_system` experience from particles
# in `neighbor_system` and updates `dv` accordingly.
# It takes into account pressure forces, viscosity, and for `ContinuityDensity` updates the density
# using the continuity equation.
function interact!(dv, v_particle_system, u_particle_system,
                   v_neighbor_system, u_neighbor_system, neighborhood_search,
                   particle_system::WeaklyCompressibleSPHSystem,
                   neighbor_system)
    (; density_calculator, state_equation, correction) = particle_system
    (; sound_speed) = state_equation

    viscosity = viscosity_model(neighbor_system)
    system_coords = current_coordinates(u_particle_system, particle_system)
    neighbor_system_coords = current_coordinates(u_neighbor_system, neighbor_system)

    # In order to visualize quantities like pressure forces or viscosity forces, uncomment
    # the following code and the two other lines below that are marked as "debug example".
    # debug_array = zeros(ndims(particle_system), nparticles(particle_system))

    # Loop over all pairs of particles and neighbors within the kernel cutoff.
    for_particle_neighbor(particle_system, neighbor_system,
                          system_coords, neighbor_system_coords,
                          neighborhood_search) do particle, neighbor, pos_diff, distance
        rho_a = particle_density(v_particle_system, particle_system, particle)
        rho_b = particle_density(v_neighbor_system, neighbor_system, neighbor)
        rho_mean = 0.5 * (rho_a + rho_b)

        # Determine correction values
        viscosity_correction, pressure_correction = free_surface_correction(correction,
                                                                            particle_system,
                                                                            rho_mean)

        grad_kernel = smoothing_kernel_grad(particle_system, pos_diff, distance, particle)

        m_a = hydrodynamic_mass(particle_system, particle)
        m_b = hydrodynamic_mass(neighbor_system, neighbor)

        p_a = particle_pressure(v_particle_system, particle_system, particle)
        p_b = particle_pressure(v_neighbor_system, neighbor_system, neighbor)

        dv_pressure = pressure_acceleration(pressure_correction, m_b, p_a, p_b,
                                            rho_a, rho_b, pos_diff, grad_kernel,
                                            particle_system, neighbor_system,
<<<<<<< HEAD
                                            v_neighbor_system,
                                            rho_a, rho_b, pos_diff,
                                            distance, grad_kernel, density_calculator,
                                            correction)
=======
                                            density_calculator)
>>>>>>> 9efd83be

        dv_viscosity = viscosity_correction *
                       viscosity(particle_system, neighbor_system,
                                 v_particle_system, v_neighbor_system,
                                 particle, neighbor, pos_diff, distance,
                                 sound_speed, m_a, m_b, rho_mean)

        for i in 1:ndims(particle_system)
            dv[i, particle] += dv_pressure[i] + dv_viscosity[i]
            # Debug example
            # debug_array[i, particle] += dv_pressure[i]
        end

        # if variable smoothing_length is used this uses the neighbor smoothing length
        continuity_equation!(dv, density_calculator, v_particle_system, v_neighbor_system,
                             particle, neighbor, pos_diff, distance, m_b, rho_a, rho_b,
                             particle_system, neighbor_system, grad_kernel)
    end
    # Debug example
    # periodic_box = neighborhood_search.periodic_box
    # Note: this saves a file in every stage of the integrator
    # if !@isdefined iter; iter = 0; end
    # TODO: This call should use public API. This requires some additional changes to simplify the calls.
    # trixi2vtk(v_particle_system, u_particle_system, -1.0, particle_system, periodic_box, debug=debug_array, prefix="debug", iter=iter += 1)

    return dv
end

@inline function pressure_acceleration(pressure_correction, m_b, p_a, p_b,
                                       rho_a, rho_b, pos_diff, grad_kernel,
                                       particle_system, neighbor_system,
                                       density_calculator)

    # By default, just call the pressure acceleration formulation corresponding to the density calculator
    return pressure_acceleration(pressure_correction, m_b, p_a, p_b, rho_a, rho_b,
                                 grad_kernel, density_calculator)
end

# As shown in "Variational and momentum preservation aspects of Smooth Particle Hydrodynamic
# formulations" by Bonet and Lok (1999), for a consistent formulation this form has to be
# used with `ContinuityDensity` with the formulation `\rho_a * \sum m_b / \rho_b ...`.
# This can also be seen in the tests for total energy conservation, which fail with the
# other `pressure_acceleration` form.
<<<<<<< HEAD
@inline function pressure_acceleration(pressure_correction, m_b, particle, neighbor,
                                       particle_system,
                                       neighbor_system::WeaklyCompressibleSPHSystem,
                                       v_neighbor_system,
                                       rho_a, rho_b, pos_diff, distance,
                                       grad_kernel, ::ContinuityDensity,
                                       correction::Union{Nothing, ShepardKernelCorrection,
                                                         AkinciFreeSurfaceCorrection})
    return (-m_b *
            (particle_system.pressure[particle] + neighbor_system.pressure[neighbor]) /
            (rho_a * rho_b) * grad_kernel) *
           pressure_correction
=======
@inline function pressure_acceleration(pressure_correction, m_b, p_a, p_b, rho_a, rho_b,
                                       grad_kernel, ::ContinuityDensity)
    return (-m_b * (p_a + p_b) / (rho_a * rho_b) * grad_kernel) * pressure_correction
>>>>>>> 9efd83be
end

# As shown in "Variational and momentum preservation aspects of Smooth Particle Hydrodynamic
# formulations" by Bonet and Lok (1999), for a consistent formulation this form has to be
# used with `SummationDensity`.
# This can also be seen in the tests for total energy conservation, which fail with the
# other `pressure_acceleration` form.
<<<<<<< HEAD
@inline function pressure_acceleration(pressure_correction, m_b, particle, neighbor,
                                       particle_system,
                                       neighbor_system::WeaklyCompressibleSPHSystem,
                                       v_neighbor_system,
                                       rho_a, rho_b, pos_diff, distance,
                                       grad_kernel, ::SummationDensity,
                                       correction::Union{Nothing, ShepardKernelCorrection,
                                                         AkinciFreeSurfaceCorrection})
    return (-m_b *
            (particle_system.pressure[particle] / rho_a^2 +
             neighbor_system.pressure[neighbor] / rho_b^2) * grad_kernel) *
           pressure_correction
end

@inline function pressure_acceleration(pressure_correction, m_b, particle, neighbor,
                                       particle_system::WeaklyCompressibleSPHSystem,
                                       neighbor_system,
                                       v_neighbor_system,
                                       rho_a, rho_b, pos_diff, distance,
                                       W_a, ::SummationDensity,
                                       correction::Union{KernelGradientCorrection,
                                                         GradientCorrection,
                                                         BlendedGradientCorrection,
                                                         MixedKernelGradientCorrection})
    W_b = smoothing_kernel_grad(neighbor_system, -pos_diff, distance, neighbor)
    p_b = particle_pressure(v_neighbor_system, neighbor_system, neighbor)

    return (-m_b *
            (particle_system.pressure[particle] / rho_a^2 * W_a -
             p_b / rho_b^2 * W_b)) * pressure_correction
end

@inline function pressure_acceleration(pressure_correction, m_b, particle, neighbor,
                                       particle_system,
                                       neighbor_system::Union{BoundarySPHSystem,
                                                              TotalLagrangianSPHSystem},
                                       v_neighbor_system::AbstractArray,
                                       rho_a, rho_b, pos_diff, distance,
                                       grad_kernel, density_calculator, correction::Union{Nothing, ShepardKernelCorrection,
                                       AkinciFreeSurfaceCorrection})
    (; boundary_model) = neighbor_system

    return pressure_acceleration(pressure_correction, m_b, particle, neighbor,
                                 particle_system, neighbor_system,
                                 boundary_model, rho_a, rho_b, pos_diff,
                                 distance, grad_kernel, density_calculator, correction)
end

@inline function pressure_acceleration(pressure_correction, m_b, particle, neighbor,
                                       particle_system::WeaklyCompressibleSPHSystem,
                                       neighbor_system, v_neighbor_system,
                                       rho_a, rho_b, pos_diff, distance,
                                       W_a, ::ContinuityDensity,
                                       correction::Union{KernelGradientCorrection,
                                                         GradientCorrection,
                                                         BlendedGradientCorrection,
                                                         MixedKernelGradientCorrection})
    p_a = particle_system.pressure[particle]
    p_b = particle_pressure(v_neighbor_system, neighbor_system, neighbor)
    W_b = smoothing_kernel_grad(neighbor_system, -pos_diff, distance, neighbor)

    return -m_b / (rho_a * rho_b) * (p_a * W_a - p_b * W_b)
=======
@inline function pressure_acceleration(pressure_correction, m_b, p_a, p_b, rho_a, rho_b,
                                       grad_kernel, ::SummationDensity)
    return (-m_b * (p_a / rho_a^2 + p_b / rho_b^2) * grad_kernel) * pressure_correction
>>>>>>> 9efd83be
end

# With 'SummationDensity', density is calculated in wcsph/system.jl:compute_density!
@inline function continuity_equation!(dv, density_calculator::SummationDensity,
                                      v_particle_system, v_neighbor_system,
                                      particle, neighbor, pos_diff, distance,
                                      m_b, rho_a, rho_b,
                                      particle_system, neighbor_system, grad_kernel)
    return dv
end

# This formulation was chosen to be consistent with the used pressure_acceleration formulations.
@inline function continuity_equation!(dv, density_calculator::ContinuityDensity,
                                      v_particle_system, v_neighbor_system,
                                      particle, neighbor, pos_diff, distance,
                                      m_b, rho_a, rho_b,
                                      particle_system::WeaklyCompressibleSPHSystem,
                                      neighbor_system, grad_kernel)
    (; density_diffusion) = particle_system

    vdiff = current_velocity(v_particle_system, particle_system, particle) -
            current_velocity(v_neighbor_system, neighbor_system, neighbor)

    dv[end, particle] += rho_a / rho_b * m_b * dot(vdiff, grad_kernel)

    density_diffusion!(dv, density_diffusion, v_particle_system, v_neighbor_system,
                       particle, neighbor, pos_diff, distance, m_b, rho_a, rho_b,
                       particle_system, neighbor_system, grad_kernel)
end

@inline function density_diffusion!(dv, density_diffusion::DensityDiffusion,
                                    v_particle_system, v_neighbor_system,
                                    particle, neighbor, pos_diff, distance,
                                    m_b, rho_a, rho_b,
                                    particle_system::WeaklyCompressibleSPHSystem,
                                    neighbor_system::WeaklyCompressibleSPHSystem,
                                    grad_kernel)
    # only consider particles with distance larger than sqrt(eps)
    distance < sqrt(eps()) && return

    (; delta) = density_diffusion
    (; smoothing_length, state_equation) = particle_system
    (; sound_speed) = state_equation

    volume_b = m_b / rho_b

    psi = density_diffusion_psi(density_diffusion, rho_a, rho_b, pos_diff, distance,
                                particle_system, particle, neighbor)
    density_diffusion_term = dot(psi, grad_kernel) * volume_b

    dv[end, particle] += delta * smoothing_length * sound_speed * density_diffusion_term
end

# Density diffusion `nothing` or interaction other than fluid-fluid
@inline function density_diffusion!(dv, density_diffusion,
                                    v_particle_system, v_neighbor_system,
                                    particle, neighbor, pos_diff, distance,
                                    m_b, rho_a, rho_b,
                                    particle_system, neighbor_system, grad_kernel)
    return dv
end<|MERGE_RESOLUTION|>--- conflicted
+++ resolved
@@ -41,14 +41,7 @@
         dv_pressure = pressure_acceleration(pressure_correction, m_b, p_a, p_b,
                                             rho_a, rho_b, pos_diff, grad_kernel,
                                             particle_system, neighbor_system,
-<<<<<<< HEAD
-                                            v_neighbor_system,
-                                            rho_a, rho_b, pos_diff,
-                                            distance, grad_kernel, density_calculator,
-                                            correction)
-=======
-                                            density_calculator)
->>>>>>> 9efd83be
+                                            density_calculator, correction)
 
         dv_viscosity = viscosity_correction *
                        viscosity(particle_system, neighbor_system,
@@ -80,11 +73,11 @@
 @inline function pressure_acceleration(pressure_correction, m_b, p_a, p_b,
                                        rho_a, rho_b, pos_diff, grad_kernel,
                                        particle_system, neighbor_system,
-                                       density_calculator)
+                                       density_calculator, correction)
 
     # By default, just call the pressure acceleration formulation corresponding to the density calculator
     return pressure_acceleration(pressure_correction, m_b, p_a, p_b, rho_a, rho_b,
-                                 grad_kernel, density_calculator)
+                                 grad_kernel, density_calculator, correction)
 end
 
 # As shown in "Variational and momentum preservation aspects of Smooth Particle Hydrodynamic
@@ -92,7 +85,6 @@
 # used with `ContinuityDensity` with the formulation `\rho_a * \sum m_b / \rho_b ...`.
 # This can also be seen in the tests for total energy conservation, which fail with the
 # other `pressure_acceleration` form.
-<<<<<<< HEAD
 @inline function pressure_acceleration(pressure_correction, m_b, particle, neighbor,
                                        particle_system,
                                        neighbor_system::WeaklyCompressibleSPHSystem,
@@ -105,11 +97,6 @@
             (particle_system.pressure[particle] + neighbor_system.pressure[neighbor]) /
             (rho_a * rho_b) * grad_kernel) *
            pressure_correction
-=======
-@inline function pressure_acceleration(pressure_correction, m_b, p_a, p_b, rho_a, rho_b,
-                                       grad_kernel, ::ContinuityDensity)
-    return (-m_b * (p_a + p_b) / (rho_a * rho_b) * grad_kernel) * pressure_correction
->>>>>>> 9efd83be
 end
 
 # As shown in "Variational and momentum preservation aspects of Smooth Particle Hydrodynamic
@@ -117,7 +104,6 @@
 # used with `SummationDensity`.
 # This can also be seen in the tests for total energy conservation, which fail with the
 # other `pressure_acceleration` form.
-<<<<<<< HEAD
 @inline function pressure_acceleration(pressure_correction, m_b, particle, neighbor,
                                        particle_system,
                                        neighbor_system::WeaklyCompressibleSPHSystem,
@@ -180,11 +166,6 @@
     W_b = smoothing_kernel_grad(neighbor_system, -pos_diff, distance, neighbor)
 
     return -m_b / (rho_a * rho_b) * (p_a * W_a - p_b * W_b)
-=======
-@inline function pressure_acceleration(pressure_correction, m_b, p_a, p_b, rho_a, rho_b,
-                                       grad_kernel, ::SummationDensity)
-    return (-m_b * (p_a / rho_a^2 + p_b / rho_b^2) * grad_kernel) * pressure_correction
->>>>>>> 9efd83be
 end
 
 # With 'SummationDensity', density is calculated in wcsph/system.jl:compute_density!
