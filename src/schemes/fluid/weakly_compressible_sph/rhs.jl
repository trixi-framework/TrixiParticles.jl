--- conflicted
+++ resolved
@@ -36,16 +36,7 @@
                                                                             rho_mean)
 
         # Pressure forces
-<<<<<<< HEAD
-        grad_kernel = smoothing_kernel_grad(particle_system, pos_diff, distance,
-                                            correction=correction,
-                                            kernel_correction_coefficient=
-                                            kernel_correction_coefficient(particle_system,
-                                                                          particle),
-                                            dw_gamma=dw_gamma(particle_system, particle))
-=======
         grad_kernel = smoothing_kernel_grad(particle_system, pos_diff, distance, particle)
->>>>>>> 152f87c6
 
         m_a = particle_system.mass[particle]
         m_b = neighbor_system.mass[neighbor]
@@ -87,12 +78,7 @@
     m_b = hydrodynamic_mass(neighbor_system, neighbor)
     vdiff = current_velocity(v_particle_system, particle_system, particle) -
             current_velocity(v_neighbor_system, neighbor_system, neighbor)
-<<<<<<< HEAD
-    NDIMS = ndims(particle_system)
-    dv[NDIMS + 1, particle] += m_b * dot(vdiff, grad_kernel)
-=======
     dv[end, particle] += m_b * dot(vdiff, grad_kernel)
->>>>>>> 152f87c6
 
     return dv
 end
@@ -139,11 +125,7 @@
         m_a = hydrodynamic_mass(particle_system, particle)
         m_b = hydrodynamic_mass(neighbor_system, neighbor)
 
-<<<<<<< HEAD
-        grad_kernel = smoothing_kernel_grad(particle_system, pos_diff, distance)
-=======
         grad_kernel = smoothing_kernel_grad(particle_system, pos_diff, distance, particle)
->>>>>>> 152f87c6
         dv_viscosity = viscosity(particle_system, neighbor_system,
                                  v_particle_system, v_neighbor_system, particle,
                                  neighbor, pos_diff, distance, sound_speed, m_a, m_b)
