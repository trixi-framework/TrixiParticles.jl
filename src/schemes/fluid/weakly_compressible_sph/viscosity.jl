--- conflicted
+++ resolved
@@ -104,25 +104,6 @@
 end
 
 @doc raw"""
-<<<<<<< HEAD
-    ViscousInteractionAdami(nu)
-
-# Arguments
-- `nu`: Kinematic viscosity
-
-Shear force for the interaction of dummy particles (see [`BoundaryModelDummyParticles`](@ref)) and fluid particles.
-Since the [`ArtificialViscosityMonaghan`](@ref) is only applicable for the [`BoundaryModelMonaghanKajtar`](@ref),
-Adami (Adami et al 2012) imposes a no-slip boundary condition by extrapolating the smoothed
-velocity field of the fluid to the dummy particle position.
-The viscous interaction is then calculated with the shear force for incompressible flows given by
-```math
-f_{fw} = \sum_w \bar{\eta}_{fw} \left( V_f^2 + V_w^2 \right) \frac{v_{fw}}{||r_{fw}||} \frac{\partial W}{\partial ||r_{fw}||},
-```
-where the subindices ``f`` and ``w`` denote fluid and boundary particles respectively,
-``\bar{\eta}_{fw}`` is the inter-particle-averaged shear stress and ``V`` is the particle volume.
-
-The velocity of particle ``w`` is calculated by the prescribed boundary particle velocity ``v_a`` and the exptrapolated velocity:
-=======
     ViscosityAdami(nu)
 
 Viscosity by Adami (Adami et al. 2012).
@@ -144,33 +125,21 @@
 to the boundary particle.
 
 The wall velocity of particle ``a`` is calculated from the prescribed boundary particle velocity ``v_a`` and the smoothed velocity field
->>>>>>> 9009a4d9
 ```math
 v_w = 2 v_a - \frac{\sum_b v_b W_{ab}}{\sum_b W_{ab}},
 ```
 where the sum is over all fluid particles.
 
-<<<<<<< HEAD
-=======
 # Arguments
 - `nu`: Kinematic viscosity
 
 # Keywords
 - `epsilon=0.01`: Parameter to prevent singularities
 
->>>>>>> 9009a4d9
 ## References:
 - S. Adami et al. "A generalized wall boundary condition for smoothed particle hydrodynamics".
   In: Journal of Computational Physics 231 (2012), pages 7057-7075.
   [doi: 10.1016/j.jcp.2012.05.005](http://dx.doi.org/10.1016/j.jcp.2012.05.005)
-<<<<<<< HEAD
-"""
-struct ViscousInteractionAdami{ELTYPE}
-    nu::ELTYPE
-    epsilon::ELTYPE
-
-    function ViscousInteractionAdami(nu; epsilon=0.01)
-=======
 - P. Ramachandran et al. "Entropically damped artificial compressibility for SPH".
   In: Journal of Computers and Fluids 179 (2019), pages 579-594.
   [doi: 10.1016/j.compfluid.2018.11.023](https://doi.org/10.1016/j.compfluid.2018.11.023)
@@ -180,22 +149,14 @@
     epsilon::ELTYPE
 
     function ViscosityAdami(nu; epsilon=0.01)
->>>>>>> 9009a4d9
         new{typeof(nu)}(nu, epsilon)
     end
 end
 
-<<<<<<< HEAD
-@inline function (viscosity::ViscousInteractionAdami)(particle_system, neighbor_system,
-                                                      v_particle_system, v_neighbor_system,
-                                                      particle, neighbor, pos_diff,
-                                                      distance, sound_speed, m_a, m_b)
-=======
 @inline function (viscosity::ViscosityAdami)(particle_system, neighbor_system,
                                              v_particle_system, v_neighbor_system,
                                              particle, neighbor, pos_diff,
                                              distance, sound_speed, m_a, m_b)
->>>>>>> 9009a4d9
     @unpack epsilon, nu = viscosity
     @unpack smoothing_length = particle_system
 
