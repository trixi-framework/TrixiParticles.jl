--- conflicted
+++ resolved
@@ -51,14 +51,8 @@
 - `color_value`:                The value used to initialize the color of particles in the system.
 
 """
-<<<<<<< HEAD
 struct WeaklyCompressibleSPHSystem{NDIMS, ELTYPE <: Real, IC, MA, P, DC, SE, K, V, DD, COR,
-                                   PF, TV, ST, B, SRFT, C} <: FluidSystem{NDIMS, IC}
-=======
-struct WeaklyCompressibleSPHSystem{NDIMS, ELTYPE <: Real, IC, MA, P, DC, SE, K,
-                                   V, DD, COR, PF, ST, B, SRFT, SRFN, PR, C} <:
-       FluidSystem{NDIMS}
->>>>>>> 54fd0336
+                                   PF, TV, ST, B, SRFT, SRFN, PR, C} <: FluidSystem{NDIMS}
     initial_condition                 :: IC
     mass                              :: MA     # Array{ELTYPE, 1}
     pressure                          :: P      # Array{ELTYPE, 1}
@@ -70,11 +64,7 @@
     density_diffusion                 :: DD
     correction                        :: COR
     pressure_acceleration_formulation :: PF
-<<<<<<< HEAD
     transport_velocity                :: TV
-=======
-    transport_velocity                :: Nothing # TODO
->>>>>>> 54fd0336
     source_terms                      :: ST
     surface_tension                   :: SRFT
     surface_normal_method             :: SRFN
@@ -139,8 +129,7 @@
                                                                      NDIMS, ELTYPE,
                                                                      correction)
 
-    cache = create_cache_density(initial_condition, density_calculator)
-    cache = (;
+    cache = (; create_cache_density(initial_condition, density_calculator)...,
              create_cache_correction(correction, initial_condition.density, NDIMS,
                                      n_particles)...,
              create_cache_surface_normal(surface_normal_method, ELTYPE, NDIMS,
@@ -149,7 +138,8 @@
                                           n_particles)...,
              create_cache_refinement(initial_condition, particle_refinement,
                                      smoothing_length)...,
-             color=Int(color_value), cache...)
+             create_cache_tvf(Val(:wcsph), initial_condition, transport_velocity)...,
+             color=Int(color_value))
 
     # If the `reference_density_spacing` is set calculate the `ideal_neighbor_count`
     if reference_particle_spacing > 0
@@ -161,45 +151,11 @@
 
     return WeaklyCompressibleSPHSystem(initial_condition, mass, pressure,
                                        density_calculator, state_equation,
-                                       smoothing_kernel,
-                                       acceleration_, viscosity,
-                                       density_diffusion, correction,
-                                       pressure_acceleration, nothing,
-<<<<<<< HEAD
-                                       source_terms, surface_tension, buffer, cache)
-end
-
-create_cache_wcsph(correction, density, NDIMS, nparticles) = (;)
-
-function create_cache_wcsph(::ShepardKernelCorrection, density, NDIMS, n_particles)
-    return (; kernel_correction_coefficient=similar(density))
-end
-
-function create_cache_wcsph(::KernelCorrection, density, NDIMS, n_particles)
-    dw_gamma = Array{Float64}(undef, NDIMS, n_particles)
-    return (; kernel_correction_coefficient=similar(density), dw_gamma)
-end
-
-function create_cache_wcsph(::Union{GradientCorrection, BlendedGradientCorrection}, density,
-                            NDIMS, n_particles)
-    correction_matrix = Array{Float64, 3}(undef, NDIMS, NDIMS, n_particles)
-    return (; correction_matrix)
-end
-
-function create_cache_wcsph(::MixedKernelGradientCorrection, density, NDIMS, n_particles)
-    dw_gamma = Array{Float64}(undef, NDIMS, n_particles)
-    correction_matrix = Array{Float64, 3}(undef, NDIMS, NDIMS, n_particles)
-
-    return (; kernel_correction_coefficient=similar(density), dw_gamma, correction_matrix)
-end
-
-function create_cache_wcsph(::SurfaceTensionAkinci, ELTYPE, NDIMS, nparticles)
-    surface_normal = Array{ELTYPE, 2}(undef, NDIMS, nparticles)
-    return (; surface_normal)
-=======
-                                       source_terms, surface_tension, surface_normal_method,
-                                       buffer, particle_refinement, cache)
->>>>>>> 54fd0336
+                                       smoothing_kernel, acceleration_, viscosity,
+                                       density_diffusion, correction, pressure_acceleration,
+                                       transport_velocity, source_terms, surface_tension,
+                                       surface_normal_method, buffer, particle_refinement,
+                                       cache)
 end
 
 function Base.show(io::IO, system::WeaklyCompressibleSPHSystem)
@@ -242,6 +198,8 @@
         summary_line(io, "state equation", system.state_equation |> typeof |> nameof)
         summary_line(io, "smoothing kernel", system.smoothing_kernel |> typeof |> nameof)
         summary_line(io, "viscosity", system.viscosity)
+        summary_line(io, "tansport velocity formulation",
+                     system.transport_velocity |> typeof |> nameof)
         summary_line(io, "density diffusion", system.density_diffusion)
         summary_line(io, "surface tension", system.surface_tension)
         summary_line(io, "surface normal method", system.surface_normal_method)
@@ -254,6 +212,14 @@
     end
 end
 
+create_cache_tvf(::Val{:wcsph}, initial_condition, ::Nothing) = (;)
+
+function create_cache_tvf(::Val{:wcsph}, initial_condition, ::TransportVelocityAdami)
+    update_callback_used = Ref(false)
+
+    return (; update_callback_used)
+end
+
 @inline function Base.eltype(::WeaklyCompressibleSPHSystem{<:Any, ELTYPE}) where {ELTYPE}
     return ELTYPE
 end
