--- conflicted
+++ resolved
@@ -39,19 +39,11 @@
                     gravity-like source terms.
 
 """
-<<<<<<< HEAD
-struct WeaklyCompressibleSPHSystem{NDIMS, ELTYPE <: Real, DC, SE, K,
+struct WeaklyCompressibleSPHSystem{NDIMS, ELTYPE <: Real, IC, MA, P, DC, SE, K,
                                    V, DD, COR, PF, ST, B, C} <: FluidSystem{NDIMS}
-    initial_condition                 :: InitialCondition{ELTYPE}
-    mass                              :: Array{ELTYPE, 1} # [particle]
-    pressure                          :: Array{ELTYPE, 1} # [particle]
-=======
-struct WeaklyCompressibleSPHSystem{NDIMS, ELTYPE <: Real, IC, MA, P, DC, SE, K,
-                                   V, DD, COR, PF, ST, C} <: FluidSystem{NDIMS}
     initial_condition                 :: IC
     mass                              :: MA     # Array{ELTYPE, 1}
     pressure                          :: P      # Array{ELTYPE, 1}
->>>>>>> 3445bd00
     density_calculator                :: DC
     state_equation                    :: SE
     smoothing_kernel                  :: K
@@ -71,11 +63,14 @@
 function WeaklyCompressibleSPHSystem(initial_condition,
                                      density_calculator, state_equation,
                                      smoothing_kernel, smoothing_length;
-                                     pressure_acceleration=nothing,
+                                     pressure_acceleration=nothing, buffer=nothing,
                                      viscosity=nothing, density_diffusion=nothing,
                                      acceleration=ntuple(_ -> 0.0,
                                                          ndims(smoothing_kernel)),
                                      correction=nothing, source_terms=nothing)
+    (buffer ≠ nothing) && (buffer = SystemBuffer(nparticles(initial_condition), buffer))
+    initial_condition = allocate_buffer(initial_condition, buffer)
+
     NDIMS = ndims(initial_condition)
     ELTYPE = eltype(initial_condition)
     n_particles = nparticles(initial_condition)
@@ -87,67 +82,10 @@
         throw(ArgumentError("smoothing kernel dimensionality must be $NDIMS for a $(NDIMS)D problem"))
     end
 
-<<<<<<< HEAD
-    function WeaklyCompressibleSPHSystem(initial_condition,
-                                         density_calculator, state_equation,
-                                         smoothing_kernel, smoothing_length;
-                                         pressure_acceleration=nothing, buffer=nothing,
-                                         viscosity=nothing, density_diffusion=nothing,
-                                         acceleration=ntuple(_ -> 0.0,
-                                                             ndims(smoothing_kernel)),
-                                         correction=nothing, source_terms=nothing)
-        (buffer ≠ nothing) && (buffer = SystemBuffer(nparticles(initial_condition), buffer))
-        initial_condition = allocate_buffer(initial_condition, buffer)
-
-        NDIMS = ndims(initial_condition)
-        ELTYPE = eltype(initial_condition)
-        n_particles = nparticles(initial_condition)
-
-        mass = copy(initial_condition.mass)
-        pressure = similar(initial_condition.pressure)
-
-        if ndims(smoothing_kernel) != NDIMS
-            throw(ArgumentError("smoothing kernel dimensionality must be $NDIMS for a $(NDIMS)D problem"))
-        end
-
-        # Make acceleration an SVector
-        acceleration_ = SVector(acceleration...)
-        if length(acceleration_) != NDIMS
-            throw(ArgumentError("`acceleration` must be of length $NDIMS for a $(NDIMS)D problem"))
-        end
-
-        if correction isa ShepardKernelCorrection &&
-           density_calculator isa ContinuityDensity
-            throw(ArgumentError("`ShepardKernelCorrection` cannot be used with `ContinuityDensity`"))
-        end
-
-        pressure_acceleration = choose_pressure_acceleration_formulation(pressure_acceleration,
-                                                                         density_calculator,
-                                                                         NDIMS, ELTYPE,
-                                                                         correction)
-
-        cache = create_cache_density(initial_condition, density_calculator)
-        cache = (;
-                 create_cache_wcsph(correction, initial_condition.density, NDIMS,
-                                    n_particles)..., cache...)
-
-        return new{NDIMS, ELTYPE, typeof(density_calculator),
-                   typeof(state_equation), typeof(smoothing_kernel),
-                   typeof(viscosity), typeof(density_diffusion),
-                   typeof(correction), typeof(pressure_acceleration), typeof(source_terms),
-                   typeof(buffer), typeof(cache)}(initial_condition, mass, pressure,
-                                                  density_calculator, state_equation,
-                                                  smoothing_kernel, smoothing_length,
-                                                  acceleration_, viscosity,
-                                                  density_diffusion, correction,
-                                                  pressure_acceleration, source_terms,
-                                                  buffer, cache)
-=======
     # Make acceleration an SVector
     acceleration_ = SVector(acceleration...)
     if length(acceleration_) != NDIMS
         throw(ArgumentError("`acceleration` must be of length $NDIMS for a $(NDIMS)D problem"))
->>>>>>> 3445bd00
     end
 
     if correction isa ShepardKernelCorrection &&
@@ -171,7 +109,7 @@
                                        acceleration_, viscosity,
                                        density_diffusion, correction,
                                        pressure_acceleration,
-                                       source_terms, cache)
+                                       source_terms, buffer, cache)
 end
 
 create_cache_wcsph(correction, density, NDIMS, nparticles) = (;)
