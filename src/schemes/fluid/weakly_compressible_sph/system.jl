--- conflicted
+++ resolved
@@ -117,32 +117,8 @@
     return system
 end
 
-<<<<<<< HEAD
 function compute_quantities(system, system_index, v, u, u_ode, semi)
     @unpack density_calculator = system
-=======
-function compute_quantities(v, u, ::ContinuityDensity, system, system_index, u_ode, semi)
-    compute_pressure!(system, v)
-end
-
-function compute_quantities(v, u, ::SummationDensity, system, system_index, u_ode, semi)
-    @unpack systems, neighborhood_searches = semi
-    @unpack cache = system
-    @unpack density = cache # Density is in the cache for SummationDensity
-
-    density .= zero(eltype(density))
-
-    # Use all other systems for the density summation
-    @trixi_timeit timer() "compute density" foreach_enumerate(systems) do (neighbor_system_index,
-                                                                           neighbor_system)
-        u_neighbor_system = wrap_u(u_ode, neighbor_system_index,
-                                   neighbor_system, semi)
-
-        system_coords = current_coordinates(u, system)
-        neighbor_coords = current_coordinates(u_neighbor_system, neighbor_system)
-
-        neighborhood_search = neighborhood_searches[system_index][neighbor_system_index]
->>>>>>> 82d466a1
 
     compute_density!(system, system_index, semi, u, u_ode, density_calculator)
 
