"""
    WeaklyCompressibleSPHSystem(initial_condition,
                                density_calculator, state_equation,
                                smoothing_kernel, smoothing_length;
                                viscosity=NoViscosity(),
                                acceleration=ntuple(_ -> 0.0, NDIMS))

Weakly compressible SPH introduced by (Monaghan, 1994). This formulation relies on a stiff
equation of state (see  [`StateEquationCole`](@ref)) that generates large pressure changes
for small density variations. For the choice of the appropriate `density_calculator`
see [`ContinuityDensity`](@ref) and [`SummationDensity`](@ref).

## References:
- Joseph J. Monaghan. "Simulating Free Surface Flows in SPH".
  In: Journal of Computational Physics 110 (1994), pages 399-406.
  [doi: 10.1006/jcph.1994.1034](https://doi.org/10.1006/jcph.1994.1034)
"""
struct WeaklyCompressibleSPHSystem{NDIMS, ELTYPE <: Real, DC, SE, K, V, COR, C} <:
       System{NDIMS}
    initial_condition  :: InitialCondition{ELTYPE}
    mass               :: Array{ELTYPE, 1} # [particle]
    pressure           :: Array{ELTYPE, 1} # [particle]
    density_calculator :: DC
    state_equation     :: SE
    smoothing_kernel   :: K
    smoothing_length   :: ELTYPE
    rho0               :: ELTYPE
    viscosity          :: V
    acceleration       :: SVector{NDIMS, ELTYPE}
    correction         :: COR
    cache              :: C

    function WeaklyCompressibleSPHSystem(initial_condition,
                                         density_calculator, state_equation,
                                         smoothing_kernel, smoothing_length, rho0;
                                         viscosity=NoViscosity(),
                                         acceleration=ntuple(_ -> 0.0,
                                                             ndims(smoothing_kernel)),
                                         correction=nothing)
        NDIMS = ndims(initial_condition)
        ELTYPE = eltype(initial_condition)
        n_particles = nparticles(initial_condition)

        mass = copy(initial_condition.mass)
        pressure = Vector{ELTYPE}(undef, n_particles)

        if ndims(smoothing_kernel) != NDIMS
            throw(ArgumentError("smoothing kernel dimensionality must be $NDIMS for a $(NDIMS)D problem"))
        end

        # Make acceleration an SVector
        acceleration_ = SVector(acceleration...)
        if length(acceleration_) != NDIMS
            throw(ArgumentError("`acceleration` must be of length $NDIMS for a $(NDIMS)D problem"))
        end

        cache = create_cache(n_particles, ELTYPE, density_calculator)
        cache = (; create_cache(correction, initial_condition.density)..., cache...)

        return new{NDIMS, ELTYPE, typeof(density_calculator), typeof(state_equation),
                   typeof(smoothing_kernel), typeof(viscosity),
                   typeof(correction), typeof(cache)
                   }(initial_condition, mass, pressure, density_calculator, state_equation,
<<<<<<< HEAD
                     smoothing_kernel, smoothing_length, rho0, viscosity, acceleration_,
=======
                     smoothing_kernel, smoothing_length, viscosity, acceleration_,
>>>>>>> a4b70b10
                     correction, cache)
    end
end

<<<<<<< HEAD
create_cache(::Union{Nothing, AkinciFreeSurfaceCorrection}, density) = (;)
=======
create_cache(::Nothing, density) = (;)
>>>>>>> a4b70b10

function create_cache(::ShepardKernelCorrection, density)
    (; kernel_correction_coefficient=similar(density))
end

function create_cache(n_particles, ELTYPE, ::SummationDensity)
    density = Vector{ELTYPE}(undef, n_particles)

    return (; density)
end

function create_cache(n_particles, ELTYPE, ::ContinuityDensity)
    return (;)
end

function Base.show(io::IO, system::WeaklyCompressibleSPHSystem)
    @nospecialize system # reduce precompilation time

    print(io, "WeaklyCompressibleSPHSystem{", ndims(system), "}(")
    print(io, system.density_calculator)
    print(io, ", ", system.correction)
    print(io, ", ", system.state_equation)
    print(io, ", ", system.smoothing_kernel)
    print(io, ", ", system.viscosity)
    print(io, ", ", system.acceleration)
    print(io, ", ", system.rho0)
    print(io, ") with ", nparticles(system), " particles")
end

function Base.show(io::IO, ::MIME"text/plain", system::WeaklyCompressibleSPHSystem)
    @nospecialize system # reduce precompilation time

    if get(io, :compact, false)
        show(io, system)
    else
        summary_header(io, "WeaklyCompressibleSPHSystem{$(ndims(system))}")
        summary_line(io, "#particles", nparticles(system))
        summary_line(io, "density calculator",
                     system.density_calculator |> typeof |> nameof)
        summary_line(io, "correction method",
        system.correction |> typeof |> nameof)
        summary_line(io, "state equation", system.state_equation |> typeof |> nameof)
        summary_line(io, "smoothing kernel", system.smoothing_kernel |> typeof |> nameof)
        summary_line(io, "viscosity", system.viscosity)
        summary_line(io, "acceleration", system.acceleration)
        summary_line(io, "rho0", system.rho0)
        summary_footer(io)
    end
end

@inline function v_nvariables(system::WeaklyCompressibleSPHSystem)
    return v_nvariables(system, system.density_calculator)
end

@inline function v_nvariables(system::WeaklyCompressibleSPHSystem, density_calculator)
    return ndims(system)
end

@inline function v_nvariables(system::WeaklyCompressibleSPHSystem, ::ContinuityDensity)
    return ndims(system) + 1
end

@inline function hydrodynamic_mass(system::WeaklyCompressibleSPHSystem, particle)
    return system.mass[particle]
end

# Nothing to initialize for this system
initialize!(system::WeaklyCompressibleSPHSystem, neighborhood_search) = system

function update_quantities!(system::WeaklyCompressibleSPHSystem, system_index, v, u,
                            v_ode, u_ode, semi, t)
    @unpack density_calculator = system

    compute_density!(system, system_index, u, u_ode, semi, density_calculator)

    return system
end

function compute_density!(system, system_index, u, u_ode, semi, ::ContinuityDensity)
<<<<<<< HEAD
    #skip
=======
    # No density update with `ContinuityDensity`
    return system
>>>>>>> a4b70b10
end

function compute_density!(system, system_index, u, u_ode, semi, ::SummationDensity)
    @unpack cache = system
    @unpack density = cache # Density is in the cache for SummationDensity

    summation_density!(system, system_index, semi, u, u_ode, density)
end

function update_pressure!(system::WeaklyCompressibleSPHSystem, system_index, v, u,
                          v_ode, u_ode, semi, t)
    @unpack density_calculator, correction = system

    kernel_correct_density!(system, system_index, v, u, v_ode, u_ode, semi, correction,
                            density_calculator)
    compute_pressure!(system, v)

    return system
end

<<<<<<< HEAD
function kernel_correct_density!(system, system_index, v, u, v_ode, u_ode, semi, ::Union{Nothing, AkinciFreeSurfaceCorrection},
=======
function kernel_correct_density!(system, system_index, v, u, v_ode, u_ode, semi, ::Nothing,
>>>>>>> a4b70b10
                                 density_calculator)
    return system
end

<<<<<<< HEAD
function kernel_correct_density!(system, system_index, v, u,
                                 v_ode, u_ode, semi, ::ShepardKernelCorrection,
                                 ::SummationDensity)
=======
function kernel_correct_density!(system, system_index, v, u, v_ode, u_ode, semi,
                                 ::ShepardKernelCorrection, ::SummationDensity)
>>>>>>> a4b70b10
    @unpack systems, neighborhood_searches = semi
    @unpack cache = system
    @unpack kernel_correction_coefficient = cache

    set_zero!(kernel_correction_coefficient)

    # Use all other containers for the density summation
    @trixi_timeit timer() "compute density with correction" foreach_enumerate(systems) do (neighbor_system_index,
                                                                                           neighbor_system)
        u_neighbor_system = wrap_u(u_ode, neighbor_system_index, neighbor_system, semi)
        v_neighbor_system = wrap_v(v_ode, neighbor_system_index, neighbor_system, semi)

        system_coords = current_coordinates(u, system)
        neighbor_coords = current_coordinates(u_neighbor_system, neighbor_system)

        neighborhood_search = neighborhood_searches[system_index][neighbor_system_index]

        # Loop over all pairs of particles and neighbors within the kernel cutoff.
        for_particle_neighbor(system, neighbor_system, system_coords, neighbor_coords,
                              neighborhood_search) do particle, neighbor, pos_diff, distance
            rho_b = particle_density(v_neighbor_system, neighbor_system, neighbor)
            m_b = hydrodynamic_mass(neighbor_system, neighbor)
            volume = m_b / rho_b
            kernel_correction_coefficient[particle] += volume *
                                                       smoothing_kernel(system, distance)
        end
    end

    cache.density ./= kernel_correction_coefficient
end

function compute_pressure!(system, v)
    @unpack state_equation, pressure = system

    # Note that @threaded makes this slower
    for particle in eachparticle(system)
        pressure[particle] = state_equation(particle_density(v, system, particle))
    end
end

function write_u0!(u0, system::WeaklyCompressibleSPHSystem)
    @unpack initial_condition = system

    for particle in eachparticle(system)
        # Write particle coordinates
        for dim in 1:ndims(system)
            u0[dim, particle] = initial_condition.coordinates[dim, particle]
        end
    end

    return u0
end

function write_v0!(v0, system::WeaklyCompressibleSPHSystem)
    @unpack initial_condition, density_calculator = system

    for particle in eachparticle(system)
        # Write particle velocities
        for dim in 1:ndims(system)
            v0[dim, particle] = initial_condition.velocity[dim, particle]
        end
    end

    write_v0!(v0, density_calculator, system)

    return v0
end

function write_v0!(v0, ::SummationDensity, system::WeaklyCompressibleSPHSystem)
    return v0
end

function write_v0!(v0, ::ContinuityDensity, system::WeaklyCompressibleSPHSystem)
    @unpack initial_condition = system

    for particle in eachparticle(system)
        # Set particle densities
        v0[ndims(system) + 1, particle] = initial_condition.density[particle]
    end

    return v0
end

function restart_with!(system::WeaklyCompressibleSPHSystem, v, u)
    for particle in each_moving_particle(system)
        system.initial_condition.coordinates[:, particle] .= u[:, particle]
        system.initial_condition.velocity[:, particle] .= v[1:ndims(system), particle]
    end

    restart_with!(system, system.density_calculator, v, u)
end

function restart_with!(system, ::SummationDensity, v, u)
    return system
end

function restart_with!(system, ::ContinuityDensity, v, u)
    for particle in each_moving_particle(system)
        system.initial_condition.density[particle] = v[end, particle]
    end

    return system
end<|MERGE_RESOLUTION|>--- conflicted
+++ resolved
@@ -15,8 +15,8 @@
   In: Journal of Computational Physics 110 (1994), pages 399-406.
   [doi: 10.1006/jcph.1994.1034](https://doi.org/10.1006/jcph.1994.1034)
 """
-struct WeaklyCompressibleSPHSystem{NDIMS, ELTYPE <: Real, DC, SE, K, V, COR, C} <:
-       System{NDIMS}
+struct WeaklyCompressibleSPHSystem{NDIMS, ELTYPE <: Real, DC, SE, K, V, COR, COR, C} <:
+      System{NDIMS}
     initial_condition  :: InitialCondition{ELTYPE}
     mass               :: Array{ELTYPE, 1} # [particle]
     pressure           :: Array{ELTYPE, 1} # [particle]
@@ -61,20 +61,13 @@
                    typeof(smoothing_kernel), typeof(viscosity),
                    typeof(correction), typeof(cache)
                    }(initial_condition, mass, pressure, density_calculator, state_equation,
-<<<<<<< HEAD
                      smoothing_kernel, smoothing_length, rho0, viscosity, acceleration_,
-=======
-                     smoothing_kernel, smoothing_length, viscosity, acceleration_,
->>>>>>> a4b70b10
+                     correction,
                      correction, cache)
     end
 end
 
-<<<<<<< HEAD
-create_cache(::Union{Nothing, AkinciFreeSurfaceCorrection}, density) = (;)
-=======
 create_cache(::Nothing, density) = (;)
->>>>>>> a4b70b10
 
 function create_cache(::ShepardKernelCorrection, density)
     (; kernel_correction_coefficient=similar(density))
@@ -154,12 +147,8 @@
 end
 
 function compute_density!(system, system_index, u, u_ode, semi, ::ContinuityDensity)
-<<<<<<< HEAD
-    #skip
-=======
     # No density update with `ContinuityDensity`
     return system
->>>>>>> a4b70b10
 end
 
 function compute_density!(system, system_index, u, u_ode, semi, ::SummationDensity)
@@ -180,23 +169,13 @@
     return system
 end
 
-<<<<<<< HEAD
-function kernel_correct_density!(system, system_index, v, u, v_ode, u_ode, semi, ::Union{Nothing, AkinciFreeSurfaceCorrection},
-=======
 function kernel_correct_density!(system, system_index, v, u, v_ode, u_ode, semi, ::Nothing,
->>>>>>> a4b70b10
                                  density_calculator)
     return system
 end
 
-<<<<<<< HEAD
-function kernel_correct_density!(system, system_index, v, u,
-                                 v_ode, u_ode, semi, ::ShepardKernelCorrection,
-                                 ::SummationDensity)
-=======
 function kernel_correct_density!(system, system_index, v, u, v_ode, u_ode, semi,
                                  ::ShepardKernelCorrection, ::SummationDensity)
->>>>>>> a4b70b10
     @unpack systems, neighborhood_searches = semi
     @unpack cache = system
     @unpack kernel_correction_coefficient = cache
