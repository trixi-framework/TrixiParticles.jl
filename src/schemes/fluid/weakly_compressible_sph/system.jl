"""
    WeaklyCompressibleSPHSystem(initial_condition,
                                density_calculator, state_equation,
                                smoothing_kernel, smoothing_length;
                                viscosity=NoViscosity(),
                                acceleration=ntuple(_ -> 0.0, NDIMS))

Weakly compressible SPH introduced by (Monaghan, 1994). This formulation relies on a stiff
equation of state (see  [`StateEquationCole`](@ref)) that generates large pressure changes
for small density variations. For the choice of the appropriate `density_calculator`
see [`ContinuityDensity`](@ref) and [`SummationDensity`](@ref).

## References:
- Joseph J. Monaghan. "Simulating Free Surface Flows in SPH".
  In: Journal of Computational Physics 110 (1994), pages 399-406.
  [doi: 10.1006/jcph.1994.1034](https://doi.org/10.1006/jcph.1994.1034)
"""
struct WeaklyCompressibleSPHSystem{NDIMS, ELTYPE <: Real, DC, SE, K, V, COR, C} <:
       FluidSystem{NDIMS}
    initial_condition  :: InitialCondition{ELTYPE}
    mass               :: Array{ELTYPE, 1} # [particle]
    pressure           :: Array{ELTYPE, 1} # [particle]
    density_calculator :: DC
    state_equation     :: SE
    smoothing_kernel   :: K
    smoothing_length   :: ELTYPE
    viscosity          :: V
    acceleration       :: SVector{NDIMS, ELTYPE}
    correction         :: COR
    cache              :: C

    function WeaklyCompressibleSPHSystem(initial_condition,
                                         density_calculator, state_equation,
                                         smoothing_kernel, smoothing_length;
                                         viscosity=NoViscosity(),
                                         acceleration=ntuple(_ -> 0.0,
                                                             ndims(smoothing_kernel)),
                                         correction=nothing)
        NDIMS = ndims(initial_condition)
        ELTYPE = eltype(initial_condition)
        n_particles = nparticles(initial_condition)

        mass = copy(initial_condition.mass)
        pressure = Vector{ELTYPE}(undef, n_particles)

        if ndims(smoothing_kernel) != NDIMS
            throw(ArgumentError("smoothing kernel dimensionality must be $NDIMS for a $(NDIMS)D problem"))
        end

        # Make acceleration an SVector
        acceleration_ = SVector(acceleration...)
        if length(acceleration_) != NDIMS
            throw(ArgumentError("`acceleration` must be of length $NDIMS for a $(NDIMS)D problem"))
        end

        cache = create_cache(n_particles, ELTYPE, density_calculator)
        cache = (; kernel_correction_cache(correction, initial_condition.density)...,
                 cache...)

        return new{NDIMS, ELTYPE, typeof(density_calculator), typeof(state_equation),
                   typeof(smoothing_kernel), typeof(viscosity),
                   typeof(correction), typeof(cache)
                   }(initial_condition, mass, pressure, density_calculator, state_equation,
                     smoothing_kernel, smoothing_length, viscosity, acceleration_,
                     correction, cache)
    end
end

kernel_correction_cache(correction, density) = (;)
function kernel_correction_cache(::ShepardKernelCorrection, density)
    (; kernel_correction_coefficient=similar(density))
end

function create_cache(n_particles, ELTYPE, ::SummationDensity)
    density = Vector{ELTYPE}(undef, n_particles)

    return (; density)
end

function create_cache(n_particles, ELTYPE, ::ContinuityDensity)
    return (;)
end

function Base.show(io::IO, system::WeaklyCompressibleSPHSystem)
    @nospecialize system # reduce precompilation time

    print(io, "WeaklyCompressibleSPHSystem{", ndims(system), "}(")
    print(io, system.density_calculator)
    print(io, ", ", system.state_equation)
    print(io, ", ", system.smoothing_kernel)
    print(io, ", ", system.viscosity)
    print(io, ", ", system.acceleration)
    print(io, ") with ", nparticles(system), " particles")
end

function Base.show(io::IO, ::MIME"text/plain", system::WeaklyCompressibleSPHSystem)
    @nospecialize system # reduce precompilation time

    if get(io, :compact, false)
        show(io, system)
    else
        summary_header(io, "WeaklyCompressibleSPHSystem{$(ndims(system))}")
        summary_line(io, "#particles", nparticles(system))
        summary_line(io, "density calculator",
                     system.density_calculator |> typeof |> nameof)
        summary_line(io, "state equation", system.state_equation |> typeof |> nameof)
        summary_line(io, "smoothing kernel", system.smoothing_kernel |> typeof |> nameof)
        summary_line(io, "viscosity", system.viscosity)
        summary_line(io, "acceleration", system.acceleration)
        summary_footer(io)
    end
end

@inline function v_nvariables(system::WeaklyCompressibleSPHSystem)
    return v_nvariables(system, system.density_calculator)
end

@inline function v_nvariables(system::WeaklyCompressibleSPHSystem, density_calculator)
    return ndims(system)
end

@inline function v_nvariables(system::WeaklyCompressibleSPHSystem, ::ContinuityDensity)
    return ndims(system) + 1
end

@inline function hydrodynamic_mass(system::WeaklyCompressibleSPHSystem, particle)
    return system.mass[particle]
end

# Nothing to initialize for this system
initialize!(system::WeaklyCompressibleSPHSystem, neighborhood_search) = system

function update_quantities!(system::WeaklyCompressibleSPHSystem, system_index, v, u,
                            v_ode, u_ode, semi, t)
    @unpack density_calculator = system

<<<<<<< HEAD
    compute_density(v, u, density_calculator, system, system_index, u_ode, semi)

    return system
end

function compute_density(v, u, ::ContinuityDensity, system, system_index, u_ode, semi)
    #skip
end

function compute_density(v, u, ::SummationDensity, system, system_index, u_ode, semi)
    @unpack systems, neighborhood_searches = semi
    @unpack cache = system
    @unpack density = cache # Density is in the cache for SummationDensity

    density .= zero(eltype(density))

    # Use all other systems for the density summation
    @trixi_timeit timer() "compute density" foreach_enumerate(systems) do (neighbor_system_index,
                                                                           neighbor_system)
        u_neighbor_system = wrap_u(u_ode, neighbor_system_index,
                                   neighbor_system, semi)

        system_coords = current_coordinates(u, system)
        neighbor_coords = current_coordinates(u_neighbor_system, neighbor_system)

        neighborhood_search = neighborhood_searches[system_index][neighbor_system_index]

        # Loop over all pairs of particles and neighbors within the kernel cutoff.
        for_particle_neighbor(system, neighbor_system,
                              system_coords, neighbor_coords,
                              neighborhood_search) do particle, neighbor, pos_diff, distance
            m_b = hydrodynamic_mass(neighbor_system, neighbor)
            density[particle] += m_b * smoothing_kernel(system, distance)
        end
    end
end

function update_pressure!(system::WeaklyCompressibleSPHSystem, system_index, v, u,
                          v_ode, u_ode, semi, t)
    @unpack density_calculator, correction = system

    kernel_correct_density(v, u, system, system_index, v_ode, u_ode, semi,
                            density_calculator, correction)
    compute_pressure!(system, v)

    return system
end

function kernel_correct_density(v, u, system, system_index, v_ode, u_ode, semi,
                                density_calculator,
                                ::Nothing)
    #skip correction step
    return system
end

function kernel_correct_density(v, u, system, system_index, v_ode, u_ode, semi,
                                ::SummationDensity, ::ShepardKernelCorrection)
    @unpack systems, neighborhood_searches = semi
    @unpack cache = system
    @unpack kernel_correction_coefficient = cache

    kernel_correction_coefficient .= zero(eltype(kernel_correction_coefficient))

    # Use all other containers for the density summation
    @trixi_timeit timer() "compute density with correction" foreach_enumerate(systems) do (neighbor_system_index,
                                                                                           neighbor_system)
        u_neighbor_system = wrap_u(u_ode, neighbor_system_index, neighbor_system, semi)
        v_neighbor_system = wrap_v(v_ode, neighbor_system_index, neighbor_system, semi)

        system_coords = current_coordinates(u, system)
        neighbor_coords = current_coordinates(u_neighbor_system, neighbor_system)

        neighborhood_search = neighborhood_searches[system_index][neighbor_system_index]
        # Loop over all pairs of particles and neighbors within the kernel cutoff.
        for_particle_neighbor(system, neighbor_system, system_coords, neighbor_coords,
                              neighborhood_search) do particle, neighbor, pos_diff, distance
            rho_b = particle_density(v_neighbor_system, neighbor_system, neighbor)
            m_b = hydrodynamic_mass(neighbor_system, neighbor)
            volume = m_b / rho_b
            kernel_correction_coefficient[particle] += volume *
                                                       smoothing_kernel(system, distance)
        end
    end

    for particle in eachparticle(system)
        corrected_density = particle_density(v, system, particle) /
                            kernel_correction_coefficient[particle]
        set_particle_density(particle, v, system, corrected_density)
    end
=======
    compute_density!(system, system_index, semi, u, u_ode, density_calculator)

    compute_pressure!(system, v)
end

function compute_density!(system::WeaklyCompressibleSPHSystem, system_index, semi, u, u_ode,
                          ::SummationDensity)
    @unpack cache = system
    @unpack density = cache # Density is in the cache for SummationDensity

    summation_density!(system, system_index, semi, u, u_ode, density)
>>>>>>> 36f193ec
end

compute_density!(system, system_index, semi, u, u_ode, ::ContinuityDensity) = system

function compute_pressure!(system, v)
    @unpack state_equation, pressure = system

    # Note that @threaded makes this slower
    for particle in eachparticle(system)
        pressure[particle] = state_equation(particle_density(v, system, particle))
    end
end

function write_u0!(u0, system::WeaklyCompressibleSPHSystem)
    @unpack initial_condition = system

    for particle in eachparticle(system)
        # Write particle coordinates
        for dim in 1:ndims(system)
            u0[dim, particle] = initial_condition.coordinates[dim, particle]
        end
    end

    return u0
end

function write_v0!(v0, system::WeaklyCompressibleSPHSystem)
    @unpack initial_condition, density_calculator = system

    for particle in eachparticle(system)
        # Write particle velocities
        for dim in 1:ndims(system)
            v0[dim, particle] = initial_condition.velocity[dim, particle]
        end
    end

    write_v0!(v0, density_calculator, system)

    return v0
end

function write_v0!(v0, ::SummationDensity, system::WeaklyCompressibleSPHSystem)
    return v0
end

function write_v0!(v0, ::ContinuityDensity, system::WeaklyCompressibleSPHSystem)
    @unpack initial_condition = system

    for particle in eachparticle(system)
        # Set particle densities
        v0[ndims(system) + 1, particle] = initial_condition.density[particle]
    end

    return v0
end

function restart_with!(system::WeaklyCompressibleSPHSystem, v, u)
    for particle in each_moving_particle(system)
        system.initial_condition.coordinates[:, particle] .= u[:, particle]
        system.initial_condition.velocity[:, particle] .= v[1:ndims(system), particle]
    end

    restart_with!(system, system.density_calculator, v, u)
end

function restart_with!(system, ::SummationDensity, v, u)
    return system
end

function restart_with!(system, ::ContinuityDensity, v, u)
    for particle in each_moving_particle(system)
        system.initial_condition.density[particle] = v[end, particle]
    end

    return system
end<|MERGE_RESOLUTION|>--- conflicted
+++ resolved
@@ -134,7 +134,6 @@
                             v_ode, u_ode, semi, t)
     @unpack density_calculator = system
 
-<<<<<<< HEAD
     compute_density(v, u, density_calculator, system, system_index, u_ode, semi)
 
     return system
@@ -224,19 +223,6 @@
                             kernel_correction_coefficient[particle]
         set_particle_density(particle, v, system, corrected_density)
     end
-=======
-    compute_density!(system, system_index, semi, u, u_ode, density_calculator)
-
-    compute_pressure!(system, v)
-end
-
-function compute_density!(system::WeaklyCompressibleSPHSystem, system_index, semi, u, u_ode,
-                          ::SummationDensity)
-    @unpack cache = system
-    @unpack density = cache # Density is in the cache for SummationDensity
-
-    summation_density!(system, system_index, semi, u, u_ode, density)
->>>>>>> 36f193ec
 end
 
 compute_density!(system, system_index, semi, u, u_ode, ::ContinuityDensity) = system
