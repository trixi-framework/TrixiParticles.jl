--- conflicted
+++ resolved
@@ -58,14 +58,8 @@
                                 which currently is only needed when using surface tension.
 - `color_value`:                The value used to initialize the color of particles in the system.
 """
-<<<<<<< HEAD
-struct WeaklyCompressibleSPHSystem{NDIMS, ELTYPE <: Real, IC, MA, P, DC, SE, K,
-                                   V, DD, COR, PF, ST, B, SRFT, SRFN, PR, C} <:
-       FluidSystem{NDIMS, IC}
-=======
 struct WeaklyCompressibleSPHSystem{NDIMS, ELTYPE <: Real, IC, MA, P, DC, SE, K, V, DD, COR,
                                    PF, TV, ST, B, SRFT, SRFN, PR, C} <: FluidSystem{NDIMS}
->>>>>>> fb70620e
     initial_condition                 :: IC
     mass                              :: MA     # Array{ELTYPE, 1}
     pressure                          :: P      # Array{ELTYPE, 1}
@@ -99,12 +93,8 @@
                                      buffer_size=nothing,
                                      correction=nothing, source_terms=nothing,
                                      surface_tension=nothing, surface_normal_method=nothing,
-<<<<<<< HEAD
                                      particle_refinement=nothing,
-                                     reference_particle_spacing=0)
-=======
                                      reference_particle_spacing=0, color_value=1)
->>>>>>> fb70620e
     buffer = isnothing(buffer_size) ? nothing :
              SystemBuffer(nparticles(initial_condition), buffer_size)
 
@@ -149,61 +139,17 @@
                                                                      NDIMS, ELTYPE,
                                                                      correction)
 
-<<<<<<< HEAD
-    cache = (;
-             create_cache_wcsph(correction, initial_condition.density, NDIMS,
-                                n_particles)...,
-             create_cache_density(initial_condition, density_calculator)...,
-             create_cache_wcsph(surface_tension, ELTYPE, NDIMS, n_particles)...,
-=======
     cache = (; create_cache_density(initial_condition, density_calculator)...,
              create_cache_correction(correction, initial_condition.density, NDIMS,
                                      n_particles)...,
->>>>>>> fb70620e
              create_cache_surface_normal(surface_normal_method, ELTYPE, NDIMS,
                                          n_particles)...,
              create_cache_surface_tension(surface_tension, ELTYPE, NDIMS,
                                           n_particles)...,
              create_cache_refinement(initial_condition, particle_refinement,
                                      smoothing_length)...,
-<<<<<<< HEAD
-             create_cache_resize(n_particles)...)
-
-    return WeaklyCompressibleSPHSystem(initial_condition, mass, pressure,
-                                       density_calculator, state_equation,
-                                       smoothing_kernel,
-                                       acceleration_, viscosity,
-                                       density_diffusion, correction,
-                                       pressure_acceleration, nothing,
-                                       source_terms, surface_tension, surface_normal_method,
-                                       buffer, particle_refinement, cache)
-end
-
-create_cache_wcsph(correction, density, NDIMS, nparticles) = (;)
-
-function create_cache_wcsph(::ShepardKernelCorrection, density, NDIMS, n_particles)
-    return (; kernel_correction_coefficient=similar(density))
-end
-
-function create_cache_wcsph(::KernelCorrection, density, NDIMS, n_particles)
-    dw_gamma = Array{Float64}(undef, NDIMS, n_particles)
-    return (; kernel_correction_coefficient=similar(density), dw_gamma)
-end
-
-function create_cache_wcsph(::Union{GradientCorrection, BlendedGradientCorrection}, density,
-                            NDIMS, n_particles)
-    correction_matrix = Array{Float64, 3}(undef, NDIMS, NDIMS, n_particles)
-    return (; correction_matrix)
-end
-
-function create_cache_wcsph(::MixedKernelGradientCorrection, density, NDIMS, n_particles)
-    dw_gamma = Array{Float64}(undef, NDIMS, n_particles)
-    correction_matrix = Array{Float64, 3}(undef, NDIMS, NDIMS, n_particles)
-
-    return (; kernel_correction_coefficient=similar(density), dw_gamma, correction_matrix)
-=======
              create_cache_tvf(Val(:wcsph), initial_condition, transport_velocity)...,
-             color=Int(color_value))
+             create_cache_resize(n_particles)..., color=Int(color_value))
 
     # If the `reference_density_spacing` is set calculate the `ideal_neighbor_count`
     if reference_particle_spacing > 0
@@ -220,7 +166,6 @@
                                        transport_velocity, source_terms, surface_tension,
                                        surface_normal_method, buffer, particle_refinement,
                                        cache)
->>>>>>> fb70620e
 end
 
 function Base.show(io::IO, system::WeaklyCompressibleSPHSystem)
