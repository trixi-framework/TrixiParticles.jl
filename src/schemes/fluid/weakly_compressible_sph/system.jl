"""
    WeaklyCompressibleSPHSystem(initial_condition,
                                density_calculator, state_equation,
                                smoothing_kernel, smoothing_length;
                                viscosity=nothing, density_diffusion=nothing,
                                acceleration=ntuple(_ -> 0.0, NDIMS),
                                correction=nothing, source_terms=nothing)

System for particles of a fluid.
The weakly compressible SPH (WCSPH) scheme is used, wherein a stiff equation of state
generates large pressure changes for small density variations.
See [Weakly Compressible SPH](@ref wcsph) for more details on the method.

# Arguments
- `initial_condition`:  [`InitialCondition`](@ref) representing the system's particles.
- `density_calculator`: Density calculator for the system.
                        See [`ContinuityDensity`](@ref) and [`SummationDensity`](@ref).
- `state_equation`:     Equation of state for the system. See [`StateEquationCole`](@ref).
- `smoothing_kernel`:   Smoothing kernel to be used for this system.
                        See [Smoothing Kernels](@ref smoothing_kernel).
- `smoothing_length`:   Smoothing length to be used for this system.
                        See [Smoothing Kernels](@ref smoothing_kernel).

# Keyword Arguments
<<<<<<< HEAD
- `viscosity`:    Viscosity model for the SPH system (default: no viscosity). See [`ArtificialViscosityMonaghan`](@ref) or [`ViscosityAdami`](@ref).
- `acceleration`: Acceleration vector for the SPH system. (default: zero vector)
- `correction`:   Correction method used for this SPH system. (default: no correction)
- `surface_tension`:   Surface tension model used for this SPH system. (default: no surface tension)

## References:
- Joseph J. Monaghan. "Simulating Free Surface Flows in SPH".
  In: Journal of Computational Physics 110 (1994), pages 399-406.
  [doi: 10.1006/jcph.1994.1034](https://doi.org/10.1006/jcph.1994.1034)
"""
struct WeaklyCompressibleSPHSystem{NDIMS, ELTYPE <: Real, DC, SE, K, V, DD, COR, SRFT, C} <:
       FluidSystem{NDIMS}
    initial_condition  :: InitialCondition{ELTYPE}
    mass               :: Array{ELTYPE, 1} # [particle]
    pressure           :: Array{ELTYPE, 1} # [particle]
    density_calculator :: DC
    state_equation     :: SE
    smoothing_kernel   :: K
    smoothing_length   :: ELTYPE
    acceleration       :: SVector{NDIMS, ELTYPE}
    viscosity          :: V
    density_diffusion  :: DD
    correction         :: COR
    surface_tension    :: SRFT
    cache              :: C
=======
- `viscosity`:      Viscosity model for this system (default: no viscosity).
                    See [`ArtificialViscosityMonaghan`](@ref) or [`ViscosityAdami`](@ref).
- `density_diffusion`: Density diffusion terms for this system. See [`DensityDiffusion`](@ref).
- `acceleration`:   Acceleration vector for the system. (default: zero vector)
- `correction`:     Correction method used for this system. (default: no correction, see [Corrections](@ref corrections))
- `source_terms`:   Additional source terms for this system. Has to be either `nothing`
                    (by default), or a function of `(coords, velocity, density, pressure)`
                    (which are the quantities of a single particle), returning a `Tuple`
                    or `SVector` that is to be added to the acceleration of that particle.
                    See, for example, [`SourceTermDamping`](@ref).
                    Note that these source terms will not be used in the calculation of the
                    boundary pressure when using a boundary with
                    [`BoundaryModelDummyParticles`](@ref) and [`AdamiPressureExtrapolation`](@ref).
                    The keyword argument `acceleration` should be used instead for
                    gravity-like source terms.

"""
struct WeaklyCompressibleSPHSystem{NDIMS, ELTYPE <: Real, DC, SE, K,
                                   V, DD, COR, PF, ST, C} <: FluidSystem{NDIMS}
    initial_condition                 :: InitialCondition{ELTYPE}
    mass                              :: Array{ELTYPE, 1} # [particle]
    pressure                          :: Array{ELTYPE, 1} # [particle]
    density_calculator                :: DC
    state_equation                    :: SE
    smoothing_kernel                  :: K
    smoothing_length                  :: ELTYPE
    acceleration                      :: SVector{NDIMS, ELTYPE}
    viscosity                         :: V
    density_diffusion                 :: DD
    correction                        :: COR
    pressure_acceleration_formulation :: PF
    source_terms                      :: ST
    cache                             :: C
>>>>>>> 1ca7fffa

    function WeaklyCompressibleSPHSystem(initial_condition,
                                         density_calculator, state_equation,
                                         smoothing_kernel, smoothing_length;
                                         pressure_acceleration=nothing,
                                         viscosity=nothing, density_diffusion=nothing,
                                         acceleration=ntuple(_ -> 0.0,
                                                             ndims(smoothing_kernel)),
<<<<<<< HEAD
                                         correction=nothing, surface_tension=nothing)
=======
                                         correction=nothing, source_terms=nothing)
>>>>>>> 1ca7fffa
        NDIMS = ndims(initial_condition)
        ELTYPE = eltype(initial_condition)
        n_particles = nparticles(initial_condition)

        mass = copy(initial_condition.mass)
        pressure = similar(initial_condition.pressure)

        if ndims(smoothing_kernel) != NDIMS
            throw(ArgumentError("smoothing kernel dimensionality must be $NDIMS for a $(NDIMS)D problem"))
        end

        # Make acceleration an SVector
        acceleration_ = SVector(acceleration...)
        if length(acceleration_) != NDIMS
            throw(ArgumentError("`acceleration` must be of length $NDIMS for a $(NDIMS)D problem"))
        end

        if correction isa ShepardKernelCorrection &&
           density_calculator isa ContinuityDensity
            throw(ArgumentError("`ShepardKernelCorrection` cannot be used with `ContinuityDensity`"))
        end

<<<<<<< HEAD
        if surface_tension isa SurfaceTensionAkinci && correction === nothing
            println("NOTE: Result is *probably* inaccurate when used without corrections.
                     Incorrect pressure near the boundary leads the particles near walls to
                     be too far away, which leads to surface tension being applied near walls!")
        end

        if surface_tension isa SurfaceTensionAkinci && correction === nothing
            println("NOTE: Result is *probably* inaccurate when used without corrections.
                     Incorrect pressure near the boundary leads the particles near walls to
                     be too far away, which leads to surface tension being applied near walls!")
        end

        cache = create_cache_wcsph(n_particles, ELTYPE, density_calculator)
=======
        pressure_acceleration = choose_pressure_acceleration_formulation(pressure_acceleration,
                                                                         density_calculator,
                                                                         NDIMS, ELTYPE,
                                                                         correction)

        cache = create_cache_density(initial_condition, density_calculator)
>>>>>>> 1ca7fffa
        cache = (;
                 create_cache_wcsph(correction, initial_condition.density, NDIMS,
                                    n_particles)..., cache...)
        cache = (;
                 create_cache(surface_tension, ELTYPE, NDIMS, n_particles)...,
                 cache...)

<<<<<<< HEAD
        return new{NDIMS, ELTYPE, typeof(density_calculator), typeof(state_equation),
                   typeof(smoothing_kernel), typeof(viscosity), typeof(density_diffusion),
                   typeof(correction), typeof(cache)}(initial_condition, mass, pressure,
                                                      density_calculator, state_equation,
                                                      smoothing_kernel, smoothing_length,
                                                      acceleration_, viscosity,
                                                      density_diffusion, correction, surface_tension, cache)
=======
        return new{NDIMS, ELTYPE, typeof(density_calculator),
                   typeof(state_equation), typeof(smoothing_kernel),
                   typeof(viscosity), typeof(density_diffusion),
                   typeof(correction), typeof(pressure_acceleration),
                   typeof(source_terms), typeof(cache)}(initial_condition, mass, pressure,
                                                        density_calculator, state_equation,
                                                        smoothing_kernel, smoothing_length,
                                                        acceleration_, viscosity,
                                                        density_diffusion, correction,
                                                        pressure_acceleration,
                                                        source_terms, cache)
>>>>>>> 1ca7fffa
    end
end

create_cache_wcsph(correction, density, NDIMS, nparticles) = (;)

function create_cache_wcsph(::ShepardKernelCorrection, density, NDIMS, n_particles)
    return (; kernel_correction_coefficient=similar(density))
end

function create_cache_wcsph(::KernelCorrection, density, NDIMS, n_particles)
    dw_gamma = Array{Float64}(undef, NDIMS, n_particles)
    return (; kernel_correction_coefficient=similar(density), dw_gamma)
end

function create_cache_wcsph(::Union{GradientCorrection, BlendedGradientCorrection}, density,
                            NDIMS, n_particles)
    correction_matrix = Array{Float64, 3}(undef, NDIMS, NDIMS, n_particles)
    return (; correction_matrix)
end

function create_cache_wcsph(::MixedKernelGradientCorrection, density, NDIMS, n_particles)
    dw_gamma = Array{Float64}(undef, NDIMS, n_particles)
    correction_matrix = Array{Float64, 3}(undef, NDIMS, NDIMS, n_particles)

    return (; kernel_correction_coefficient=similar(density), dw_gamma, correction_matrix)
end

<<<<<<< HEAD
function create_cache_wcsph(n_particles, ELTYPE, ::SummationDensity)
    density = Vector{ELTYPE}(undef, n_particles)

    return (; density)
end

function create_cache_wcsph(n_particles, ELTYPE, ::ContinuityDensity)
    # Density in this case is added to the end of 'v' and allocated by modifying 'v_nvariables'.
    return (;)
end

function create_cache(::SurfaceTensionAkinci, ELTYPE, NDIMS, nparticles)
    surface_normal = Array{ELTYPE, 2}(undef, NDIMS, nparticles)
    return (; surface_normal)
end

=======
>>>>>>> 1ca7fffa
function Base.show(io::IO, system::WeaklyCompressibleSPHSystem)
    @nospecialize system # reduce precompilation time

    print(io, "WeaklyCompressibleSPHSystem{", ndims(system), "}(")
    print(io, system.density_calculator)
    print(io, ", ", system.correction)
    print(io, ", ", system.state_equation)
    print(io, ", ", system.smoothing_kernel)
    print(io, ", ", system.viscosity)
    print(io, ", ", system.density_diffusion)
    print(io, ", ", system.surface_tension)
    print(io, ", ", system.acceleration)
    print(io, ", ", system.source_terms)
    print(io, ") with ", nparticles(system), " particles")
end

function Base.show(io::IO, ::MIME"text/plain", system::WeaklyCompressibleSPHSystem)
    @nospecialize system # reduce precompilation time

    if get(io, :compact, false)
        show(io, system)
    else
        summary_header(io, "WeaklyCompressibleSPHSystem{$(ndims(system))}")
        summary_line(io, "#particles", nparticles(system))
        summary_line(io, "density calculator",
                     system.density_calculator |> typeof |> nameof)
        summary_line(io, "correction method",
                     system.correction |> typeof |> nameof)
        summary_line(io, "state equation", system.state_equation |> typeof |> nameof)
        summary_line(io, "smoothing kernel", system.smoothing_kernel |> typeof |> nameof)
        summary_line(io, "viscosity", system.viscosity)
        summary_line(io, "density diffusion", system.density_diffusion)
        summary_line(io, "surface tension", system.surface_tension)
        summary_line(io, "acceleration", system.acceleration)
        summary_line(io, "source terms", system.source_terms |> typeof |> nameof)
        summary_footer(io)
    end
end

@inline function v_nvariables(system::WeaklyCompressibleSPHSystem)
    return v_nvariables(system, system.density_calculator)
end

@inline function v_nvariables(system::WeaklyCompressibleSPHSystem, density_calculator)
    return ndims(system)
end

@inline function v_nvariables(system::WeaklyCompressibleSPHSystem, ::ContinuityDensity)
    return ndims(system) + 1
end

@inline function particle_pressure(v, system::WeaklyCompressibleSPHSystem, particle)
    return system.pressure[particle]
end

@inline system_sound_speed(system::WeaklyCompressibleSPHSystem) = system.state_equation.sound_speed

function update_quantities!(system::WeaklyCompressibleSPHSystem, v, u,
                            v_ode, u_ode, semi, t)
    (; density_calculator, density_diffusion, correction) = system

    compute_density!(system, u, u_ode, semi, density_calculator)

    nhs = get_neighborhood_search(system, semi)
    @trixi_timeit timer() "update density diffusion" update!(density_diffusion, nhs, v, u,
                                                             system, semi)

    return system
end

function update_pressure!(system::WeaklyCompressibleSPHSystem, v, u, v_ode, u_ode, semi, t)
    (; density_calculator, correction, surface_tension) = system

    compute_correction_values!(system, correction, u, v_ode, u_ode, semi)

    compute_gradient_correction_matrix!(correction, system, u, v_ode, u_ode, semi)

    # `kernel_correct_density!` only performed for `SummationDensity`
    kernel_correct_density!(system, v, u, v_ode, u_ode, semi, correction,
                            density_calculator)
    compute_pressure!(system, v)
    compute_surface_normal!(surface_tension, v, u, system, u_ode, v_ode, semi,
                            t)

    return system
end

function kernel_correct_density!(system::WeaklyCompressibleSPHSystem, v, u, v_ode, u_ode,
                                 semi, correction, density_calculator)
    return system
end

function kernel_correct_density!(system::WeaklyCompressibleSPHSystem, v, u, v_ode, u_ode,
                                 semi, corr::ShepardKernelCorrection, ::SummationDensity)
    system.cache.density ./= system.cache.kernel_correction_coefficient
end

function compute_gradient_correction_matrix!(correction,
                                             system::WeaklyCompressibleSPHSystem, u,
                                             v_ode, u_ode, semi)
    return system
end

function compute_gradient_correction_matrix!(corr::Union{GradientCorrection,
                                                         BlendedGradientCorrection,
                                                         MixedKernelGradientCorrection},
                                             system::WeaklyCompressibleSPHSystem, u,
                                             v_ode, u_ode, semi)
    (; cache, correction, smoothing_kernel, smoothing_length) = system
    (; correction_matrix) = cache

    system_coords = current_coordinates(u, system)

    compute_gradient_correction_matrix!(correction_matrix, system, system_coords,
                                        v_ode, u_ode, semi, correction, smoothing_length,
                                        smoothing_kernel)
end

function reinit_density!(vu_ode, semi)
    v_ode, u_ode = vu_ode.x

    foreach_system(semi) do system
        v = wrap_v(v_ode, system, semi)
        u = wrap_u(u_ode, system, semi)

        reinit_density!(system, v, u, v_ode, u_ode, semi)
    end

    return vu_ode
end

function reinit_density!(system::WeaklyCompressibleSPHSystem, v, u,
                         v_ode, u_ode, semi)
    # Compute density with `SummationDensity` and store the result in `v`,
    # overwriting the previous integrated density.
    summation_density!(system, semi, u, u_ode, v[end, :])

    # Apply `ShepardKernelCorrection`
    kernel_correction_coefficient = zeros(size(v[end, :]))
    compute_shepard_coeff!(system, current_coordinates(u, system), v_ode, u_ode, semi,
                           kernel_correction_coefficient)
    v[end, :] ./= kernel_correction_coefficient

    compute_pressure!(system, v)

    return system
end

function reinit_density!(system, v, u, v_ode, u_ode, semi)
    return system
end

function compute_pressure!(system, v)
    @threaded for particle in eachparticle(system)
        apply_state_equation!(system, particle_density(v, system, particle), particle)
    end
end

# Use this function to avoid passing closures to Polyester.jl with `@batch` (`@threaded`).
# Otherwise, `@threaded` does not work here with Julia ARM on macOS.
# See https://github.com/JuliaSIMD/Polyester.jl/issues/88.
@inline function apply_state_equation!(system::WeaklyCompressibleSPHSystem, density,
                                       particle)
    system.pressure[particle] = system.state_equation(density)
end

function write_v0!(v0, system::WeaklyCompressibleSPHSystem, ::ContinuityDensity)
    for particle in eachparticle(system)
        # Set particle densities
        v0[end, particle] = system.initial_condition.density[particle]
    end

    return v0
end

function restart_with!(system::WeaklyCompressibleSPHSystem, v, u)
    for particle in each_moving_particle(system)
        system.initial_condition.coordinates[:, particle] .= u[:, particle]
        system.initial_condition.velocity[:, particle] .= v[1:ndims(system), particle]
    end

    restart_with!(system, system.density_calculator, v, u)
end

function restart_with!(system, ::SummationDensity, v, u)
    return system
end

function restart_with!(system, ::ContinuityDensity, v, u)
    for particle in each_moving_particle(system)
        system.initial_condition.density[particle] = v[end, particle]
    end

    return system
end

@inline function correction_matrix(system::WeaklyCompressibleSPHSystem, particle)
    extract_smatrix(system.cache.correction_matrix, system, particle)
end

function compute_surface_normal!(surface_tension, v, u, container, container_index, u_ode,
                                 v_ode, semi, t)
end

function compute_surface_normal!(surface_tension::SurfaceTensionAkinci, v, u, system, u_ode,
                                 v_ode, semi, t)
    (; cache) = system

    # reset surface normal
    cache.surface_normal .= zero(eltype(cache.surface_normal))

    @trixi_timeit timer() "compute surface normal" foreach_system(semi) do neighbor_system
        u_neighbor_system = wrap_u(u_ode, neighbor_system, semi)
        v_neighbor_system = wrap_v(v_ode, neighbor_system, semi)
        nhs = neighborhood_searches(system, neighbor_system, semi)

        calc_normal_akinci(surface_tension, u, v_neighbor_system, u_neighbor_system, nhs,
                           system, neighbor_system)
    end
end

@inline function get_normal(particle, particle_container::FluidSystem,
                            ::SurfaceTensionAkinci)
    (; cache) = particle_container
    return extract_svector(cache.surface_normal, particle_container, particle)
end<|MERGE_RESOLUTION|>--- conflicted
+++ resolved
@@ -22,33 +22,6 @@
                         See [Smoothing Kernels](@ref smoothing_kernel).
 
 # Keyword Arguments
-<<<<<<< HEAD
-- `viscosity`:    Viscosity model for the SPH system (default: no viscosity). See [`ArtificialViscosityMonaghan`](@ref) or [`ViscosityAdami`](@ref).
-- `acceleration`: Acceleration vector for the SPH system. (default: zero vector)
-- `correction`:   Correction method used for this SPH system. (default: no correction)
-- `surface_tension`:   Surface tension model used for this SPH system. (default: no surface tension)
-
-## References:
-- Joseph J. Monaghan. "Simulating Free Surface Flows in SPH".
-  In: Journal of Computational Physics 110 (1994), pages 399-406.
-  [doi: 10.1006/jcph.1994.1034](https://doi.org/10.1006/jcph.1994.1034)
-"""
-struct WeaklyCompressibleSPHSystem{NDIMS, ELTYPE <: Real, DC, SE, K, V, DD, COR, SRFT, C} <:
-       FluidSystem{NDIMS}
-    initial_condition  :: InitialCondition{ELTYPE}
-    mass               :: Array{ELTYPE, 1} # [particle]
-    pressure           :: Array{ELTYPE, 1} # [particle]
-    density_calculator :: DC
-    state_equation     :: SE
-    smoothing_kernel   :: K
-    smoothing_length   :: ELTYPE
-    acceleration       :: SVector{NDIMS, ELTYPE}
-    viscosity          :: V
-    density_diffusion  :: DD
-    correction         :: COR
-    surface_tension    :: SRFT
-    cache              :: C
-=======
 - `viscosity`:      Viscosity model for this system (default: no viscosity).
                     See [`ArtificialViscosityMonaghan`](@ref) or [`ViscosityAdami`](@ref).
 - `density_diffusion`: Density diffusion terms for this system. See [`DensityDiffusion`](@ref).
@@ -64,10 +37,12 @@
                     [`BoundaryModelDummyParticles`](@ref) and [`AdamiPressureExtrapolation`](@ref).
                     The keyword argument `acceleration` should be used instead for
                     gravity-like source terms.
+- `surface_tension`:   Surface tension model used for this SPH system. (default: no surface tension)
+
 
 """
 struct WeaklyCompressibleSPHSystem{NDIMS, ELTYPE <: Real, DC, SE, K,
-                                   V, DD, COR, PF, ST, C} <: FluidSystem{NDIMS}
+                                   V, DD, COR, PF, ST, SRFT, C} <: FluidSystem{NDIMS}
     initial_condition                 :: InitialCondition{ELTYPE}
     mass                              :: Array{ELTYPE, 1} # [particle]
     pressure                          :: Array{ELTYPE, 1} # [particle]
@@ -81,8 +56,8 @@
     correction                        :: COR
     pressure_acceleration_formulation :: PF
     source_terms                      :: ST
+    surface_tension                   :: SRFT
     cache                             :: C
->>>>>>> 1ca7fffa
 
     function WeaklyCompressibleSPHSystem(initial_condition,
                                          density_calculator, state_equation,
@@ -91,11 +66,7 @@
                                          viscosity=nothing, density_diffusion=nothing,
                                          acceleration=ntuple(_ -> 0.0,
                                                              ndims(smoothing_kernel)),
-<<<<<<< HEAD
-                                         correction=nothing, surface_tension=nothing)
-=======
-                                         correction=nothing, source_terms=nothing)
->>>>>>> 1ca7fffa
+                                         correction=nothing, source_terms=nothing, surface_tension=nothing)
         NDIMS = ndims(initial_condition)
         ELTYPE = eltype(initial_condition)
         n_particles = nparticles(initial_condition)
@@ -118,7 +89,6 @@
             throw(ArgumentError("`ShepardKernelCorrection` cannot be used with `ContinuityDensity`"))
         end
 
-<<<<<<< HEAD
         if surface_tension isa SurfaceTensionAkinci && correction === nothing
             println("NOTE: Result is *probably* inaccurate when used without corrections.
                      Incorrect pressure near the boundary leads the particles near walls to
@@ -131,15 +101,12 @@
                      be too far away, which leads to surface tension being applied near walls!")
         end
 
-        cache = create_cache_wcsph(n_particles, ELTYPE, density_calculator)
-=======
         pressure_acceleration = choose_pressure_acceleration_formulation(pressure_acceleration,
                                                                          density_calculator,
                                                                          NDIMS, ELTYPE,
                                                                          correction)
 
         cache = create_cache_density(initial_condition, density_calculator)
->>>>>>> 1ca7fffa
         cache = (;
                  create_cache_wcsph(correction, initial_condition.density, NDIMS,
                                     n_particles)..., cache...)
@@ -147,15 +114,6 @@
                  create_cache(surface_tension, ELTYPE, NDIMS, n_particles)...,
                  cache...)
 
-<<<<<<< HEAD
-        return new{NDIMS, ELTYPE, typeof(density_calculator), typeof(state_equation),
-                   typeof(smoothing_kernel), typeof(viscosity), typeof(density_diffusion),
-                   typeof(correction), typeof(cache)}(initial_condition, mass, pressure,
-                                                      density_calculator, state_equation,
-                                                      smoothing_kernel, smoothing_length,
-                                                      acceleration_, viscosity,
-                                                      density_diffusion, correction, surface_tension, cache)
-=======
         return new{NDIMS, ELTYPE, typeof(density_calculator),
                    typeof(state_equation), typeof(smoothing_kernel),
                    typeof(viscosity), typeof(density_diffusion),
@@ -166,8 +124,7 @@
                                                         acceleration_, viscosity,
                                                         density_diffusion, correction,
                                                         pressure_acceleration,
-                                                        source_terms, cache)
->>>>>>> 1ca7fffa
+                                                        source_terms, surface_tension, cache)
     end
 end
 
@@ -195,25 +152,11 @@
     return (; kernel_correction_coefficient=similar(density), dw_gamma, correction_matrix)
 end
 
-<<<<<<< HEAD
-function create_cache_wcsph(n_particles, ELTYPE, ::SummationDensity)
-    density = Vector{ELTYPE}(undef, n_particles)
-
-    return (; density)
-end
-
-function create_cache_wcsph(n_particles, ELTYPE, ::ContinuityDensity)
-    # Density in this case is added to the end of 'v' and allocated by modifying 'v_nvariables'.
-    return (;)
-end
-
 function create_cache(::SurfaceTensionAkinci, ELTYPE, NDIMS, nparticles)
     surface_normal = Array{ELTYPE, 2}(undef, NDIMS, nparticles)
     return (; surface_normal)
 end
 
-=======
->>>>>>> 1ca7fffa
 function Base.show(io::IO, system::WeaklyCompressibleSPHSystem)
     @nospecialize system # reduce precompilation time
 
