"""
    WeaklyCompressibleSPHSystem(initial_condition,
                                density_calculator, state_equation,
                                smoothing_kernel, smoothing_length;
                                viscosity=NoViscosity(), density_diffusion=nothing,
                                acceleration=ntuple(_ -> 0.0, NDIMS),
                                correction=nothing, source_terms=nothing)

Weakly compressible SPH introduced by (Monaghan, 1994). This formulation relies on a stiff
equation of state (see  [`StateEquationCole`](@ref)) that generates large pressure changes
for small density variations.

# Arguments
- `initial_condition`:  Initial condition representing the system's particles.
- `density_calculator`: Density calculator for the system.
                        See [`ContinuityDensity`](@ref) and [`SummationDensity`](@ref).
- `state_equation`:     Equation of state for the system. See [`StateEquationCole`](@ref).
- `smoothing_kernel`:   Smoothing kernel to be used for this system.
                        See [`SmoothingKernel`](@ref).
- `smoothing_length`:   Smoothing length to be used for this system.
                        See [`SmoothingKernel`](@ref).

# Keyword Arguments
- `viscosity`:      Viscosity model for this system (default: no viscosity).
                    See [`ArtificialViscosityMonaghan`](@ref) or [`ViscosityAdami`](@ref).
- `density_diffusion`: Density diffusion terms for this system. See [`DensityDiffusion`](@ref).
- `acceleration`:   Acceleration vector for the system. (default: zero vector)
- `correction`:     Correction method used for this system. (default: no correction, see [Corrections](@ref corrections))
- `source_terms`:   Additional source terms for this system. Has to be either `nothing`
                    (by default), or a function of `(coords, velocity, density, pressure)`
                    (which are the quantities of a single particle), returning a `Tuple`
                    or `SVector` that is to be added to the acceleration of that particle.
                    See, for example, [`SourceTermDamping`](@ref).
                    Note that these source terms will not be used in the calculation of the
                    boundary pressure when using a boundary with
                    [`BoundaryModelDummyParticles`](@ref) and [`AdamiPressureExtrapolation`](@ref).
                    The keyword argument `acceleration` should be used instead for
                    gravity-like source terms.

## References:
- Joseph J. Monaghan. "Simulating Free Surface Flows in SPH".
  In: Journal of Computational Physics 110 (1994), pages 399-406.
  [doi: 10.1006/jcph.1994.1034](https://doi.org/10.1006/jcph.1994.1034)
"""
<<<<<<< HEAD
struct WeaklyCompressibleSPHSystem{NDIMS, ELTYPE <: Real, DC, SE, K, V, DD, COR, PF, C} <:
       FluidSystem{NDIMS}
=======
struct WeaklyCompressibleSPHSystem{NDIMS, ELTYPE <: Real, DC, SE, K,
                                   V, DD, COR, PF, ST, C} <: FluidSystem{NDIMS}
>>>>>>> d5b62072
    initial_condition                 :: InitialCondition{ELTYPE}
    mass                              :: Array{ELTYPE, 1} # [particle]
    pressure                          :: Array{ELTYPE, 1} # [particle]
    density_calculator                :: DC
    state_equation                    :: SE
    smoothing_kernel                  :: K
    smoothing_length                  :: ELTYPE
    acceleration                      :: SVector{NDIMS, ELTYPE}
    viscosity                         :: V
    density_diffusion                 :: DD
    correction                        :: COR
    pressure_acceleration_formulation :: PF
<<<<<<< HEAD
=======
    source_terms                      :: ST
>>>>>>> d5b62072
    cache                             :: C

    function WeaklyCompressibleSPHSystem(initial_condition,
                                         density_calculator, state_equation,
                                         smoothing_kernel, smoothing_length;
                                         pressure_acceleration=nothing,
                                         viscosity=NoViscosity(), density_diffusion=nothing,
                                         acceleration=ntuple(_ -> 0.0,
                                                             ndims(smoothing_kernel)),
                                         correction=nothing, source_terms=nothing)
        NDIMS = ndims(initial_condition)
        ELTYPE = eltype(initial_condition)
        n_particles = nparticles(initial_condition)

        mass = copy(initial_condition.mass)
        pressure = similar(initial_condition.pressure)

        if ndims(smoothing_kernel) != NDIMS
            throw(ArgumentError("smoothing kernel dimensionality must be $NDIMS for a $(NDIMS)D problem"))
        end

        # Make acceleration an SVector
        acceleration_ = SVector(acceleration...)
        if length(acceleration_) != NDIMS
            throw(ArgumentError("`acceleration` must be of length $NDIMS for a $(NDIMS)D problem"))
        end

        if correction isa ShepardKernelCorrection &&
           density_calculator isa ContinuityDensity
            throw(ArgumentError("`ShepardKernelCorrection` cannot be used with `ContinuityDensity`"))
        end

<<<<<<< HEAD
        pressure_acceleration = set_pressure_acceleration_formulation(pressure_acceleration,
                                                                      density_calculator,
                                                                      correction)
=======
        pressure_acceleration = choose_pressure_acceleration_formulation(pressure_acceleration,
                                                                         density_calculator,
                                                                         NDIMS, ELTYPE,
                                                                         correction)
>>>>>>> d5b62072

        cache = create_cache_wcsph(n_particles, ELTYPE, density_calculator)
        cache = (;
                 create_cache_wcsph(correction, initial_condition.density, NDIMS,
                                    n_particles)..., cache...)

<<<<<<< HEAD
        return new{NDIMS, ELTYPE, typeof(density_calculator), typeof(state_equation),
                   typeof(smoothing_kernel), typeof(viscosity), typeof(density_diffusion),
                   typeof(correction), typeof(pressure_acceleration),
                   typeof(cache)}(initial_condition, mass, pressure, density_calculator,
                                  state_equation, smoothing_kernel, smoothing_length,
                                  acceleration_, viscosity, density_diffusion, correction,
                                  pressure_acceleration, cache)
=======
        return new{NDIMS, ELTYPE, typeof(density_calculator),
                   typeof(state_equation), typeof(smoothing_kernel),
                   typeof(viscosity), typeof(density_diffusion),
                   typeof(correction), typeof(pressure_acceleration),
                   typeof(source_terms), typeof(cache)}(initial_condition, mass, pressure,
                                                        density_calculator, state_equation,
                                                        smoothing_kernel, smoothing_length,
                                                        acceleration_, viscosity,
                                                        density_diffusion, correction,
                                                        pressure_acceleration,
                                                        source_terms, cache)
>>>>>>> d5b62072
    end
end

create_cache_wcsph(correction, density, NDIMS, nparticles) = (;)

function create_cache_wcsph(::ShepardKernelCorrection, density, NDIMS, n_particles)
    return (; kernel_correction_coefficient=similar(density))
end

function create_cache_wcsph(::KernelCorrection, density, NDIMS, n_particles)
    dw_gamma = Array{Float64}(undef, NDIMS, n_particles)
    return (; kernel_correction_coefficient=similar(density), dw_gamma)
end

function create_cache_wcsph(::Union{GradientCorrection, BlendedGradientCorrection}, density,
                            NDIMS, n_particles)
    correction_matrix = Array{Float64, 3}(undef, NDIMS, NDIMS, n_particles)
    return (; correction_matrix)
end

function create_cache_wcsph(::MixedKernelGradientCorrection, density, NDIMS, n_particles)
    dw_gamma = Array{Float64}(undef, NDIMS, n_particles)
    correction_matrix = Array{Float64, 3}(undef, NDIMS, NDIMS, n_particles)

    return (; kernel_correction_coefficient=similar(density), dw_gamma, correction_matrix)
end

function create_cache_wcsph(n_particles, ELTYPE, ::SummationDensity)
    density = Vector{ELTYPE}(undef, n_particles)

    return (; density)
end

function create_cache_wcsph(n_particles, ELTYPE, ::ContinuityDensity)
    # Density in this case is added to the end of 'v' and allocated by modifying 'v_nvariables'.
    return (;)
end

function Base.show(io::IO, system::WeaklyCompressibleSPHSystem)
    @nospecialize system # reduce precompilation time

    print(io, "WeaklyCompressibleSPHSystem{", ndims(system), "}(")
    print(io, system.density_calculator)
    print(io, ", ", system.correction)
    print(io, ", ", system.state_equation)
    print(io, ", ", system.smoothing_kernel)
    print(io, ", ", system.viscosity)
    print(io, ", ", system.density_diffusion)
    print(io, ", ", system.acceleration)
    print(io, ", ", system.source_terms)
    print(io, ") with ", nparticles(system), " particles")
end

function Base.show(io::IO, ::MIME"text/plain", system::WeaklyCompressibleSPHSystem)
    @nospecialize system # reduce precompilation time

    if get(io, :compact, false)
        show(io, system)
    else
        summary_header(io, "WeaklyCompressibleSPHSystem{$(ndims(system))}")
        summary_line(io, "#particles", nparticles(system))
        summary_line(io, "density calculator",
                     system.density_calculator |> typeof |> nameof)
        summary_line(io, "correction method",
                     system.correction |> typeof |> nameof)
        summary_line(io, "state equation", system.state_equation |> typeof |> nameof)
        summary_line(io, "smoothing kernel", system.smoothing_kernel |> typeof |> nameof)
        summary_line(io, "viscosity", system.viscosity)
        summary_line(io, "density diffusion", system.density_diffusion)
        summary_line(io, "acceleration", system.acceleration)
        summary_line(io, "source terms", system.source_terms |> typeof |> nameof)
        summary_footer(io)
    end
end

@inline function v_nvariables(system::WeaklyCompressibleSPHSystem)
    return v_nvariables(system, system.density_calculator)
end

@inline function v_nvariables(system::WeaklyCompressibleSPHSystem, density_calculator)
    return ndims(system)
end

@inline function v_nvariables(system::WeaklyCompressibleSPHSystem, ::ContinuityDensity)
    return ndims(system) + 1
end

@inline function particle_pressure(v, system::WeaklyCompressibleSPHSystem, particle)
    return system.pressure[particle]
end

<<<<<<< HEAD
@inline function particle_neighbor_pressure(v_particle_system, v_neighbor_system,
                                            particle_system, neighbor_system,
                                            particle, neighbor)
    p_a = particle_pressure(v_particle_system, particle_system, particle)
    p_b = particle_pressure(v_neighbor_system, neighbor_system, neighbor)

    return p_a, p_b
end

# Nothing to initialize for this system
initialize!(system::WeaklyCompressibleSPHSystem, neighborhood_search) = system

=======
>>>>>>> d5b62072
function update_quantities!(system::WeaklyCompressibleSPHSystem, v, u,
                            v_ode, u_ode, semi, t)
    (; density_calculator, density_diffusion, correction) = system

    compute_density!(system, u, u_ode, semi, density_calculator)

    nhs = get_neighborhood_search(system, semi)
    @trixi_timeit timer() "update density diffusion" update!(density_diffusion, nhs, v, u,
                                                             system, semi)

    return system
end

function compute_density!(system, u, u_ode, semi, ::ContinuityDensity)
    # No density update with `ContinuityDensity`
    return system
end

function compute_density!(system, u, u_ode, semi, ::SummationDensity)
    (; cache) = system
    (; density) = cache # Density is in the cache for SummationDensity

    summation_density!(system, semi, u, u_ode, density)
end

function update_pressure!(system::WeaklyCompressibleSPHSystem, v, u, v_ode, u_ode, semi, t)
    (; density_calculator, correction) = system

    compute_correction_values!(system, correction, u, v_ode, u_ode, semi)

    compute_gradient_correction_matrix!(correction, system, u, v_ode, u_ode, semi)

    # `kernel_correct_density!` only performed for `SummationDensity`
    kernel_correct_density!(system, v, u, v_ode, u_ode, semi, correction,
                            density_calculator)
    compute_pressure!(system, v)

    return system
end

function kernel_correct_density!(system::WeaklyCompressibleSPHSystem, v, u, v_ode, u_ode,
                                 semi, correction, density_calculator)
    return system
end

function kernel_correct_density!(system::WeaklyCompressibleSPHSystem, v, u, v_ode, u_ode,
                                 semi, corr::ShepardKernelCorrection, ::SummationDensity)
    system.cache.density ./= system.cache.kernel_correction_coefficient
end

function compute_gradient_correction_matrix!(correction,
                                             system::WeaklyCompressibleSPHSystem, u,
                                             v_ode, u_ode, semi)
    return system
end

function compute_gradient_correction_matrix!(corr::Union{GradientCorrection,
                                                         BlendedGradientCorrection,
                                                         MixedKernelGradientCorrection},
                                             system::WeaklyCompressibleSPHSystem, u,
                                             v_ode, u_ode, semi)
    (; cache, correction, smoothing_kernel, smoothing_length) = system
    (; correction_matrix) = cache

    system_coords = current_coordinates(u, system)

    compute_gradient_correction_matrix!(correction_matrix, system, system_coords,
                                        v_ode, u_ode, semi, correction, smoothing_length,
                                        smoothing_kernel)
end

function reinit_density!(vu_ode, semi)
    v_ode, u_ode = vu_ode.x

    foreach_system(semi) do system
        v = wrap_v(v_ode, system, semi)
        u = wrap_u(u_ode, system, semi)

        reinit_density!(system, v, u, v_ode, u_ode, semi)
    end

    return vu_ode
end

function reinit_density!(system::WeaklyCompressibleSPHSystem, v, u,
                         v_ode, u_ode, semi)
    # Compute density with `SummationDensity` and store the result in `v`,
    # overwriting the previous integrated density.
    summation_density!(system, semi, u, u_ode, v[end, :])

    # Apply `ShepardKernelCorrection`
    kernel_correction_coefficient = zeros(size(v[end, :]))
    compute_shepard_coeff!(system, current_coordinates(u, system), v_ode, u_ode, semi,
                           kernel_correction_coefficient)
    v[end, :] ./= kernel_correction_coefficient

    compute_pressure!(system, v)

    return system
end

function reinit_density!(system, v, u, v_ode, u_ode, semi)
    return system
end

function compute_pressure!(system, v)
    @threaded for particle in eachparticle(system)
        apply_state_equation!(system, particle_density(v, system, particle), particle)
    end
end

# Use this function to avoid passing closures to Polyester.jl with `@batch` (`@threaded`).
# Otherwise, `@threaded` does not work here with Julia ARM on macOS.
# See https://github.com/JuliaSIMD/Polyester.jl/issues/88.
@inline function apply_state_equation!(system::WeaklyCompressibleSPHSystem, density,
                                       particle)
    system.pressure[particle] = system.state_equation(density)
end

function write_v0!(v0, system::WeaklyCompressibleSPHSystem)
    (; initial_condition, density_calculator) = system

    for particle in eachparticle(system)
        # Write particle velocities
        for dim in 1:ndims(system)
            v0[dim, particle] = initial_condition.velocity[dim, particle]
        end
    end

    write_v0!(v0, density_calculator, system)

    return v0
end

function write_v0!(v0, ::SummationDensity, system::WeaklyCompressibleSPHSystem)
    return v0
end

function write_v0!(v0, ::ContinuityDensity, system::WeaklyCompressibleSPHSystem)
    (; initial_condition) = system

    for particle in eachparticle(system)
        # Set particle densities
        v0[ndims(system) + 1, particle] = initial_condition.density[particle]
    end

    return v0
end

function restart_with!(system::WeaklyCompressibleSPHSystem, v, u)
    for particle in each_moving_particle(system)
        system.initial_condition.coordinates[:, particle] .= u[:, particle]
        system.initial_condition.velocity[:, particle] .= v[1:ndims(system), particle]
    end

    restart_with!(system, system.density_calculator, v, u)
end

function restart_with!(system, ::SummationDensity, v, u)
    return system
end

function restart_with!(system, ::ContinuityDensity, v, u)
    for particle in each_moving_particle(system)
        system.initial_condition.density[particle] = v[end, particle]
    end

    return system
end

@inline function correction_matrix(system::WeaklyCompressibleSPHSystem, particle)
    extract_smatrix(system.cache.correction_matrix, system, particle)
end<|MERGE_RESOLUTION|>--- conflicted
+++ resolved
@@ -42,13 +42,8 @@
   In: Journal of Computational Physics 110 (1994), pages 399-406.
   [doi: 10.1006/jcph.1994.1034](https://doi.org/10.1006/jcph.1994.1034)
 """
-<<<<<<< HEAD
-struct WeaklyCompressibleSPHSystem{NDIMS, ELTYPE <: Real, DC, SE, K, V, DD, COR, PF, C} <:
-       FluidSystem{NDIMS}
-=======
 struct WeaklyCompressibleSPHSystem{NDIMS, ELTYPE <: Real, DC, SE, K,
                                    V, DD, COR, PF, ST, C} <: FluidSystem{NDIMS}
->>>>>>> d5b62072
     initial_condition                 :: InitialCondition{ELTYPE}
     mass                              :: Array{ELTYPE, 1} # [particle]
     pressure                          :: Array{ELTYPE, 1} # [particle]
@@ -61,10 +56,7 @@
     density_diffusion                 :: DD
     correction                        :: COR
     pressure_acceleration_formulation :: PF
-<<<<<<< HEAD
-=======
     source_terms                      :: ST
->>>>>>> d5b62072
     cache                             :: C
 
     function WeaklyCompressibleSPHSystem(initial_condition,
@@ -97,31 +89,16 @@
             throw(ArgumentError("`ShepardKernelCorrection` cannot be used with `ContinuityDensity`"))
         end
 
-<<<<<<< HEAD
-        pressure_acceleration = set_pressure_acceleration_formulation(pressure_acceleration,
-                                                                      density_calculator,
-                                                                      correction)
-=======
         pressure_acceleration = choose_pressure_acceleration_formulation(pressure_acceleration,
                                                                          density_calculator,
                                                                          NDIMS, ELTYPE,
                                                                          correction)
->>>>>>> d5b62072
 
         cache = create_cache_wcsph(n_particles, ELTYPE, density_calculator)
         cache = (;
                  create_cache_wcsph(correction, initial_condition.density, NDIMS,
                                     n_particles)..., cache...)
 
-<<<<<<< HEAD
-        return new{NDIMS, ELTYPE, typeof(density_calculator), typeof(state_equation),
-                   typeof(smoothing_kernel), typeof(viscosity), typeof(density_diffusion),
-                   typeof(correction), typeof(pressure_acceleration),
-                   typeof(cache)}(initial_condition, mass, pressure, density_calculator,
-                                  state_equation, smoothing_kernel, smoothing_length,
-                                  acceleration_, viscosity, density_diffusion, correction,
-                                  pressure_acceleration, cache)
-=======
         return new{NDIMS, ELTYPE, typeof(density_calculator),
                    typeof(state_equation), typeof(smoothing_kernel),
                    typeof(viscosity), typeof(density_diffusion),
@@ -133,7 +110,6 @@
                                                         density_diffusion, correction,
                                                         pressure_acceleration,
                                                         source_terms, cache)
->>>>>>> d5b62072
     end
 end
 
@@ -225,21 +201,6 @@
     return system.pressure[particle]
 end
 
-<<<<<<< HEAD
-@inline function particle_neighbor_pressure(v_particle_system, v_neighbor_system,
-                                            particle_system, neighbor_system,
-                                            particle, neighbor)
-    p_a = particle_pressure(v_particle_system, particle_system, particle)
-    p_b = particle_pressure(v_neighbor_system, neighbor_system, neighbor)
-
-    return p_a, p_b
-end
-
-# Nothing to initialize for this system
-initialize!(system::WeaklyCompressibleSPHSystem, neighborhood_search) = system
-
-=======
->>>>>>> d5b62072
 function update_quantities!(system::WeaklyCompressibleSPHSystem, v, u,
                             v_ode, u_ode, semi, t)
     (; density_calculator, density_diffusion, correction) = system
