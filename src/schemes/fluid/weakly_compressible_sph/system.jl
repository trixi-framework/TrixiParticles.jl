"""
    WeaklyCompressibleSPHSystem(initial_condition,
                                density_calculator, state_equation,
                                smoothing_kernel, smoothing_length;
                                viscosity=nothing, density_diffusion=nothing,
                                acceleration=ntuple(_ -> 0.0, NDIMS),
                                correction=nothing, source_terms=nothing)

System for particles of a fluid.
The weakly compressible SPH (WCSPH) scheme is used, wherein a stiff equation of state
generates large pressure changes for small density variations.
See [Weakly Compressible SPH](@ref wcsph) for more details on the method.

# Arguments
- `initial_condition`:  [`InitialCondition`](@ref) representing the system's particles.
- `density_calculator`: Density calculator for the system.
                        See [`ContinuityDensity`](@ref) and [`SummationDensity`](@ref).
- `state_equation`:     Equation of state for the system. See [`StateEquationCole`](@ref).
- `smoothing_kernel`:   Smoothing kernel to be used for this system.
                        See [Smoothing Kernels](@ref smoothing_kernel).
- `smoothing_length`:   Smoothing length to be used for this system.
                        See [Smoothing Kernels](@ref smoothing_kernel).

# Keyword Arguments
- `viscosity`:      Viscosity model for this system (default: no viscosity).
                    See [`ArtificialViscosityMonaghan`](@ref) or [`ViscosityAdami`](@ref).
- `density_diffusion`: Density diffusion terms for this system. See [`DensityDiffusion`](@ref).
- `acceleration`:   Acceleration vector for the system. (default: zero vector)
- `correction`:     Correction method used for this system. (default: no correction, see [Corrections](@ref corrections))
- `source_terms`:   Additional source terms for this system. Has to be either `nothing`
                    (by default), or a function of `(coords, velocity, density, pressure)`
                    (which are the quantities of a single particle), returning a `Tuple`
                    or `SVector` that is to be added to the acceleration of that particle.
                    See, for example, [`SourceTermDamping`](@ref).
                    Note that these source terms will not be used in the calculation of the
                    boundary pressure when using a boundary with
                    [`BoundaryModelDummyParticles`](@ref) and [`AdamiPressureExtrapolation`](@ref).
                    The keyword argument `acceleration` should be used instead for
                    gravity-like source terms.

"""
struct WeaklyCompressibleSPHSystem{NDIMS, ELTYPE <: Real, DC, SE, K,
                                   V, DD, COR, PF, ST, B, C} <: FluidSystem{NDIMS}
    initial_condition                 :: InitialCondition{ELTYPE}
    mass                              :: Array{ELTYPE, 1} # [particle]
    pressure                          :: Array{ELTYPE, 1} # [particle]
    density_calculator                :: DC
    state_equation                    :: SE
    smoothing_kernel                  :: K
    smoothing_length                  :: ELTYPE
    acceleration                      :: SVector{NDIMS, ELTYPE}
    viscosity                         :: V
    density_diffusion                 :: DD
    correction                        :: COR
    pressure_acceleration_formulation :: PF
    source_terms                      :: ST
    buffer                            :: B
    cache                             :: C

    function WeaklyCompressibleSPHSystem(initial_condition,
                                         density_calculator, state_equation,
                                         smoothing_kernel, smoothing_length;
<<<<<<< HEAD
                                         pressure_acceleration=nothing, buffer=nothing,
                                         viscosity=NoViscosity(), density_diffusion=nothing,
=======
                                         pressure_acceleration=nothing,
                                         viscosity=nothing, density_diffusion=nothing,
>>>>>>> 53b1484c
                                         acceleration=ntuple(_ -> 0.0,
                                                             ndims(smoothing_kernel)),
                                         correction=nothing, source_terms=nothing)
        (buffer ≠ nothing) && (buffer = SystemBuffer(nparticles(initial_condition), buffer))
        initial_condition = allocate_buffer(initial_condition, buffer)

        NDIMS = ndims(initial_condition)
        ELTYPE = eltype(initial_condition)
        n_particles = nparticles(initial_condition)

        mass = copy(initial_condition.mass)
        pressure = similar(initial_condition.pressure)

        if ndims(smoothing_kernel) != NDIMS
            throw(ArgumentError("smoothing kernel dimensionality must be $NDIMS for a $(NDIMS)D problem"))
        end

        # Make acceleration an SVector
        acceleration_ = SVector(acceleration...)
        if length(acceleration_) != NDIMS
            throw(ArgumentError("`acceleration` must be of length $NDIMS for a $(NDIMS)D problem"))
        end

        if correction isa ShepardKernelCorrection &&
           density_calculator isa ContinuityDensity
            throw(ArgumentError("`ShepardKernelCorrection` cannot be used with `ContinuityDensity`"))
        end

        pressure_acceleration = choose_pressure_acceleration_formulation(pressure_acceleration,
                                                                         density_calculator,
                                                                         NDIMS, ELTYPE,
                                                                         correction)

        cache = create_cache_density(initial_condition, density_calculator)
        cache = (;
                 create_cache_wcsph(correction, initial_condition.density, NDIMS,
                                    n_particles)..., cache...)

        return new{NDIMS, ELTYPE, typeof(density_calculator),
                   typeof(state_equation), typeof(smoothing_kernel),
                   typeof(viscosity), typeof(density_diffusion),
                   typeof(correction), typeof(pressure_acceleration), typeof(source_terms),
                   typeof(buffer), typeof(cache)}(initial_condition, mass, pressure,
                                                  density_calculator, state_equation,
                                                  smoothing_kernel, smoothing_length,
                                                  acceleration_, viscosity,
                                                  density_diffusion, correction,
                                                  pressure_acceleration, source_terms,
                                                  buffer, cache)
    end
end

create_cache_wcsph(correction, density, NDIMS, nparticles) = (;)

function create_cache_wcsph(::ShepardKernelCorrection, density, NDIMS, n_particles)
    return (; kernel_correction_coefficient=similar(density))
end

function create_cache_wcsph(::KernelCorrection, density, NDIMS, n_particles)
    dw_gamma = Array{Float64}(undef, NDIMS, n_particles)
    return (; kernel_correction_coefficient=similar(density), dw_gamma)
end

function create_cache_wcsph(::Union{GradientCorrection, BlendedGradientCorrection}, density,
                            NDIMS, n_particles)
    correction_matrix = Array{Float64, 3}(undef, NDIMS, NDIMS, n_particles)
    return (; correction_matrix)
end

function create_cache_wcsph(::MixedKernelGradientCorrection, density, NDIMS, n_particles)
    dw_gamma = Array{Float64}(undef, NDIMS, n_particles)
    correction_matrix = Array{Float64, 3}(undef, NDIMS, NDIMS, n_particles)

    return (; kernel_correction_coefficient=similar(density), dw_gamma, correction_matrix)
end

function Base.show(io::IO, system::WeaklyCompressibleSPHSystem)
    @nospecialize system # reduce precompilation time

    print(io, "WeaklyCompressibleSPHSystem{", ndims(system), "}(")
    print(io, system.density_calculator)
    print(io, ", ", system.correction)
    print(io, ", ", system.state_equation)
    print(io, ", ", system.smoothing_kernel)
    print(io, ", ", system.viscosity)
    print(io, ", ", system.density_diffusion)
    print(io, ", ", system.acceleration)
    print(io, ", ", system.source_terms)
    print(io, ") with ", nparticles(system), " particles")
end

function Base.show(io::IO, ::MIME"text/plain", system::WeaklyCompressibleSPHSystem)
    @nospecialize system # reduce precompilation time

    if get(io, :compact, false)
        show(io, system)
    else
        summary_header(io, "WeaklyCompressibleSPHSystem{$(ndims(system))}")
        if system.buffer isa SystemBuffer
            summary_line(io, "#particles", nparticles(system))
            summary_line(io, "#buffer_particles", system.buffer.buffer_size)
        else
            summary_line(io, "#particles", nparticles(system))
        end
        summary_line(io, "density calculator",
                     system.density_calculator |> typeof |> nameof)
        summary_line(io, "correction method",
                     system.correction |> typeof |> nameof)
        summary_line(io, "state equation", system.state_equation |> typeof |> nameof)
        summary_line(io, "smoothing kernel", system.smoothing_kernel |> typeof |> nameof)
        summary_line(io, "viscosity", system.viscosity)
        summary_line(io, "density diffusion", system.density_diffusion)
        summary_line(io, "acceleration", system.acceleration)
        summary_line(io, "source terms", system.source_terms |> typeof |> nameof)
        summary_footer(io)
    end
end

@inline function v_nvariables(system::WeaklyCompressibleSPHSystem)
    return v_nvariables(system, system.density_calculator)
end

@inline function v_nvariables(system::WeaklyCompressibleSPHSystem, density_calculator)
    return ndims(system)
end

@inline function v_nvariables(system::WeaklyCompressibleSPHSystem, ::ContinuityDensity)
    return ndims(system) + 1
end

@inline function particle_pressure(v, system::WeaklyCompressibleSPHSystem, particle)
    return system.pressure[particle]
end

<<<<<<< HEAD
@inline function set_particle_density(particle, v, system::WeaklyCompressibleSPHSystem,
                                      density)
    set_particle_density(particle, v, system.density_calculator, system, density)
end

# Nothing to initialize for this system
initialize!(system::WeaklyCompressibleSPHSystem, neighborhood_search) = system
=======
@inline system_sound_speed(system::WeaklyCompressibleSPHSystem) = system.state_equation.sound_speed
>>>>>>> 53b1484c

function update_quantities!(system::WeaklyCompressibleSPHSystem, v, u,
                            v_ode, u_ode, semi, t)
    (; density_calculator, density_diffusion, correction) = system

    compute_density!(system, u, u_ode, semi, density_calculator)

    nhs = get_neighborhood_search(system, semi)
    @trixi_timeit timer() "update density diffusion" update!(density_diffusion, nhs, v, u,
                                                             system, semi)

    return system
end

function update_pressure!(system::WeaklyCompressibleSPHSystem, v, u, v_ode, u_ode, semi, t)
    (; density_calculator, correction) = system

    compute_correction_values!(system, correction, u, v_ode, u_ode, semi)

    compute_gradient_correction_matrix!(correction, system, u, v_ode, u_ode, semi)

    # `kernel_correct_density!` only performed for `SummationDensity`
    kernel_correct_density!(system, v, u, v_ode, u_ode, semi, correction,
                            density_calculator)
    compute_pressure!(system, v)

    return system
end

function kernel_correct_density!(system::WeaklyCompressibleSPHSystem, v, u, v_ode, u_ode,
                                 semi, correction, density_calculator)
    return system
end

function kernel_correct_density!(system::WeaklyCompressibleSPHSystem, v, u, v_ode, u_ode,
                                 semi, corr::ShepardKernelCorrection, ::SummationDensity)
    system.cache.density ./= system.cache.kernel_correction_coefficient
end

function compute_gradient_correction_matrix!(correction,
                                             system::WeaklyCompressibleSPHSystem, u,
                                             v_ode, u_ode, semi)
    return system
end

function compute_gradient_correction_matrix!(corr::Union{GradientCorrection,
                                                         BlendedGradientCorrection,
                                                         MixedKernelGradientCorrection},
                                             system::WeaklyCompressibleSPHSystem, u,
                                             v_ode, u_ode, semi)
    (; cache, correction, smoothing_kernel, smoothing_length) = system
    (; correction_matrix) = cache

    system_coords = current_coordinates(u, system)

    compute_gradient_correction_matrix!(correction_matrix, system, system_coords,
                                        v_ode, u_ode, semi, correction, smoothing_length,
                                        smoothing_kernel)
end

function reinit_density!(vu_ode, semi)
    v_ode, u_ode = vu_ode.x

    foreach_system(semi) do system
        v = wrap_v(v_ode, system, semi)
        u = wrap_u(u_ode, system, semi)

        reinit_density!(system, v, u, v_ode, u_ode, semi)
    end

    return vu_ode
end

function reinit_density!(system::WeaklyCompressibleSPHSystem, v, u,
                         v_ode, u_ode, semi)
    # Compute density with `SummationDensity` and store the result in `v`,
    # overwriting the previous integrated density.
    summation_density!(system, semi, u, u_ode, v[end, :])

    # Apply `ShepardKernelCorrection`
    kernel_correction_coefficient = zeros(size(v[end, :]))
    compute_shepard_coeff!(system, current_coordinates(u, system), v_ode, u_ode, semi,
                           kernel_correction_coefficient)
    v[end, :] ./= kernel_correction_coefficient

    compute_pressure!(system, v)

    return system
end

function reinit_density!(system, v, u, v_ode, u_ode, semi)
    return system
end

function compute_pressure!(system, v)
    @threaded for particle in eachparticle(system)
        apply_state_equation!(system, particle_density(v, system, particle), particle)
    end
end

# Use this function to avoid passing closures to Polyester.jl with `@batch` (`@threaded`).
# Otherwise, `@threaded` does not work here with Julia ARM on macOS.
# See https://github.com/JuliaSIMD/Polyester.jl/issues/88.
@inline function apply_state_equation!(system::WeaklyCompressibleSPHSystem, density,
                                       particle)
    system.pressure[particle] = system.state_equation(density)
end

function write_v0!(v0, system::WeaklyCompressibleSPHSystem, ::ContinuityDensity)
    for particle in eachparticle(system)
        # Set particle densities
        v0[end, particle] = system.initial_condition.density[particle]
    end

    return v0
end

function restart_with!(system::WeaklyCompressibleSPHSystem, v, u)
    for particle in each_moving_particle(system)
        system.initial_condition.coordinates[:, particle] .= u[:, particle]
        system.initial_condition.velocity[:, particle] .= v[1:ndims(system), particle]
    end

    restart_with!(system, system.density_calculator, v, u)
end

function restart_with!(system, ::SummationDensity, v, u)
    return system
end

function restart_with!(system, ::ContinuityDensity, v, u)
    for particle in each_moving_particle(system)
        system.initial_condition.density[particle] = v[end, particle]
    end

    return system
end

@inline function correction_matrix(system::WeaklyCompressibleSPHSystem, particle)
    extract_smatrix(system.cache.correction_matrix, system, particle)
end<|MERGE_RESOLUTION|>--- conflicted
+++ resolved
@@ -60,13 +60,8 @@
     function WeaklyCompressibleSPHSystem(initial_condition,
                                          density_calculator, state_equation,
                                          smoothing_kernel, smoothing_length;
-<<<<<<< HEAD
                                          pressure_acceleration=nothing, buffer=nothing,
-                                         viscosity=NoViscosity(), density_diffusion=nothing,
-=======
-                                         pressure_acceleration=nothing,
                                          viscosity=nothing, density_diffusion=nothing,
->>>>>>> 53b1484c
                                          acceleration=ntuple(_ -> 0.0,
                                                              ndims(smoothing_kernel)),
                                          correction=nothing, source_terms=nothing)
@@ -201,17 +196,7 @@
     return system.pressure[particle]
 end
 
-<<<<<<< HEAD
-@inline function set_particle_density(particle, v, system::WeaklyCompressibleSPHSystem,
-                                      density)
-    set_particle_density(particle, v, system.density_calculator, system, density)
-end
-
-# Nothing to initialize for this system
-initialize!(system::WeaklyCompressibleSPHSystem, neighborhood_search) = system
-=======
 @inline system_sound_speed(system::WeaklyCompressibleSPHSystem) = system.state_equation.sound_speed
->>>>>>> 53b1484c
 
 function update_quantities!(system::WeaklyCompressibleSPHSystem, v, u,
                             v_ode, u_ode, semi, t)
