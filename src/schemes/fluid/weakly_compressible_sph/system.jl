"""
    WeaklyCompressibleSPHSystem(initial_condition,
                                density_calculator, state_equation,
                                smoothing_kernel, smoothing_length;
                                viscosity=nothing, density_diffusion=nothing,
                                acceleration=ntuple(_ -> 0.0, NDIMS),
                                buffer_size=nothing,
                                correction=nothing, source_terms=nothing)

System for particles of a fluid.
The weakly compressible SPH (WCSPH) scheme is used, wherein a stiff equation of state
generates large pressure changes for small density variations.
See [Weakly Compressible SPH](@ref wcsph) for more details on the method.

# Arguments
- `initial_condition`:  [`InitialCondition`](@ref) representing the system's particles.
- `density_calculator`: Density calculator for the system.
                        See [`ContinuityDensity`](@ref) and [`SummationDensity`](@ref).
- `state_equation`:     Equation of state for the system. See [`StateEquationCole`](@ref).
- `smoothing_kernel`:   Smoothing kernel to be used for this system.
                        See [Smoothing Kernels](@ref smoothing_kernel).
- `smoothing_length`:   Smoothing length to be used for this system.
                        See [Smoothing Kernels](@ref smoothing_kernel).

# Keyword Arguments
- `viscosity`:      Viscosity model for this system (default: no viscosity).
                    See [`ArtificialViscosityMonaghan`](@ref) or [`ViscosityAdami`](@ref).
- `density_diffusion`: Density diffusion terms for this system. See [`DensityDiffusion`](@ref).
- `acceleration`:   Acceleration vector for the system. (default: zero vector)
- `buffer_size`:    Number of buffer particles.
                    This is needed when simulating with [`OpenBoundarySPHSystem`](@ref).
- `correction`:     Correction method used for this system. (default: no correction, see [Corrections](@ref corrections))
- `source_terms`:   Additional source terms for this system. Has to be either `nothing`
                    (by default), or a function of `(coords, velocity, density, pressure, t)`
                    (which are the quantities of a single particle), returning a `Tuple`
                    or `SVector` that is to be added to the acceleration of that particle.
                    See, for example, [`SourceTermDamping`](@ref).
                    Note that these source terms will not be used in the calculation of the
                    boundary pressure when using a boundary with
                    [`BoundaryModelDummyParticles`](@ref) and [`AdamiPressureExtrapolation`](@ref).
                    The keyword argument `acceleration` should be used instead for
                    gravity-like source terms.
- `surface_tension`:   Surface tension model used for this SPH system. (default: no surface tension)


"""
struct WeaklyCompressibleSPHSystem{NDIMS, ELTYPE <: Real, IC, MA, P, DC, SE, K,
                                   V, DD, COR, PF, ST, B, SRFT, SRFN, C} <:
       FluidSystem{NDIMS, IC}
    initial_condition                 :: IC
    mass                              :: MA     # Array{ELTYPE, 1}
    pressure                          :: P      # Array{ELTYPE, 1}
    density_calculator                :: DC
    state_equation                    :: SE
    smoothing_kernel                  :: K
    smoothing_length                  :: ELTYPE
    number_density                    :: Int64
    color                             :: Int64
    acceleration                      :: SVector{NDIMS, ELTYPE}
    viscosity                         :: V
    density_diffusion                 :: DD
    correction                        :: COR
    pressure_acceleration_formulation :: PF
    transport_velocity                :: Nothing # TODO
    source_terms                      :: ST
    surface_tension                   :: SRFT
    surface_normal_method             :: SRFN
    buffer                            :: B
    cache                             :: C
end

# The default constructor needs to be accessible for Adapt.jl to work with this struct.
# See the comments in general/gpu.jl for more details.
function WeaklyCompressibleSPHSystem(initial_condition,
                                     density_calculator, state_equation,
                                     smoothing_kernel, smoothing_length;
                                     pressure_acceleration=nothing,
                                     buffer_size=nothing,
                                     viscosity=nothing, density_diffusion=nothing,
                                     acceleration=ntuple(_ -> 0.0,
                                                         ndims(smoothing_kernel)),
                                     correction=nothing, source_terms=nothing,
                                     surface_tension=nothing, surface_normal_method=nothing,
                                     reference_particle_spacing=0.0, color_value=0)
    buffer = isnothing(buffer_size) ? nothing :
             SystemBuffer(nparticles(initial_condition), buffer_size)

    initial_condition = allocate_buffer(initial_condition, buffer)

    NDIMS = ndims(initial_condition)
    ELTYPE = eltype(initial_condition)
    n_particles = nparticles(initial_condition)

    mass = copy(initial_condition.mass)
    pressure = similar(initial_condition.pressure)

    if ndims(smoothing_kernel) != NDIMS
        throw(ArgumentError("smoothing kernel dimensionality must be $NDIMS for a $(NDIMS)D problem"))
    end

    # Make acceleration an SVector
    acceleration_ = SVector(acceleration...)
    if length(acceleration_) != NDIMS
        throw(ArgumentError("`acceleration` must be of length $NDIMS for a $(NDIMS)D problem"))
    end

    if correction isa ShepardKernelCorrection &&
       density_calculator isa ContinuityDensity
        throw(ArgumentError("`ShepardKernelCorrection` cannot be used with `ContinuityDensity`"))
    end

    if surface_tension !== nothing && surface_normal_method === nothing
        surface_normal_method = ColorfieldSurfaceNormal(smoothing_kernel, smoothing_length)
    end

    if surface_normal_method !== nothing && reference_particle_spacing < eps()
        throw(ArgumentError("`reference_particle_spacing` must be set to a positive value when using `ColorfieldSurfaceNormal` or a surface tension model"))
    end

    number_density_ = 0
    if reference_particle_spacing > 0.0
        number_density_ = number_density(Val(NDIMS), reference_particle_spacing,
                                         compact_support(smoothing_kernel,
                                                         smoothing_length))
    end

    pressure_acceleration = choose_pressure_acceleration_formulation(pressure_acceleration,
                                                                     density_calculator,
                                                                     NDIMS, ELTYPE,
                                                                     correction)

    cache = create_cache_density(initial_condition, density_calculator)
    cache = (;
             create_cache_wcsph(correction, initial_condition.density, NDIMS,
                                n_particles)..., cache...)
    cache = (;
             create_cache_wcsph(surface_tension, ELTYPE, NDIMS, n_particles)...,
             create_cache_surface_normal(surface_normal_method, ELTYPE, NDIMS,
                                         n_particles)...,
             create_cache_surface_tension(surface_tension, ELTYPE, NDIMS,
                                          n_particles)...,
             cache...)

    return WeaklyCompressibleSPHSystem(initial_condition, mass, pressure,
                                       density_calculator, state_equation,
                                       smoothing_kernel, smoothing_length,
                                       number_density_, color_value,
                                       acceleration_, viscosity,
                                       density_diffusion, correction,
<<<<<<< HEAD
                                       pressure_acceleration,
                                       source_terms, surface_tension, surface_normal_method,
                                       buffer, cache)
=======
                                       pressure_acceleration, nothing,
                                       source_terms, surface_tension, buffer, cache)
>>>>>>> 4b7f5151
end

create_cache_wcsph(correction, density, NDIMS, nparticles) = (;)

function create_cache_wcsph(::ShepardKernelCorrection, density, NDIMS, n_particles)
    return (; kernel_correction_coefficient=similar(density))
end

function create_cache_wcsph(::KernelCorrection, density, NDIMS, n_particles)
    dw_gamma = Array{Float64}(undef, NDIMS, n_particles)
    return (; kernel_correction_coefficient=similar(density), dw_gamma)
end

function create_cache_wcsph(::Union{GradientCorrection, BlendedGradientCorrection}, density,
                            NDIMS, n_particles)
    correction_matrix = Array{Float64, 3}(undef, NDIMS, NDIMS, n_particles)
    return (; correction_matrix)
end

function create_cache_wcsph(::MixedKernelGradientCorrection, density, NDIMS, n_particles)
    dw_gamma = Array{Float64}(undef, NDIMS, n_particles)
    correction_matrix = Array{Float64, 3}(undef, NDIMS, NDIMS, n_particles)

    return (; kernel_correction_coefficient=similar(density), dw_gamma, correction_matrix)
end

function Base.show(io::IO, system::WeaklyCompressibleSPHSystem)
    @nospecialize system # reduce precompilation time

    print(io, "WeaklyCompressibleSPHSystem{", ndims(system), "}(")
    print(io, system.density_calculator)
    print(io, ", ", system.correction)
    print(io, ", ", system.state_equation)
    print(io, ", ", system.smoothing_kernel)
    print(io, ", ", system.viscosity)
    print(io, ", ", system.density_diffusion)
    print(io, ", ", system.surface_tension)
    print(io, ", ", system.surface_normal_method)
    print(io, ", ", system.acceleration)
    print(io, ", ", system.source_terms)
    print(io, ") with ", nparticles(system), " particles")
end

function Base.show(io::IO, ::MIME"text/plain", system::WeaklyCompressibleSPHSystem)
    @nospecialize system # reduce precompilation time

    if get(io, :compact, false)
        show(io, system)
    else
        summary_header(io, "WeaklyCompressibleSPHSystem{$(ndims(system))}")
        if system.buffer isa SystemBuffer
            summary_line(io, "#particles", nparticles(system))
            summary_line(io, "#buffer_particles", system.buffer.buffer_size)
        else
            summary_line(io, "#particles", nparticles(system))
        end
        summary_line(io, "density calculator",
                     system.density_calculator |> typeof |> nameof)
        summary_line(io, "correction method",
                     system.correction |> typeof |> nameof)
        summary_line(io, "state equation", system.state_equation |> typeof |> nameof)
        summary_line(io, "smoothing kernel", system.smoothing_kernel |> typeof |> nameof)
        summary_line(io, "viscosity", system.viscosity)
        summary_line(io, "density diffusion", system.density_diffusion)
        summary_line(io, "surface tension", system.surface_tension)
        summary_line(io, "surface normal method", system.surface_normal_method)
        summary_line(io, "acceleration", system.acceleration)
        summary_line(io, "source terms", system.source_terms |> typeof |> nameof)
        summary_footer(io)
    end
end

@inline function v_nvariables(system::WeaklyCompressibleSPHSystem)
    return v_nvariables(system, system.density_calculator)
end

@inline function v_nvariables(system::WeaklyCompressibleSPHSystem, density_calculator)
    return ndims(system)
end

@inline function v_nvariables(system::WeaklyCompressibleSPHSystem, ::ContinuityDensity)
    return ndims(system) + 1
end

@inline function particle_pressure(v, system::WeaklyCompressibleSPHSystem, particle)
    return system.pressure[particle]
end

@inline system_sound_speed(system::WeaklyCompressibleSPHSystem) = sound_speed(system.state_equation)

function update_quantities!(system::WeaklyCompressibleSPHSystem, v, u,
                            v_ode, u_ode, semi, t)
    (; density_calculator, density_diffusion, correction) = system

    compute_density!(system, u, u_ode, semi, density_calculator)

    nhs = get_neighborhood_search(system, semi)
    @trixi_timeit timer() "update density diffusion" update!(density_diffusion, nhs, v, u,
                                                             system, semi)

    return system
end

function update_pressure!(system::WeaklyCompressibleSPHSystem, v, u, v_ode, u_ode, semi, t)
    (; density_calculator, correction, surface_tension) = system

    compute_correction_values!(system, correction, u, v_ode, u_ode, semi)

    compute_gradient_correction_matrix!(correction, system, u, v_ode, u_ode, semi)

    # `kernel_correct_density!` only performed for `SummationDensity`
    kernel_correct_density!(system, v, u, v_ode, u_ode, semi, correction,
                            density_calculator)
    compute_pressure!(system, v)
    compute_surface_normal!(system, surface_tension, v, u, v_ode, u_ode, semi, t)

    return system
end

function kernel_correct_density!(system::WeaklyCompressibleSPHSystem, v, u, v_ode, u_ode,
                                 semi, correction, density_calculator)
    return system
end

function kernel_correct_density!(system::WeaklyCompressibleSPHSystem, v, u, v_ode, u_ode,
                                 semi, corr::ShepardKernelCorrection, ::SummationDensity)
    system.cache.density ./= system.cache.kernel_correction_coefficient
end

function compute_gradient_correction_matrix!(correction,
                                             system::WeaklyCompressibleSPHSystem, u,
                                             v_ode, u_ode, semi)
    return system
end

function compute_gradient_correction_matrix!(corr::Union{GradientCorrection,
                                                         BlendedGradientCorrection,
                                                         MixedKernelGradientCorrection},
                                             system::WeaklyCompressibleSPHSystem, u,
                                             v_ode, u_ode, semi)
    (; cache, correction, smoothing_kernel, smoothing_length) = system
    (; correction_matrix) = cache

    system_coords = current_coordinates(u, system)

    compute_gradient_correction_matrix!(correction_matrix, system, system_coords,
                                        v_ode, u_ode, semi, correction, smoothing_length,
                                        smoothing_kernel)
end

function reinit_density!(vu_ode, semi)
    v_ode, u_ode = vu_ode.x

    foreach_system(semi) do system
        v = wrap_v(v_ode, system, semi)
        u = wrap_u(u_ode, system, semi)

        reinit_density!(system, v, u, v_ode, u_ode, semi)
    end

    return vu_ode
end

function reinit_density!(system::WeaklyCompressibleSPHSystem, v, u,
                         v_ode, u_ode, semi)
    # Compute density with `SummationDensity` and store the result in `v`,
    # overwriting the previous integrated density.
    summation_density!(system, semi, u, u_ode, v[end, :])

    # Apply `ShepardKernelCorrection`
    kernel_correction_coefficient = zeros(size(v[end, :]))
    compute_shepard_coeff!(system, current_coordinates(u, system), v_ode, u_ode, semi,
                           kernel_correction_coefficient)
    v[end, :] ./= kernel_correction_coefficient

    compute_pressure!(system, v)

    return system
end

function reinit_density!(system, v, u, v_ode, u_ode, semi)
    return system
end

function compute_pressure!(system, v)
    @threaded system for particle in eachparticle(system)
        apply_state_equation!(system, particle_density(v, system, particle), particle)
    end
end

# Use this function to avoid passing closures to Polyester.jl with `@batch` (`@threaded`).
# Otherwise, `@threaded` does not work here with Julia ARM on macOS.
# See https://github.com/JuliaSIMD/Polyester.jl/issues/88.
@inline function apply_state_equation!(system::WeaklyCompressibleSPHSystem, density,
                                       particle)
    system.pressure[particle] = system.state_equation(density)
end

function write_v0!(v0, system::WeaklyCompressibleSPHSystem, ::ContinuityDensity)
    # Note that `.=` is very slightly faster, but not GPU-compatible
    v0[end, :] = system.initial_condition.density

    return v0
end

function restart_with!(system::WeaklyCompressibleSPHSystem, v, u)
    for particle in each_moving_particle(system)
        system.initial_condition.coordinates[:, particle] .= u[:, particle]
        system.initial_condition.velocity[:, particle] .= v[1:ndims(system), particle]
    end

    restart_with!(system, system.density_calculator, v, u)
end

function restart_with!(system, ::SummationDensity, v, u)
    return system
end

function restart_with!(system, ::ContinuityDensity, v, u)
    for particle in each_moving_particle(system)
        system.initial_condition.density[particle] = v[end, particle]
    end

    return system
end

@inline function correction_matrix(system::WeaklyCompressibleSPHSystem, particle)
    extract_smatrix(system.cache.correction_matrix, system, particle)
end<|MERGE_RESOLUTION|>--- conflicted
+++ resolved
@@ -147,14 +147,9 @@
                                        number_density_, color_value,
                                        acceleration_, viscosity,
                                        density_diffusion, correction,
-<<<<<<< HEAD
-                                       pressure_acceleration,
+                                       pressure_acceleration, nothing,
                                        source_terms, surface_tension, surface_normal_method,
                                        buffer, cache)
-=======
-                                       pressure_acceleration, nothing,
-                                       source_terms, surface_tension, buffer, cache)
->>>>>>> 4b7f5151
 end
 
 create_cache_wcsph(correction, density, NDIMS, nparticles) = (;)
