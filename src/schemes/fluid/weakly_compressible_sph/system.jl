--- conflicted
+++ resolved
@@ -66,11 +66,6 @@
             throw(ArgumentError("`acceleration` must be of length $NDIMS for a $(NDIMS)D problem"))
         end
 
-        if correction isa ShepardKernelCorrection &&
-           density_calculator isa ContinuityDensity
-            throw(ArgumentError("`ShepardKernelCorrection` cannot be used with `ContinuityDensity`"))
-        end
-
         cache = create_cache(n_particles, ELTYPE, density_calculator)
         cache = (;
                  create_cache(correction, initial_condition.density, NDIMS, n_particles)...,
@@ -204,7 +199,6 @@
                                  ::Union{ShepardKernelCorrection, KernelGradientCorrection},
                                  ::SummationDensity)
     system.cache.density ./= system.cache.kernel_correction_coefficient
-<<<<<<< HEAD
 end
 
 function reinit_density!(v, u, system::WeaklyCompressibleSPHSystem, system_index, u_ode,
@@ -219,8 +213,6 @@
 end
 
 function reinit_density!(v, u, system, system_index, u_ode, v_ode, semi, t)
-=======
->>>>>>> 32b0abd7
 end
 
 function compute_pressure!(system, v)
