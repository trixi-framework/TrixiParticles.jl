"""
    WeaklyCompressibleSPHSystem(initial_condition,
                                density_calculator, state_equation,
                                smoothing_kernel, smoothing_length;
                                viscosity=NoViscosity(),
                                acceleration=ntuple(_ -> 0.0, NDIMS))

Weakly compressible SPH introduced by (Monaghan, 1994). This formulation relies on a stiff
equation of state (see  [`StateEquationCole`](@ref)) that generates large pressure changes
for small density variations. For the choice of the appropriate `density_calculator`
see [`ContinuityDensity`](@ref) and [`SummationDensity`](@ref).

# Arguments
- `initial_condition`:  Initial condition representing the system's particles.
- `density_calculator`: Density calculator for the SPH system. See [`ContinuityDensity`](@ref) and [`SummationDensity`](@ref).
- `state_equation`:     Equation of state for the SPH system. See [`StateEquationCole`](@ref).

# Keyword Arguments
- `viscosity`:    Viscosity model for the SPH system (default: no viscosity). See [`ArtificialViscosityMonaghan`](@ref) or [`ViscosityAdami`](@ref).
- `acceleration`: Acceleration vector for the SPH system. (default: zero vector)
- `correction`:   Correction method used for this SPH system. (default: no correction)

## References:
- Joseph J. Monaghan. "Simulating Free Surface Flows in SPH".
  In: Journal of Computational Physics 110 (1994), pages 399-406.
  [doi: 10.1006/jcph.1994.1034](https://doi.org/10.1006/jcph.1994.1034)
"""
<<<<<<< HEAD
struct WeaklyCompressibleSPHSystem{NDIMS, ELTYPE <: Real, DC, SE, K, V, DD, COR, TV, B,
                                   C} <: FluidSystem{NDIMS}
    initial_condition  :: InitialCondition{ELTYPE}
    mass               :: Array{ELTYPE, 1} # [particle]
    pressure           :: Array{ELTYPE, 1} # [particle]
    density_calculator :: DC
    state_equation     :: SE
    smoothing_kernel   :: K
    smoothing_length   :: ELTYPE
    acceleration       :: SVector{NDIMS, ELTYPE}
    viscosity          :: V
    density_diffusion  :: DD
    correction         :: COR
    transport_velocity :: TV
    buffer             :: B
    cache              :: C
=======
struct WeaklyCompressibleSPHSystem{NDIMS, ELTYPE <: Real, DC, SE, K, V, DD, COR, PF, C} <:
       FluidSystem{NDIMS}
    initial_condition                 :: InitialCondition{ELTYPE}
    mass                              :: Array{ELTYPE, 1} # [particle]
    pressure                          :: Array{ELTYPE, 1} # [particle]
    density_calculator                :: DC
    state_equation                    :: SE
    smoothing_kernel                  :: K
    smoothing_length                  :: ELTYPE
    acceleration                      :: SVector{NDIMS, ELTYPE}
    viscosity                         :: V
    density_diffusion                 :: DD
    correction                        :: COR
    pressure_acceleration_formulation :: PF
    cache                             :: C
>>>>>>> 15ceaeb6

    function WeaklyCompressibleSPHSystem(initial_condition,
                                         density_calculator, state_equation,
                                         smoothing_kernel, smoothing_length;
                                         pressure_acceleration=nothing,
                                         viscosity=NoViscosity(), density_diffusion=nothing,
                                         transport_velocity=nothing,
                                         acceleration=ntuple(_ -> 0.0,
                                                             ndims(smoothing_kernel)),
                                         correction=nothing, buffer=nothing)
        (buffer ≠ nothing) && (buffer = SystemBuffer(nparticles(initial_condition), buffer))
        initial_condition = allocate_buffer(initial_condition, buffer)

        NDIMS = ndims(initial_condition)
        ELTYPE = eltype(initial_condition)
        n_particles = nparticles(initial_condition)

        mass = copy(initial_condition.mass)
        pressure = similar(initial_condition.pressure)

        if ndims(smoothing_kernel) != NDIMS
            throw(ArgumentError("smoothing kernel dimensionality must be $NDIMS for a $(NDIMS)D problem"))
        end

        # Make acceleration an SVector
        acceleration_ = SVector(acceleration...)
        if length(acceleration_) != NDIMS
            throw(ArgumentError("`acceleration` must be of length $NDIMS for a $(NDIMS)D problem"))
        end

        if correction isa ShepardKernelCorrection &&
           density_calculator isa ContinuityDensity
            throw(ArgumentError("`ShepardKernelCorrection` cannot be used with `ContinuityDensity`"))
        end

        pressure_acceleration = choose_pressure_acceleration_formulation(pressure_acceleration,
                                                                         density_calculator,
                                                                         NDIMS, ELTYPE,
                                                                         correction)

        cache = create_cache_wcsph(n_particles, ELTYPE, density_calculator)
        cache = (;
                 create_cache_wcsph(correction, initial_condition.density, NDIMS,
                                    n_particles)..., cache...)

        return new{NDIMS, ELTYPE, typeof(density_calculator), typeof(state_equation),
                   typeof(smoothing_kernel), typeof(viscosity), typeof(density_diffusion),
<<<<<<< HEAD
                   typeof(correction), typeof(transport_velocity), typeof(buffer),
                   typeof(cache)}(initial_condition, mass, pressure, density_calculator,
                                  state_equation, smoothing_kernel, smoothing_length,
                                  acceleration_, viscosity, density_diffusion, correction,
                                  transport_velocity, buffer, cache)
=======
                   typeof(correction), typeof(pressure_acceleration),
                   typeof(cache)}(initial_condition, mass, pressure, density_calculator,
                                  state_equation, smoothing_kernel, smoothing_length,
                                  acceleration_, viscosity, density_diffusion, correction,
                                  pressure_acceleration, cache)
>>>>>>> 15ceaeb6
    end
end

create_cache_wcsph(correction, density, NDIMS, nparticles) = (;)

function create_cache_wcsph(::ShepardKernelCorrection, density, NDIMS, n_particles)
    return (; kernel_correction_coefficient=similar(density))
end

function create_cache_wcsph(::KernelCorrection, density, NDIMS, n_particles)
    dw_gamma = Array{Float64}(undef, NDIMS, n_particles)
    return (; kernel_correction_coefficient=similar(density), dw_gamma)
end

function create_cache_wcsph(::Union{GradientCorrection, BlendedGradientCorrection}, density,
                            NDIMS, n_particles)
    correction_matrix = Array{Float64, 3}(undef, NDIMS, NDIMS, n_particles)
    return (; correction_matrix)
end

function create_cache_wcsph(::MixedKernelGradientCorrection, density, NDIMS, n_particles)
    dw_gamma = Array{Float64}(undef, NDIMS, n_particles)
    correction_matrix = Array{Float64, 3}(undef, NDIMS, NDIMS, n_particles)

    return (; kernel_correction_coefficient=similar(density), dw_gamma, correction_matrix)
end

function create_cache_wcsph(n_particles, ELTYPE, ::SummationDensity)
    density = Vector{ELTYPE}(undef, n_particles)

    return (; density)
end

function create_cache_wcsph(n_particles, ELTYPE, ::ContinuityDensity)
    # Density in this case is added to the end of 'v' and allocated by modifying 'v_nvariables'.
    return (;)
end

function Base.show(io::IO, system::WeaklyCompressibleSPHSystem)
    @nospecialize system # reduce precompilation time

    print(io, "WeaklyCompressibleSPHSystem{", ndims(system), "}(")
    print(io, system.density_calculator)
    print(io, ", ", system.correction)
    print(io, ", ", system.state_equation)
    print(io, ", ", system.smoothing_kernel)
    print(io, ", ", system.viscosity)
    print(io, ", ", system.density_diffusion)
    print(io, ", ", system.acceleration)
    print(io, ") with ", nparticles(system), " particles")
end

function Base.show(io::IO, ::MIME"text/plain", system::WeaklyCompressibleSPHSystem)
    @nospecialize system # reduce precompilation time

    if get(io, :compact, false)
        show(io, system)
    else
        summary_header(io, "WeaklyCompressibleSPHSystem{$(ndims(system))}")
        summary_line(io, "#particles", nparticles(system))
        summary_line(io, "density calculator",
                     system.density_calculator |> typeof |> nameof)
        summary_line(io, "correction method",
                     system.correction |> typeof |> nameof)
        summary_line(io, "state equation", system.state_equation |> typeof |> nameof)
        summary_line(io, "smoothing kernel", system.smoothing_kernel |> typeof |> nameof)
        summary_line(io, "viscosity", system.viscosity)
        summary_line(io, "density diffusion", system.density_diffusion)
        summary_line(io, "acceleration", system.acceleration)
        summary_footer(io)
    end
end

@inline speed_of_sound(system::WeaklyCompressibleSPHSystem) = system.state_equation.sound_speed

@inline function v_nvariables(system::WeaklyCompressibleSPHSystem)
    return v_nvariables(system, system.density_calculator)
end

@inline function v_nvariables(system::WeaklyCompressibleSPHSystem, density_calculator)
    return ndims(system)
end

@inline function v_nvariables(system::WeaklyCompressibleSPHSystem, ::ContinuityDensity)
    return ndims(system) + 1
end

@inline function particle_pressure(v, system::WeaklyCompressibleSPHSystem, particle)
    return system.pressure[particle]
end

# Nothing to initialize for this system
initialize!(system::WeaklyCompressibleSPHSystem, neighborhood_search) = system

@inline function initial_velocity(system::WeaklyCompressibleSPHSystem, particle)
    initial_velocity(system, particle, nothing)
end

function update_quantities!(system::WeaklyCompressibleSPHSystem, v, u,
                            v_ode, u_ode, semi, t)
    (; density_calculator, density_diffusion, correction) = system

    compute_density!(system, u, u_ode, semi, density_calculator)

    nhs = get_neighborhood_search(system, semi)
    @trixi_timeit timer() "update density diffusion" update!(density_diffusion, nhs, v, u,
                                                             system, semi)

    return system
end

function compute_density!(system, u, u_ode, semi, ::ContinuityDensity)
    # No density update with `ContinuityDensity`
    return system
end

function compute_density!(system, u, u_ode, semi, ::SummationDensity)
    (; cache) = system
    (; density) = cache # Density is in the cache for SummationDensity

    summation_density!(system, semi, u, u_ode, density)
end

function update_pressure!(system::WeaklyCompressibleSPHSystem, v, u, v_ode, u_ode, semi, t)
    (; density_calculator, correction) = system

    compute_correction_values!(system,
                               correction, v, u, v_ode, u_ode, semi, density_calculator)

    compute_gradient_correction_matrix!(correction, system, u, v_ode, u_ode, semi)

    # `kernel_correct_density!` only performed for `SummationDensity`
    kernel_correct_density!(system, v, u, v_ode, u_ode, semi, correction,
                            density_calculator)
    compute_pressure!(system, v)

    return system
end

function kernel_correct_density!(system::WeaklyCompressibleSPHSystem, v, u, v_ode, u_ode,
                                 semi, correction, density_calculator)
    return system
end

function kernel_correct_density!(system::WeaklyCompressibleSPHSystem, v, u, v_ode, u_ode,
                                 semi, corr::ShepardKernelCorrection, ::SummationDensity)
    system.cache.density ./= system.cache.kernel_correction_coefficient
end

function compute_gradient_correction_matrix!(correction,
                                             system::WeaklyCompressibleSPHSystem, u,
                                             v_ode, u_ode, semi)
    return system
end

function compute_gradient_correction_matrix!(corr::Union{GradientCorrection,
                                                         BlendedGradientCorrection,
                                                         MixedKernelGradientCorrection},
                                             system::WeaklyCompressibleSPHSystem, u,
                                             v_ode, u_ode, semi)
    (; cache, correction, smoothing_kernel, smoothing_length) = system
    (; correction_matrix) = cache

    system_coords = current_coordinates(u, system)

    compute_gradient_correction_matrix!(correction_matrix, system, system_coords,
                                        v_ode, u_ode, semi, correction, smoothing_length,
                                        smoothing_kernel)
end

function reinit_density!(vu_ode, semi)
    v_ode, u_ode = vu_ode.x

    foreach_system(semi) do system
        v = wrap_v(v_ode, system, semi)
        u = wrap_u(u_ode, system, semi)

        reinit_density!(system, v, u, v_ode, u_ode, semi)
    end

    return vu_ode
end

function reinit_density!(system::WeaklyCompressibleSPHSystem, v, u,
                         v_ode, u_ode, semi)
    # Compute density with `SummationDensity` and store the result in `v`,
    # overwriting the previous integrated density.
    summation_density!(system, semi, u, u_ode, v[end, :])

    # Apply `ShepardKernelCorrection`
    kernel_correction_coefficient = zeros(size(v[end, :]))
    compute_shepard_coeff!(system, v, u, v_ode, u_ode, semi, kernel_correction_coefficient)
    v[end, :] ./= kernel_correction_coefficient

    compute_pressure!(system, v)

    return system
end

function reinit_density!(system, v, u, v_ode, u_ode, semi)
    return system
end

function compute_pressure!(system, v)
    @threaded for particle in eachparticle(system)
        apply_state_equation!(system, particle_density(v, system, particle), particle)
    end
end

# Use this function to avoid passing closures to Polyester.jl with `@batch` (`@threaded`).
# Otherwise, `@threaded` does not work here with Julia ARM on macOS.
# See https://github.com/JuliaSIMD/Polyester.jl/issues/88.
@inline function apply_state_equation!(system::WeaklyCompressibleSPHSystem, density,
                                       particle)
    system.pressure[particle] = system.state_equation(density)
end

function write_v0!(v0, system::WeaklyCompressibleSPHSystem)
    (; initial_condition, density_calculator) = system

    for particle in eachparticle(system)
        # Write particle velocities
        for dim in 1:ndims(system)
            v0[dim, particle] = initial_condition.velocity[dim, particle]
        end
    end

    write_v0!(v0, density_calculator, system)

    return v0
end

function write_v0!(v0, ::SummationDensity, system::WeaklyCompressibleSPHSystem)
    return v0
end

function write_v0!(v0, ::ContinuityDensity, system::WeaklyCompressibleSPHSystem)
    (; initial_condition) = system

    for particle in eachparticle(system)
        # Set particle densities
        v0[ndims(system) + 1, particle] = initial_condition.density[particle]
    end

    return v0
end

function restart_with!(system::WeaklyCompressibleSPHSystem, v, u)
    for particle in each_moving_particle(system)
        system.initial_condition.coordinates[:, particle] .= u[:, particle]
        system.initial_condition.velocity[:, particle] .= v[1:ndims(system), particle]
    end

    restart_with!(system, system.density_calculator, v, u)
end

function restart_with!(system, ::SummationDensity, v, u)
    return system
end

function restart_with!(system, ::ContinuityDensity, v, u)
    for particle in each_moving_particle(system)
        system.initial_condition.density[particle] = v[end, particle]
    end

    return system
end

@inline function smoothing_kernel_grad(system::WeaklyCompressibleSPHSystem, pos_diff,
                                       distance, particle)
    return corrected_kernel_grad(system.smoothing_kernel, pos_diff, distance,
                                 system.smoothing_length,
                                 system.correction, system, particle)
end

@inline function correction_matrix(system::WeaklyCompressibleSPHSystem, particle)
    extract_smatrix(system.cache.correction_matrix, system, particle)
end<|MERGE_RESOLUTION|>--- conflicted
+++ resolved
@@ -25,26 +25,8 @@
   In: Journal of Computational Physics 110 (1994), pages 399-406.
   [doi: 10.1006/jcph.1994.1034](https://doi.org/10.1006/jcph.1994.1034)
 """
-<<<<<<< HEAD
-struct WeaklyCompressibleSPHSystem{NDIMS, ELTYPE <: Real, DC, SE, K, V, DD, COR, TV, B,
+struct WeaklyCompressibleSPHSystem{NDIMS, ELTYPE <: Real, DC, SE, K, V, DD, COR, PF, TV, B,
                                    C} <: FluidSystem{NDIMS}
-    initial_condition  :: InitialCondition{ELTYPE}
-    mass               :: Array{ELTYPE, 1} # [particle]
-    pressure           :: Array{ELTYPE, 1} # [particle]
-    density_calculator :: DC
-    state_equation     :: SE
-    smoothing_kernel   :: K
-    smoothing_length   :: ELTYPE
-    acceleration       :: SVector{NDIMS, ELTYPE}
-    viscosity          :: V
-    density_diffusion  :: DD
-    correction         :: COR
-    transport_velocity :: TV
-    buffer             :: B
-    cache              :: C
-=======
-struct WeaklyCompressibleSPHSystem{NDIMS, ELTYPE <: Real, DC, SE, K, V, DD, COR, PF, C} <:
-       FluidSystem{NDIMS}
     initial_condition                 :: InitialCondition{ELTYPE}
     mass                              :: Array{ELTYPE, 1} # [particle]
     pressure                          :: Array{ELTYPE, 1} # [particle]
@@ -57,8 +39,9 @@
     density_diffusion                 :: DD
     correction                        :: COR
     pressure_acceleration_formulation :: PF
+    transport_velocity                :: TV
+    buffer                            :: B
     cache                             :: C
->>>>>>> 15ceaeb6
 
     function WeaklyCompressibleSPHSystem(initial_condition,
                                          density_calculator, state_equation,
@@ -106,19 +89,12 @@
 
         return new{NDIMS, ELTYPE, typeof(density_calculator), typeof(state_equation),
                    typeof(smoothing_kernel), typeof(viscosity), typeof(density_diffusion),
-<<<<<<< HEAD
-                   typeof(correction), typeof(transport_velocity), typeof(buffer),
+                   typeof(correction), typeof(pressure_acceleration),
+                   typeof(transport_velocity), typeof(buffer),
                    typeof(cache)}(initial_condition, mass, pressure, density_calculator,
                                   state_equation, smoothing_kernel, smoothing_length,
                                   acceleration_, viscosity, density_diffusion, correction,
-                                  transport_velocity, buffer, cache)
-=======
-                   typeof(correction), typeof(pressure_acceleration),
-                   typeof(cache)}(initial_condition, mass, pressure, density_calculator,
-                                  state_equation, smoothing_kernel, smoothing_length,
-                                  acceleration_, viscosity, density_diffusion, correction,
-                                  pressure_acceleration, cache)
->>>>>>> 15ceaeb6
+                                  pressure_acceleration, transport_velocity, buffer, cache)
     end
 end
 
@@ -213,10 +189,6 @@
 # Nothing to initialize for this system
 initialize!(system::WeaklyCompressibleSPHSystem, neighborhood_search) = system
 
-@inline function initial_velocity(system::WeaklyCompressibleSPHSystem, particle)
-    initial_velocity(system, particle, nothing)
-end
-
 function update_quantities!(system::WeaklyCompressibleSPHSystem, v, u,
                             v_ode, u_ode, semi, t)
     (; density_calculator, density_diffusion, correction) = system
