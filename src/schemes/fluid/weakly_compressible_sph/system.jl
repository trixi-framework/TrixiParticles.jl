--- conflicted
+++ resolved
@@ -271,14 +271,13 @@
     return system
 end
 
-<<<<<<< HEAD
 function system_viscosity(system::WeaklyCompressibleSPHSystem)
     return system.viscosity
-=======
+end
+
 @inline function smoothing_kernel_grad(system::WeaklyCompressibleSPHSystem, pos_diff,
                                        distance, particle)
     return corrected_kernel_grad(system.smoothing_kernel, pos_diff, distance,
                                  system.smoothing_length,
                                  system.correction, system, particle)
->>>>>>> 32b0abd7
 end