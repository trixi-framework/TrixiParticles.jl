"""
    WeaklyCompressibleSPHSystem(initial_condition,
                                density_calculator, state_equation,
                                smoothing_kernel, smoothing_length;
                                acceleration=ntuple(_ -> 0.0, NDIMS),
                                viscosity=nothing, density_diffusion=nothing,
                                pressure_acceleration=nothing,
                                shifting_technique=nothing,
                                buffer_size=nothing,
                                correction=nothing, source_terms=nothing,
                                surface_tension=nothing, surface_normal_method=nothing,
                                reference_particle_spacing=0.0))

System for particles of a fluid.
The weakly compressible SPH (WCSPH) scheme is used, wherein a stiff equation of state
generates large pressure changes for small density variations.
See [Weakly Compressible SPH](@ref wcsph) for more details on the method.

# Arguments
- `initial_condition`:  [`InitialCondition`](@ref) representing the system's particles.
- `density_calculator`: Density calculator for the system.
                        See [`ContinuityDensity`](@ref) and [`SummationDensity`](@ref).
- `state_equation`:     Equation of state for the system. See [`StateEquationCole`](@ref).
- `smoothing_kernel`:   Smoothing kernel to be used for this system.
                        See [Smoothing Kernels](@ref smoothing_kernel).
- `smoothing_length`:   Smoothing length to be used for this system.
                        See [Smoothing Kernels](@ref smoothing_kernel).

# Keywords
- `acceleration`:               Acceleration vector for the system. (default: zero vector)
- `viscosity`:                  Viscosity model for this system (default: no viscosity).
                                See [`ArtificialViscosityMonaghan`](@ref) or [`ViscosityAdami`](@ref).
- `density_diffusion`:          Density diffusion terms for this system.
                                See [`AbstractDensityDiffusion`](@ref TrixiParticles.AbstractDensityDiffusion).
- `pressure_acceleration`:      Pressure acceleration formulation for this system.
                                By default, the correct formulation is chosen based on the
                                density calculator and the correction method.
                                To use [Tensile Instability Control](@ref tic), pass
                                [`tensile_instability_control`](@ref) here.
- `shifting_technique`:         [Shifting technique](@ref shifting) or [transport velocity
                                formulation](@ref transport_velocity_formulation) to use
                                with this system. Default is no shifting.
- `buffer_size`:                Number of buffer particles.
                                This is needed when simulating with [`OpenBoundarySystem`](@ref).
- `correction`:                 Correction method used for this system. (default: no correction, see [Corrections](@ref corrections))
- `source_terms`:               Additional source terms for this system. Has to be either `nothing`
                                (by default), or a function of `(coords, velocity, density, pressure, t)`
                                (which are the quantities of a single particle), returning a `Tuple`
                                or `SVector` that is to be added to the acceleration of that particle.
                                See, for example, [`SourceTermDamping`](@ref).
                                Note that these source terms will not be used in the calculation of the
                                boundary pressure when using a boundary with
                                [`BoundaryModelDummyParticles`](@ref) and [`AdamiPressureExtrapolation`](@ref).
                                The keyword argument `acceleration` should be used instead for
                                gravity-like source terms.
- `surface_tension`:            Surface tension model used for this SPH system. (default: no surface tension)
- `surface_normal_method`:      The surface normal method to be used for this SPH system.
                                (default: no surface normal method or `ColorfieldSurfaceNormal()` if a surface_tension model is used)
- `reference_particle_spacing`: The reference particle spacing used for weighting values at the boundary,
                                which currently is only needed when using surface tension.
- `color_value`:                The value used to initialize the color of particles in the system.
"""
struct WeaklyCompressibleSPHSystem{NDIMS, ELTYPE <: Real, IC, MA, P, DC, SE, K, V, DD, COR,
                                   PF, SC, ST, B, SRFT, SRFN, PR,
                                   C} <: AbstractFluidSystem{NDIMS}
    initial_condition                 :: IC
    mass                              :: MA     # Array{ELTYPE, 1}
    pressure                          :: P      # Array{ELTYPE, 1}
    density_calculator                :: DC
    state_equation                    :: SE
    smoothing_kernel                  :: K
    acceleration                      :: SVector{NDIMS, ELTYPE}
    viscosity                         :: V
    density_diffusion                 :: DD
    correction                        :: COR
    pressure_acceleration_formulation :: PF
    shifting_technique                :: SC
    source_terms                      :: ST
    surface_tension                   :: SRFT
    surface_normal_method             :: SRFN
    buffer                            :: B
    particle_refinement               :: PR # TODO
    cache                             :: C
end

# The default constructor needs to be accessible for Adapt.jl to work with this struct.
# See the comments in general/gpu.jl for more details.
function WeaklyCompressibleSPHSystem(initial_condition, density_calculator, state_equation,
                                     smoothing_kernel, smoothing_length;
                                     acceleration=ntuple(_ -> zero(eltype(initial_condition)),
                                                         ndims(smoothing_kernel)),
                                     viscosity=nothing, density_diffusion=nothing,
                                     pressure_acceleration=nothing,
                                     shifting_technique=nothing,
                                     buffer_size=nothing,
                                     correction=nothing, source_terms=nothing,
                                     surface_tension=nothing, surface_normal_method=nothing,
                                     reference_particle_spacing=0, color_value=1)
    buffer = isnothing(buffer_size) ? nothing :
             SystemBuffer(nparticles(initial_condition), buffer_size)

    particle_refinement = nothing # TODO

    initial_condition,
    density_diffusion = allocate_buffer(initial_condition,
                                        density_diffusion, buffer)

    NDIMS = ndims(initial_condition)
    ELTYPE = eltype(initial_condition)
    n_particles = nparticles(initial_condition)

    mass = copy(initial_condition.mass)
    pressure = similar(initial_condition.pressure)

    if ndims(smoothing_kernel) != NDIMS
        throw(ArgumentError("smoothing kernel dimensionality must be $NDIMS for a $(NDIMS)D problem"))
    end

    # Make acceleration an SVector
    acceleration_ = SVector(acceleration...)
    if length(acceleration_) != NDIMS
        throw(ArgumentError("`acceleration` must be of length $NDIMS for a $(NDIMS)D problem"))
    end

    if correction isa ShepardKernelCorrection &&
       density_calculator isa ContinuityDensity
        throw(ArgumentError("`ShepardKernelCorrection` cannot be used with `ContinuityDensity`"))
    end

    if surface_tension !== nothing && surface_normal_method === nothing
        surface_normal_method = ColorfieldSurfaceNormal()
    end

    if surface_normal_method !== nothing && reference_particle_spacing < eps()
        throw(ArgumentError("`reference_particle_spacing` must be set to a positive value when using `ColorfieldSurfaceNormal` or a surface tension model"))
    end

    pressure_acceleration = choose_pressure_acceleration_formulation(pressure_acceleration,
                                                                     density_calculator,
                                                                     NDIMS, ELTYPE,
                                                                     correction)

    cache = (; create_cache_density(initial_condition, density_calculator)...,
             create_cache_correction(correction, initial_condition.density, NDIMS,
                                     n_particles)...,
             create_cache_surface_normal(surface_normal_method, ELTYPE, NDIMS,
                                         n_particles)...,
             create_cache_surface_tension(surface_tension, ELTYPE, NDIMS,
                                          n_particles)...,
             create_cache_refinement(initial_condition, particle_refinement,
                                     smoothing_length)...,
             create_cache_shifting(initial_condition, shifting_technique)...,
             color=Int(color_value))

    # If the `reference_density_spacing` is set calculate the `ideal_neighbor_count`
    if reference_particle_spacing > 0
        # `reference_particle_spacing` has to be set for surface normals to be determined
        cache = (;
                 cache...,  # Existing cache fields
                 reference_particle_spacing=reference_particle_spacing)
    end

    return WeaklyCompressibleSPHSystem(initial_condition, mass, pressure,
                                       density_calculator, state_equation,
                                       smoothing_kernel, acceleration_, viscosity,
                                       density_diffusion, correction, pressure_acceleration,
                                       shifting_technique, source_terms, surface_tension,
                                       surface_normal_method, buffer, particle_refinement,
                                       cache)
end

function Base.show(io::IO, system::WeaklyCompressibleSPHSystem)
    @nospecialize system # reduce precompilation time

    print(io, "WeaklyCompressibleSPHSystem{", ndims(system), "}(")
    print(io, system.density_calculator)
    print(io, ", ", system.correction)
    print(io, ", ", system.state_equation)
    print(io, ", ", system.smoothing_kernel)
    print(io, ", ", system.viscosity)
    print(io, ", ", system.density_diffusion)
    print(io, ", ", system.shifting_technique)
    print(io, ", ", system.surface_tension)
    print(io, ", ", system.surface_normal_method)
    if system.surface_normal_method isa ColorfieldSurfaceNormal
        print(io, ", ", system.color)
    end
    print(io, ", ", system.acceleration)
    print(io, ", ", system.source_terms)
    print(io, ") with ", nparticles(system), " particles")
end

function Base.show(io::IO, ::MIME"text/plain", system::WeaklyCompressibleSPHSystem)
    @nospecialize system # reduce precompilation time

    if get(io, :compact, false)
        show(io, system)
    else
        summary_header(io, "WeaklyCompressibleSPHSystem{$(ndims(system))}")
        if system.buffer isa SystemBuffer
            summary_line(io, "#particles", nparticles(system))
            summary_line(io, "#buffer_particles", system.buffer.buffer_size)
        else
            summary_line(io, "#particles", nparticles(system))
        end
        summary_line(io, "density calculator",
                     system.density_calculator |> typeof |> nameof)
        summary_line(io, "correction method",
                     system.correction |> typeof |> nameof)
        summary_line(io, "state equation", system.state_equation |> typeof |> nameof)
        summary_line(io, "smoothing kernel", system.smoothing_kernel |> typeof |> nameof)
        summary_line(io, "viscosity", system.viscosity)
        summary_line(io, "density diffusion", system.density_diffusion)
        summary_line(io, "shifting technique", system.shifting_technique)
        summary_line(io, "surface tension", system.surface_tension)
        summary_line(io, "surface normal method", system.surface_normal_method)
        if system.surface_normal_method isa ColorfieldSurfaceNormal
            summary_line(io, "color", system.cache.color)
        end
        summary_line(io, "acceleration", system.acceleration)
        summary_line(io, "source terms", system.source_terms |> typeof |> nameof)
        summary_footer(io)
    end
end

@inline Base.eltype(::WeaklyCompressibleSPHSystem{<:Any, ELTYPE}) where {ELTYPE} = ELTYPE

@inline function v_nvariables(system::WeaklyCompressibleSPHSystem)
    return v_nvariables(system, system.density_calculator)
end

@inline function v_nvariables(system::WeaklyCompressibleSPHSystem, ::SummationDensity)
    return ndims(system)
end

@inline function v_nvariables(system::WeaklyCompressibleSPHSystem, ::ContinuityDensity)
    return ndims(system) + 1
end

@inline buffer(system::WeaklyCompressibleSPHSystem) = system.buffer

system_correction(system::WeaklyCompressibleSPHSystem) = system.correction

@propagate_inbounds function current_velocity(v, system::WeaklyCompressibleSPHSystem)
    return current_velocity(v, system.density_calculator, system)
end

@propagate_inbounds function current_velocity(v, ::SummationDensity,
                                  system::WeaklyCompressibleSPHSystem)
    # When using `SummationDensity`, `v` contains only the velocity
    return v
end

@propagate_inbounds function current_velocity(v, ::ContinuityDensity,
<<<<<<< HEAD
                                  system::WeaklyCompressibleSPHSystem)
=======
                                              system::WeaklyCompressibleSPHSystem)
>>>>>>> 76e058d0
    # When using `ContinuityDensity`, the velocity is stored
    # in the first `ndims(system)` rows of `v`.
    return view(v, 1:ndims(system), :)
end

@propagate_inbounds function current_density(v, system::WeaklyCompressibleSPHSystem)
    return current_density(v, system.density_calculator, system)
end

@propagate_inbounds function current_density(v, ::SummationDensity,
                                 system::WeaklyCompressibleSPHSystem)
    # When using `SummationDensity`, the density is stored in the cache
    return system.cache.density
end

@propagate_inbounds function current_density(v, ::ContinuityDensity,
<<<<<<< HEAD
                                 system::WeaklyCompressibleSPHSystem)
=======
                                             system::WeaklyCompressibleSPHSystem)
>>>>>>> 76e058d0
    # When using `ContinuityDensity`, the density is stored in the last row of `v`
    return view(v, size(v, 1), :)
end

@inline function current_pressure(v, system::WeaklyCompressibleSPHSystem)
    return system.pressure
end

@inline system_sound_speed(system::WeaklyCompressibleSPHSystem) = system.state_equation.sound_speed

@inline shifting_technique(system::WeaklyCompressibleSPHSystem) = system.shifting_technique

@inline density_diffusion(system::WeaklyCompressibleSPHSystem) = system.density_diffusion

function update_quantities!(system::WeaklyCompressibleSPHSystem, v, u,
                            v_ode, u_ode, semi, t)
    (; density_calculator, density_diffusion, correction) = system

    compute_density!(system, u, u_ode, semi, density_calculator)

    @trixi_timeit timer() "update density diffusion" update!(density_diffusion, v, u,
                                                             system, semi)

    return system
end

function update_pressure!(system::WeaklyCompressibleSPHSystem, v, u, v_ode, u_ode, semi, t)
    (; density_calculator, correction, surface_normal_method, surface_tension) = system

    compute_pressure!(system, v, semi)

    # These are only computed when using corrections
    compute_correction_values!(system, correction, u, v_ode, u_ode, semi)
    compute_gradient_correction_matrix!(correction, system, u, v_ode, u_ode, semi)
    # `kernel_correct_density!` only performed for `SummationDensity`
    kernel_correct_density!(system, v, u, v_ode, u_ode, semi, correction,
                            density_calculator)

    # These are only computed when using surface tension
    compute_surface_normal!(system, surface_normal_method, v, u, v_ode, u_ode, semi, t)
    compute_surface_delta_function!(system, surface_tension, semi)
    return system
end

function update_final!(system::WeaklyCompressibleSPHSystem, v, u, v_ode, u_ode, semi, t)
    (; surface_tension) = system

    # Surface normal of neighbor and boundary needs to have been calculated already
    compute_curvature!(system, surface_tension, v, u, v_ode, u_ode, semi, t)
    compute_stress_tensors!(system, surface_tension, v, u, v_ode, u_ode, semi, t)
    update_shifting!(system, shifting_technique(system), v, u, v_ode, u_ode, semi)
end

function kernel_correct_density!(system::WeaklyCompressibleSPHSystem, v, u, v_ode, u_ode,
                                 semi, correction, density_calculator)
    return system
end

function kernel_correct_density!(system::WeaklyCompressibleSPHSystem, v, u, v_ode, u_ode,
                                 semi, corr::ShepardKernelCorrection, ::SummationDensity)
    system.cache.density ./= system.cache.kernel_correction_coefficient
end

function compute_gradient_correction_matrix!(correction,
                                             system::WeaklyCompressibleSPHSystem, u,
                                             v_ode, u_ode, semi)
    return system
end

function compute_gradient_correction_matrix!(corr::Union{GradientCorrection,
                                                         BlendedGradientCorrection,
                                                         MixedKernelGradientCorrection},
                                             system::WeaklyCompressibleSPHSystem, u,
                                             v_ode, u_ode, semi)
    (; cache, correction, smoothing_kernel) = system
    (; correction_matrix) = cache

    system_coords = current_coordinates(u, system)

    compute_gradient_correction_matrix!(correction_matrix, system, system_coords,
                                        v_ode, u_ode, semi, correction, smoothing_kernel)
end

function reinit_density!(vu_ode, semi)
    v_ode, u_ode = vu_ode.x

    foreach_system(semi) do system
        v = wrap_v(v_ode, system, semi)
        u = wrap_u(u_ode, system, semi)

        reinit_density!(system, v, u, v_ode, u_ode, semi)
    end

    return vu_ode
end

function reinit_density!(system::WeaklyCompressibleSPHSystem, v, u,
                         v_ode, u_ode, semi)
    # Compute density with `SummationDensity` and store the result in `v`,
    # overwriting the previous integrated density.
    summation_density!(system, semi, u, u_ode, v[end, :])

    # Apply `ShepardKernelCorrection`
    kernel_correction_coefficient = zeros(size(v[end, :]))
    compute_shepard_coeff!(system, current_coordinates(u, system), v_ode, u_ode, semi,
                           kernel_correction_coefficient)
    v[end, :] ./= kernel_correction_coefficient

    compute_pressure!(system, v, semi)

    return system
end

function reinit_density!(system, v, u, v_ode, u_ode, semi)
    return system
end

function compute_pressure!(system, v, semi)
    @threaded semi for particle in eachparticle(system)
        apply_state_equation!(system, current_density(v, system, particle), particle)
    end
end

# Use this function to avoid passing closures to Polyester.jl with `@batch` (`@threaded`).
# Otherwise, `@threaded` does not work here with Julia ARM on macOS.
# See https://github.com/JuliaSIMD/Polyester.jl/issues/88.
@inline function apply_state_equation!(system::WeaklyCompressibleSPHSystem, density,
                                       particle)
    system.pressure[particle] = system.state_equation(density)
end

function write_v0!(v0, system::WeaklyCompressibleSPHSystem, ::ContinuityDensity)
    # Note that `.=` is very slightly faster, but not GPU-compatible
    v0[end, :] = system.initial_condition.density

    return v0
end

function restart_with!(system::WeaklyCompressibleSPHSystem, v, u)
    for particle in each_integrated_particle(system)
        system.initial_condition.coordinates[:, particle] .= u[:, particle]
        system.initial_condition.velocity[:, particle] .= v[1:ndims(system), particle]
    end

    restart_with!(system, system.density_calculator, v, u)
end

function restart_with!(system, ::SummationDensity, v, u)
    return system
end

function restart_with!(system, ::ContinuityDensity, v, u)
    for particle in each_integrated_particle(system)
        system.initial_condition.density[particle] = v[end, particle]
    end

    return system
end

@inline function correction_matrix(system::WeaklyCompressibleSPHSystem, particle)
    extract_smatrix(system.cache.correction_matrix, system, particle)
end

@inline function curvature(particle_system::AbstractFluidSystem, particle)
    (; cache) = particle_system
    return cache.curvature[particle]
end<|MERGE_RESOLUTION|>--- conflicted
+++ resolved
@@ -252,11 +252,7 @@
 end
 
 @propagate_inbounds function current_velocity(v, ::ContinuityDensity,
-<<<<<<< HEAD
-                                  system::WeaklyCompressibleSPHSystem)
-=======
                                               system::WeaklyCompressibleSPHSystem)
->>>>>>> 76e058d0
     # When using `ContinuityDensity`, the velocity is stored
     # in the first `ndims(system)` rows of `v`.
     return view(v, 1:ndims(system), :)
@@ -273,11 +269,7 @@
 end
 
 @propagate_inbounds function current_density(v, ::ContinuityDensity,
-<<<<<<< HEAD
-                                 system::WeaklyCompressibleSPHSystem)
-=======
                                              system::WeaklyCompressibleSPHSystem)
->>>>>>> 76e058d0
     # When using `ContinuityDensity`, the density is stored in the last row of `v`
     return view(v, size(v, 1), :)
 end
