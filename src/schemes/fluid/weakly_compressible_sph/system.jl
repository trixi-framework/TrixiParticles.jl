"""
    WeaklyCompressibleSPHSystem(initial_condition,
                                density_calculator, state_equation,
                                smoothing_kernel, smoothing_length;
                                viscosity=nothing, density_diffusion=nothing,
                                acceleration=ntuple(_ -> 0.0, NDIMS),
                                buffer_size=nothing,
                                correction=nothing, source_terms=nothing,
                                surface_tension=nothing, surface_normal_method=nothing,
                                reference_particle_spacing=0.0))

System for particles of a fluid.
The weakly compressible SPH (WCSPH) scheme is used, wherein a stiff equation of state
generates large pressure changes for small density variations.
See [Weakly Compressible SPH](@ref wcsph) for more details on the method.

# Arguments
- `initial_condition`:  [`InitialCondition`](@ref) representing the system's particles.
- `density_calculator`: Density calculator for the system.
                        See [`ContinuityDensity`](@ref) and [`SummationDensity`](@ref).
- `state_equation`:     Equation of state for the system. See [`StateEquationCole`](@ref).
- `smoothing_kernel`:   Smoothing kernel to be used for this system.
                        See [Smoothing Kernels](@ref smoothing_kernel).
- `smoothing_length`:   Smoothing length to be used for this system.
                        See [Smoothing Kernels](@ref smoothing_kernel).

# Keyword Arguments
- `viscosity`:                  Viscosity model for this system (default: no viscosity).
                                See [`ArtificialViscosityMonaghan`](@ref) or [`ViscosityAdami`](@ref).
- `density_diffusion`:          Density diffusion terms for this system. See [`DensityDiffusion`](@ref).
- `acceleration`:               Acceleration vector for the system. (default: zero vector)
- `buffer_size`:                Number of buffer particles.
                                This is needed when simulating with [`OpenBoundarySPHSystem`](@ref).
- `correction`:                 Correction method used for this system. (default: no correction, see [Corrections](@ref corrections))
- `source_terms`:               Additional source terms for this system. Has to be either `nothing`
                                (by default), or a function of `(coords, velocity, density, pressure, t)`
                                (which are the quantities of a single particle), returning a `Tuple`
                                or `SVector` that is to be added to the acceleration of that particle.
                                See, for example, [`SourceTermDamping`](@ref).
                                Note that these source terms will not be used in the calculation of the
                                boundary pressure when using a boundary with
                                [`BoundaryModelDummyParticles`](@ref) and [`AdamiPressureExtrapolation`](@ref).
                                The keyword argument `acceleration` should be used instead for
                                gravity-like source terms.
- `surface_tension`:            Surface tension model used for this SPH system. (default: no surface tension)
- `surface_normal_method`:      The surface normal method to be used for this SPH system.
                                (default: no surface normal method or `ColorfieldSurfaceNormal()` if a surface_tension model is used)
- `reference_particle_spacing`: The reference particle spacing used for weighting values at the boundary,
                                which currently is only needed when using surface tension.
- `color_value`:                The value used to initialize the color of particles in the system.

"""
struct WeaklyCompressibleSPHSystem{NDIMS, ELTYPE <: Real, IC, MA, P, DC, SE, K,
<<<<<<< HEAD
                                   V, DD, COR, PF, ST, B, SRFT, SRFN, C} <:
       FluidSystem{NDIMS}
=======
                                   V, DD, COR, PF, ST, B, SRFT, SRFN, PR, C} <:
       FluidSystem{NDIMS, IC}
>>>>>>> 778e78c6
    initial_condition                 :: IC
    mass                              :: MA     # Array{ELTYPE, 1}
    pressure                          :: P      # Array{ELTYPE, 1}
    density_calculator                :: DC
    state_equation                    :: SE
    smoothing_kernel                  :: K
    acceleration                      :: SVector{NDIMS, ELTYPE}
    viscosity                         :: V
    density_diffusion                 :: DD
    correction                        :: COR
    pressure_acceleration_formulation :: PF
    transport_velocity                :: Nothing # TODO
    source_terms                      :: ST
    surface_tension                   :: SRFT
    surface_normal_method             :: SRFN
    buffer                            :: B
    particle_refinement               :: PR # TODO
    cache                             :: C
end

# The default constructor needs to be accessible for Adapt.jl to work with this struct.
# See the comments in general/gpu.jl for more details.
function WeaklyCompressibleSPHSystem(initial_condition,
                                     density_calculator, state_equation,
                                     smoothing_kernel, smoothing_length;
                                     pressure_acceleration=nothing,
                                     buffer_size=nothing,
                                     viscosity=nothing, density_diffusion=nothing,
                                     acceleration=ntuple(_ -> zero(eltype(initial_condition)),
                                                         ndims(smoothing_kernel)),
                                     correction=nothing, source_terms=nothing,
                                     surface_tension=nothing, surface_normal_method=nothing,
                                     reference_particle_spacing=0, color_value=1)
    buffer = isnothing(buffer_size) ? nothing :
             SystemBuffer(nparticles(initial_condition), buffer_size)

    particle_refinement = nothing # TODO

    initial_condition = allocate_buffer(initial_condition, buffer)

    NDIMS = ndims(initial_condition)
    ELTYPE = eltype(initial_condition)
    n_particles = nparticles(initial_condition)

    mass = copy(initial_condition.mass)
    pressure = similar(initial_condition.pressure)

    if ndims(smoothing_kernel) != NDIMS
        throw(ArgumentError("smoothing kernel dimensionality must be $NDIMS for a $(NDIMS)D problem"))
    end

    # Make acceleration an SVector
    acceleration_ = SVector(acceleration...)
    if length(acceleration_) != NDIMS
        throw(ArgumentError("`acceleration` must be of length $NDIMS for a $(NDIMS)D problem"))
    end

    if correction isa ShepardKernelCorrection &&
       density_calculator isa ContinuityDensity
        throw(ArgumentError("`ShepardKernelCorrection` cannot be used with `ContinuityDensity`"))
    end

    if surface_tension !== nothing && surface_normal_method === nothing
        surface_normal_method = ColorfieldSurfaceNormal()
    end

    if surface_normal_method !== nothing && reference_particle_spacing < eps()
        throw(ArgumentError("`reference_particle_spacing` must be set to a positive value when using `ColorfieldSurfaceNormal` or a surface tension model"))
    end

    pressure_acceleration = choose_pressure_acceleration_formulation(pressure_acceleration,
                                                                     density_calculator,
                                                                     NDIMS, ELTYPE,
                                                                     correction)

    cache = create_cache_density(initial_condition, density_calculator)
    cache = (;
             create_cache_correction(correction, initial_condition.density, NDIMS,
                                     n_particles)...,
             create_cache_surface_normal(surface_normal_method, ELTYPE, NDIMS,
                                         n_particles)...,
             create_cache_surface_tension(surface_tension, ELTYPE, NDIMS,
                                          n_particles)...,
             create_cache_refinement(initial_condition, particle_refinement,
                                     smoothing_length)...,
             color=Int(color_value), cache...)

    # If the `reference_density_spacing` is set calculate the `ideal_neighbor_count`
    if reference_particle_spacing > 0
        # `reference_particle_spacing` has to be set for surface normals to be determined
        cache = (;
                 cache...,  # Existing cache fields
                 reference_particle_spacing=reference_particle_spacing)
    end

    return WeaklyCompressibleSPHSystem(initial_condition, mass, pressure,
                                       density_calculator, state_equation,
                                       smoothing_kernel,
                                       acceleration_, viscosity,
                                       density_diffusion, correction,
                                       pressure_acceleration, nothing,
                                       source_terms, surface_tension, surface_normal_method,
                                       buffer, particle_refinement, cache)
end

function Base.show(io::IO, system::WeaklyCompressibleSPHSystem)
    @nospecialize system # reduce precompilation time

    print(io, "WeaklyCompressibleSPHSystem{", ndims(system), "}(")
    print(io, system.density_calculator)
    print(io, ", ", system.correction)
    print(io, ", ", system.state_equation)
    print(io, ", ", system.smoothing_kernel)
    print(io, ", ", system.viscosity)
    print(io, ", ", system.density_diffusion)
    print(io, ", ", system.surface_tension)
    print(io, ", ", system.surface_normal_method)
    if system.surface_normal_method isa ColorfieldSurfaceNormal
        print(io, ", ", system.color)
    end
    print(io, ", ", system.acceleration)
    print(io, ", ", system.source_terms)
    print(io, ") with ", nparticles(system), " particles")
end

function Base.show(io::IO, ::MIME"text/plain", system::WeaklyCompressibleSPHSystem)
    @nospecialize system # reduce precompilation time

    if get(io, :compact, false)
        show(io, system)
    else
        summary_header(io, "WeaklyCompressibleSPHSystem{$(ndims(system))}")
        if system.buffer isa SystemBuffer
            summary_line(io, "#particles", nparticles(system))
            summary_line(io, "#buffer_particles", system.buffer.buffer_size)
        else
            summary_line(io, "#particles", nparticles(system))
        end
        summary_line(io, "density calculator",
                     system.density_calculator |> typeof |> nameof)
        summary_line(io, "correction method",
                     system.correction |> typeof |> nameof)
        summary_line(io, "state equation", system.state_equation |> typeof |> nameof)
        summary_line(io, "smoothing kernel", system.smoothing_kernel |> typeof |> nameof)
        summary_line(io, "viscosity", system.viscosity)
        summary_line(io, "density diffusion", system.density_diffusion)
        summary_line(io, "surface tension", system.surface_tension)
        summary_line(io, "surface normal method", system.surface_normal_method)
        if system.surface_normal_method isa ColorfieldSurfaceNormal
            summary_line(io, "color", system.cache.color)
        end
        summary_line(io, "acceleration", system.acceleration)
        summary_line(io, "source terms", system.source_terms |> typeof |> nameof)
        summary_footer(io)
    end
end

@inline function Base.eltype(::WeaklyCompressibleSPHSystem{<:Any, ELTYPE}) where {ELTYPE}
    return ELTYPE
end

@inline function v_nvariables(system::WeaklyCompressibleSPHSystem)
    return v_nvariables(system, system.density_calculator)
end

@inline function v_nvariables(system::WeaklyCompressibleSPHSystem, density_calculator)
    return ndims(system)
end

@inline function v_nvariables(system::WeaklyCompressibleSPHSystem, ::ContinuityDensity)
    return ndims(system) + 1
end

system_correction(system::WeaklyCompressibleSPHSystem) = system.correction

@propagate_inbounds function particle_pressure(v, system::WeaklyCompressibleSPHSystem,
                                               particle)
    return system.pressure[particle]
end

@inline system_sound_speed(system::WeaklyCompressibleSPHSystem) = system.state_equation.sound_speed

function update_quantities!(system::WeaklyCompressibleSPHSystem, v, u,
                            v_ode, u_ode, semi, t)
    (; density_calculator, density_diffusion, correction) = system

    compute_density!(system, u, u_ode, semi, density_calculator)

    @trixi_timeit timer() "update density diffusion" update!(density_diffusion, v, u,
                                                             system, semi)

    return system
end

function update_pressure!(system::WeaklyCompressibleSPHSystem, v, u, v_ode, u_ode, semi, t)
    (; density_calculator, correction, surface_normal_method, surface_tension) = system

    compute_correction_values!(system, correction, u, v_ode, u_ode, semi)

    compute_gradient_correction_matrix!(correction, system, u, v_ode, u_ode, semi)

    # `kernel_correct_density!` only performed for `SummationDensity`
    kernel_correct_density!(system, v, u, v_ode, u_ode, semi, correction,
                            density_calculator)
    compute_pressure!(system, v, semi)
    compute_surface_normal!(system, surface_normal_method, v, u, v_ode, u_ode, semi, t)
    compute_surface_delta_function!(system, surface_tension, semi)
    return system
end

function update_final!(system::WeaklyCompressibleSPHSystem, v, u, v_ode, u_ode, semi, t;
                       update_from_callback=false)
    (; surface_tension) = system

    # Surface normal of neighbor and boundary needs to have been calculated already
    compute_curvature!(system, surface_tension, v, u, v_ode, u_ode, semi, t)
    compute_stress_tensors!(system, surface_tension, v, u, v_ode, u_ode, semi, t)
end

function kernel_correct_density!(system::WeaklyCompressibleSPHSystem, v, u, v_ode, u_ode,
                                 semi, correction, density_calculator)
    return system
end

function kernel_correct_density!(system::WeaklyCompressibleSPHSystem, v, u, v_ode, u_ode,
                                 semi, corr::ShepardKernelCorrection, ::SummationDensity)
    system.cache.density ./= system.cache.kernel_correction_coefficient
end

function compute_gradient_correction_matrix!(correction,
                                             system::WeaklyCompressibleSPHSystem, u,
                                             v_ode, u_ode, semi)
    return system
end

function compute_gradient_correction_matrix!(corr::Union{GradientCorrection,
                                                         BlendedGradientCorrection,
                                                         MixedKernelGradientCorrection},
                                             system::WeaklyCompressibleSPHSystem, u,
                                             v_ode, u_ode, semi)
    (; cache, correction, smoothing_kernel) = system
    (; correction_matrix) = cache

    system_coords = current_coordinates(u, system)

    compute_gradient_correction_matrix!(correction_matrix, system, system_coords,
                                        v_ode, u_ode, semi, correction, smoothing_kernel)
end

function reinit_density!(vu_ode, semi)
    v_ode, u_ode = vu_ode.x

    foreach_system(semi) do system
        v = wrap_v(v_ode, system, semi)
        u = wrap_u(u_ode, system, semi)

        reinit_density!(system, v, u, v_ode, u_ode, semi)
    end

    return vu_ode
end

function reinit_density!(system::WeaklyCompressibleSPHSystem, v, u,
                         v_ode, u_ode, semi)
    # Compute density with `SummationDensity` and store the result in `v`,
    # overwriting the previous integrated density.
    summation_density!(system, semi, u, u_ode, v[end, :])

    # Apply `ShepardKernelCorrection`
    kernel_correction_coefficient = zeros(size(v[end, :]))
    compute_shepard_coeff!(system, current_coordinates(u, system), v_ode, u_ode, semi,
                           kernel_correction_coefficient)
    v[end, :] ./= kernel_correction_coefficient

    compute_pressure!(system, v, semi)

    return system
end

function reinit_density!(system, v, u, v_ode, u_ode, semi)
    return system
end

function compute_pressure!(system, v, semi)
    @threaded semi for particle in eachparticle(system)
        apply_state_equation!(system, particle_density(v, system, particle), particle)
    end
end

# Use this function to avoid passing closures to Polyester.jl with `@batch` (`@threaded`).
# Otherwise, `@threaded` does not work here with Julia ARM on macOS.
# See https://github.com/JuliaSIMD/Polyester.jl/issues/88.
@inline function apply_state_equation!(system::WeaklyCompressibleSPHSystem, density,
                                       particle)
    system.pressure[particle] = system.state_equation(density)
end

function write_v0!(v0, system::WeaklyCompressibleSPHSystem, ::ContinuityDensity)
    # Note that `.=` is very slightly faster, but not GPU-compatible
    v0[end, :] = system.initial_condition.density

    return v0
end

function restart_with!(system::WeaklyCompressibleSPHSystem, v, u)
    for particle in each_moving_particle(system)
        system.initial_condition.coordinates[:, particle] .= u[:, particle]
        system.initial_condition.velocity[:, particle] .= v[1:ndims(system), particle]
    end

    restart_with!(system, system.density_calculator, v, u)
end

function restart_with!(system, ::SummationDensity, v, u)
    return system
end

function restart_with!(system, ::ContinuityDensity, v, u)
    for particle in each_moving_particle(system)
        system.initial_condition.density[particle] = v[end, particle]
    end

    return system
end

@inline function correction_matrix(system::WeaklyCompressibleSPHSystem, particle)
    extract_smatrix(system.cache.correction_matrix, system, particle)
end

@inline function curvature(particle_system::FluidSystem, particle)
    (; cache) = particle_system
    return cache.curvature[particle]
end<|MERGE_RESOLUTION|>--- conflicted
+++ resolved
@@ -51,13 +51,8 @@
 
 """
 struct WeaklyCompressibleSPHSystem{NDIMS, ELTYPE <: Real, IC, MA, P, DC, SE, K,
-<<<<<<< HEAD
-                                   V, DD, COR, PF, ST, B, SRFT, SRFN, C} <:
+                                   V, DD, COR, PF, ST, B, SRFT, SRFN, PR, C} <:
        FluidSystem{NDIMS}
-=======
-                                   V, DD, COR, PF, ST, B, SRFT, SRFN, PR, C} <:
-       FluidSystem{NDIMS, IC}
->>>>>>> 778e78c6
     initial_condition                 :: IC
     mass                              :: MA     # Array{ELTYPE, 1}
     pressure                          :: P      # Array{ELTYPE, 1}
