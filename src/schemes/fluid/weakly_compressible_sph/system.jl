--- conflicted
+++ resolved
@@ -69,7 +69,8 @@
                                      viscosity=nothing, density_diffusion=nothing,
                                      acceleration=ntuple(_ -> 0.0,
                                                          ndims(smoothing_kernel)),
-                                     correction=nothing, source_terms=nothing)
+                                     correction=nothing, source_terms=nothing,
+                                         surface_tension=nothing)
     NDIMS = ndims(initial_condition)
     ELTYPE = eltype(initial_condition)
     n_particles = nparticles(initial_condition)
@@ -81,58 +82,31 @@
         throw(ArgumentError("smoothing kernel dimensionality must be $NDIMS for a $(NDIMS)D problem"))
     end
 
-<<<<<<< HEAD
-    function WeaklyCompressibleSPHSystem(initial_condition,
-                                         density_calculator, state_equation,
-                                         smoothing_kernel, smoothing_length;
-                                         pressure_acceleration=nothing,
-                                         viscosity=nothing, density_diffusion=nothing,
-                                         acceleration=ntuple(_ -> 0.0,
-                                                             ndims(smoothing_kernel)),
-                                         correction=nothing, source_terms=nothing,
-                                         surface_tension=nothing)
-        NDIMS = ndims(initial_condition)
-        ELTYPE = eltype(initial_condition)
-        n_particles = nparticles(initial_condition)
-
-        mass = copy(initial_condition.mass)
-        pressure = similar(initial_condition.pressure)
-
-        if ndims(smoothing_kernel) != NDIMS
-            throw(ArgumentError("smoothing kernel dimensionality must be $NDIMS for a $(NDIMS)D problem"))
-        end
-
-        # Make acceleration an SVector
-        acceleration_ = SVector(acceleration...)
-        if length(acceleration_) != NDIMS
-            throw(ArgumentError("`acceleration` must be of length $NDIMS for a $(NDIMS)D problem"))
-        end
-
-        if correction isa ShepardKernelCorrection &&
-           density_calculator isa ContinuityDensity
-            throw(ArgumentError("`ShepardKernelCorrection` cannot be used with `ContinuityDensity`"))
-        end
-
-        pressure_acceleration = choose_pressure_acceleration_formulation(pressure_acceleration,
-                                                                         density_calculator,
-                                                                         NDIMS, ELTYPE,
-                                                                         correction)
-
-        cache = create_cache_density(initial_condition, density_calculator)
-        cache = (;
-                 create_cache_wcsph(correction, initial_condition.density, NDIMS,
-                                    n_particles)..., cache...)
+    # Make acceleration an SVector
+    acceleration_ = SVector(acceleration...)
+    if length(acceleration_) != NDIMS
+        throw(ArgumentError("`acceleration` must be of length $NDIMS for a $(NDIMS)D problem"))
+    end
+
+    if correction isa ShepardKernelCorrection &&
+       density_calculator isa ContinuityDensity
+        throw(ArgumentError("`ShepardKernelCorrection` cannot be used with `ContinuityDensity`"))
+    end
+
+    pressure_acceleration = choose_pressure_acceleration_formulation(pressure_acceleration,
+                                                                     density_calculator,
+                                                                     NDIMS, ELTYPE,
+                                                                     correction)
+
+    cache = create_cache_density(initial_condition, density_calculator)
+    cache = (;
+             create_cache_wcsph(correction, initial_condition.density, NDIMS,
+                                n_particles)..., cache...)
         cache = (;
                  create_cache_wcsph(surface_tension, ELTYPE, NDIMS, n_particles)...,
                  cache...)
 
-        return new{NDIMS, ELTYPE, typeof(initial_condition),
-                   typeof(mass), typeof(pressure),
-                   typeof(density_calculator),
-                   typeof(state_equation), typeof(smoothing_kernel),
-                   typeof(viscosity), typeof(density_diffusion),
-                   typeof(correction), typeof(pressure_acceleration),
-                   typeof(source_terms), typeof(surface_tension), typeof(cache)}(initial_condition,
+        return WeaklyCompressibleSPHSystem(initial_condition,
                                                                                  mass,
                                                                                  pressure,
                                                                                  density_calculator,
@@ -147,36 +121,7 @@
                                                                                  source_terms,
                                                                                  surface_tension,
                                                                                  cache)
-=======
-    # Make acceleration an SVector
-    acceleration_ = SVector(acceleration...)
-    if length(acceleration_) != NDIMS
-        throw(ArgumentError("`acceleration` must be of length $NDIMS for a $(NDIMS)D problem"))
->>>>>>> 3445bd00
-    end
-
-    if correction isa ShepardKernelCorrection &&
-       density_calculator isa ContinuityDensity
-        throw(ArgumentError("`ShepardKernelCorrection` cannot be used with `ContinuityDensity`"))
-    end
-
-    pressure_acceleration = choose_pressure_acceleration_formulation(pressure_acceleration,
-                                                                     density_calculator,
-                                                                     NDIMS, ELTYPE,
-                                                                     correction)
-
-    cache = create_cache_density(initial_condition, density_calculator)
-    cache = (;
-             create_cache_wcsph(correction, initial_condition.density, NDIMS,
-                                n_particles)..., cache...)
-
-    return WeaklyCompressibleSPHSystem(initial_condition, mass, pressure,
-                                       density_calculator, state_equation,
-                                       smoothing_kernel, smoothing_length,
-                                       acceleration_, viscosity,
-                                       density_diffusion, correction,
-                                       pressure_acceleration,
-                                       source_terms, cache)
+    end
 end
 
 create_cache_wcsph(correction, density, NDIMS, nparticles) = (;)
