"""
    WeaklyCompressibleSPHSystem(initial_condition,
                                density_calculator, state_equation,
                                smoothing_kernel, smoothing_length;
                                acceleration=ntuple(_ -> 0.0, NDIMS),
                                viscosity=nothing, density_diffusion=nothing,
                                pressure_acceleration=nothing,
                                transport_velocity=nothing,
                                buffer_size=nothing,
                                correction=nothing, source_terms=nothing,
                                surface_tension=nothing, surface_normal_method=nothing,
                                reference_particle_spacing=0.0))

System for particles of a fluid.
The weakly compressible SPH (WCSPH) scheme is used, wherein a stiff equation of state
generates large pressure changes for small density variations.
See [Weakly Compressible SPH](@ref wcsph) for more details on the method.

# Arguments
- `initial_condition`:  [`InitialCondition`](@ref) representing the system's particles.
- `density_calculator`: Density calculator for the system.
                        See [`ContinuityDensity`](@ref) and [`SummationDensity`](@ref).
- `state_equation`:     Equation of state for the system. See [`StateEquationCole`](@ref).
- `smoothing_kernel`:   Smoothing kernel to be used for this system.
                        See [Smoothing Kernels](@ref smoothing_kernel).
- `smoothing_length`:   Smoothing length to be used for this system.
                        See [Smoothing Kernels](@ref smoothing_kernel).

# Keyword Arguments
- `acceleration`:               Acceleration vector for the system. (default: zero vector)
- `viscosity`:                  Viscosity model for this system (default: no viscosity).
                                See [`ArtificialViscosityMonaghan`](@ref) or [`ViscosityAdami`](@ref).
- `density_diffusion`:          Density diffusion terms for this system. See [`DensityDiffusion`](@ref).
- `pressure_acceleration`:      Pressure acceleration formulation for this system.
                                By default, the correct formulation is chosen based on the
                                density calculator and the correction method.
                                To use [Tensile Instability Control](@ref tic), pass
                                [`tensile_instability_control`](@ref) here.
- `transport_velocity`:         [Transport Velocity Formulation (TVF)](@ref transport_velocity_formulation).
                                Default is no TVF.
- `buffer_size`:                Number of buffer particles.
                                This is needed when simulating with [`OpenBoundarySPHSystem`](@ref).
- `correction`:                 Correction method used for this system. (default: no correction, see [Corrections](@ref corrections))
- `source_terms`:               Additional source terms for this system. Has to be either `nothing`
                                (by default), or a function of `(coords, velocity, density, pressure, t)`
                                (which are the quantities of a single particle), returning a `Tuple`
                                or `SVector` that is to be added to the acceleration of that particle.
                                See, for example, [`SourceTermDamping`](@ref).
                                Note that these source terms will not be used in the calculation of the
                                boundary pressure when using a boundary with
                                [`BoundaryModelDummyParticles`](@ref) and [`AdamiPressureExtrapolation`](@ref).
                                The keyword argument `acceleration` should be used instead for
                                gravity-like source terms.
- `surface_tension`:            Surface tension model used for this SPH system. (default: no surface tension)
- `surface_normal_method`:      The surface normal method to be used for this SPH system.
                                (default: no surface normal method or `ColorfieldSurfaceNormal()` if a surface_tension model is used)
- `reference_particle_spacing`: The reference particle spacing used for weighting values at the boundary,
                                which currently is only needed when using surface tension.
- `color_value`:                The value used to initialize the color of particles in the system.
"""
struct WeaklyCompressibleSPHSystem{NDIMS, ELTYPE <: Real, IC, MA, P, DC, SE, K, V, DD, COR,
                                   PF, TV, ST, B, SRFT, SRFN, PR, C} <: FluidSystem{NDIMS}
    initial_condition                 :: IC
    mass                              :: MA     # Array{ELTYPE, 1}
    pressure                          :: P      # Array{ELTYPE, 1}
    density_calculator                :: DC
    state_equation                    :: SE
    smoothing_kernel                  :: K
    acceleration                      :: SVector{NDIMS, ELTYPE}
    viscosity                         :: V
    density_diffusion                 :: DD
    correction                        :: COR
    pressure_acceleration_formulation :: PF
    transport_velocity                :: TV
    source_terms                      :: ST
    surface_tension                   :: SRFT
    surface_normal_method             :: SRFN
    buffer                            :: B
    particle_refinement               :: PR # TODO
    cache                             :: C
end

# The default constructor needs to be accessible for Adapt.jl to work with this struct.
# See the comments in general/gpu.jl for more details.
function WeaklyCompressibleSPHSystem(initial_condition,
                                     density_calculator, state_equation,
                                     smoothing_kernel, smoothing_length;
                                     acceleration=ntuple(_ -> zero(eltype(initial_condition)),
                                                         ndims(smoothing_kernel)),
                                     viscosity=nothing, density_diffusion=nothing,
                                     pressure_acceleration=nothing,
                                     transport_velocity=nothing,
                                     buffer_size=nothing,
                                     correction=nothing, source_terms=nothing,
                                     surface_tension=nothing, surface_normal_method=nothing,
                                     reference_particle_spacing=0, color_value=1)
    buffer = isnothing(buffer_size) ? nothing :
             SystemBuffer(nparticles(initial_condition), buffer_size)

    particle_refinement = nothing # TODO

    initial_condition,
    density_diffusion = allocate_buffer(initial_condition,
                                        density_diffusion, buffer)

    NDIMS = ndims(initial_condition)
    ELTYPE = eltype(initial_condition)
    n_particles = nparticles(initial_condition)

    mass = copy(initial_condition.mass)
    pressure = similar(initial_condition.pressure)

    if ndims(smoothing_kernel) != NDIMS
        throw(ArgumentError("smoothing kernel dimensionality must be $NDIMS for a $(NDIMS)D problem"))
    end

    # Make acceleration an SVector
    acceleration_ = SVector(acceleration...)
    if length(acceleration_) != NDIMS
        throw(ArgumentError("`acceleration` must be of length $NDIMS for a $(NDIMS)D problem"))
    end

    if correction isa ShepardKernelCorrection &&
       density_calculator isa ContinuityDensity
        throw(ArgumentError("`ShepardKernelCorrection` cannot be used with `ContinuityDensity`"))
    end

    if surface_tension !== nothing && surface_normal_method === nothing
        surface_normal_method = ColorfieldSurfaceNormal()
    end

    if surface_normal_method !== nothing && reference_particle_spacing < eps()
        throw(ArgumentError("`reference_particle_spacing` must be set to a positive value when using `ColorfieldSurfaceNormal` or a surface tension model"))
    end

    pressure_acceleration = choose_pressure_acceleration_formulation(pressure_acceleration,
                                                                     density_calculator,
                                                                     NDIMS, ELTYPE,
                                                                     correction)

<<<<<<< HEAD
    cache = (;
             create_cache_wcsph(correction, initial_condition.density, NDIMS,
                                n_particles)...,
             create_cache_density(initial_condition, density_calculator)...,
             create_cache_wcsph(surface_tension, ELTYPE, NDIMS, n_particles)...,
=======
    cache = (; create_cache_density(initial_condition, density_calculator)...,
             create_cache_correction(correction, initial_condition.density, NDIMS,
                                     n_particles)...,
>>>>>>> fb70620e
             create_cache_surface_normal(surface_normal_method, ELTYPE, NDIMS,
                                         n_particles)...,
             create_cache_surface_tension(surface_tension, ELTYPE, NDIMS,
                                          n_particles)...,
<<<<<<< HEAD
             create_cache_resize(n_particles)...)
=======
             create_cache_refinement(initial_condition, particle_refinement,
                                     smoothing_length)...,
             create_cache_tvf(Val(:wcsph), initial_condition, transport_velocity)...,
             color=Int(color_value))

    # If the `reference_density_spacing` is set calculate the `ideal_neighbor_count`
    if reference_particle_spacing > 0
        # `reference_particle_spacing` has to be set for surface normals to be determined
        cache = (;
                 cache...,  # Existing cache fields
                 reference_particle_spacing=reference_particle_spacing)
    end
>>>>>>> fb70620e

    return WeaklyCompressibleSPHSystem(initial_condition, mass, pressure,
                                       density_calculator, state_equation,
                                       smoothing_kernel, acceleration_, viscosity,
                                       density_diffusion, correction, pressure_acceleration,
                                       transport_velocity, source_terms, surface_tension,
                                       surface_normal_method, buffer, particle_refinement,
                                       cache)
end

function Base.show(io::IO, system::WeaklyCompressibleSPHSystem)
    @nospecialize system # reduce precompilation time

    print(io, "WeaklyCompressibleSPHSystem{", ndims(system), "}(")
    print(io, system.density_calculator)
    print(io, ", ", system.correction)
    print(io, ", ", system.state_equation)
    print(io, ", ", system.smoothing_kernel)
    print(io, ", ", system.viscosity)
    print(io, ", ", system.density_diffusion)
    print(io, ", ", system.surface_tension)
    print(io, ", ", system.surface_normal_method)
    if system.surface_normal_method isa ColorfieldSurfaceNormal
        print(io, ", ", system.color)
    end
    print(io, ", ", system.acceleration)
    print(io, ", ", system.source_terms)
    print(io, ") with ", nparticles(system), " particles")
end

function Base.show(io::IO, ::MIME"text/plain", system::WeaklyCompressibleSPHSystem)
    @nospecialize system # reduce precompilation time

    if get(io, :compact, false)
        show(io, system)
    else
        summary_header(io, "WeaklyCompressibleSPHSystem{$(ndims(system))}")
        if system.buffer isa SystemBuffer
            summary_line(io, "#particles", nparticles(system))
            summary_line(io, "#buffer_particles", system.buffer.buffer_size)
        else
            summary_line(io, "#particles", nparticles(system))
        end
        summary_line(io, "density calculator",
                     system.density_calculator |> typeof |> nameof)
        summary_line(io, "correction method",
                     system.correction |> typeof |> nameof)
        summary_line(io, "state equation", system.state_equation |> typeof |> nameof)
        summary_line(io, "smoothing kernel", system.smoothing_kernel |> typeof |> nameof)
        summary_line(io, "viscosity", system.viscosity)
        summary_line(io, "tansport velocity formulation",
                     system.transport_velocity |> typeof |> nameof)
        summary_line(io, "density diffusion", system.density_diffusion)
        summary_line(io, "surface tension", system.surface_tension)
        summary_line(io, "surface normal method", system.surface_normal_method)
        if system.surface_normal_method isa ColorfieldSurfaceNormal
            summary_line(io, "color", system.cache.color)
        end
        summary_line(io, "acceleration", system.acceleration)
        summary_line(io, "source terms", system.source_terms |> typeof |> nameof)
        summary_footer(io)
    end
end

create_cache_tvf(::Val{:wcsph}, initial_condition, ::Nothing) = (;)

function create_cache_tvf(::Val{:wcsph}, initial_condition, ::TransportVelocityAdami)
    update_callback_used = Ref(false)

    return (; update_callback_used)
end

@inline function Base.eltype(::WeaklyCompressibleSPHSystem{<:Any, ELTYPE}) where {ELTYPE}
    return ELTYPE
end

@inline function v_nvariables(system::WeaklyCompressibleSPHSystem)
    return v_nvariables(system, system.density_calculator)
end

@inline function v_nvariables(system::WeaklyCompressibleSPHSystem, density_calculator)
    return ndims(system) * factor_tvf(system)
end

@inline function v_nvariables(system::WeaklyCompressibleSPHSystem, ::ContinuityDensity)
    return ndims(system) * factor_tvf(system) + 1
end

system_correction(system::WeaklyCompressibleSPHSystem) = system.correction

@inline function current_velocity(v, system::WeaklyCompressibleSPHSystem)
    return current_velocity(v, system.density_calculator, system)
end

@inline function current_velocity(v, ::SummationDensity,
                                  system::WeaklyCompressibleSPHSystem)
    # When using `SummationDensity`, `v` contains only the velocity
    return v
end

@inline function current_velocity(v, ::ContinuityDensity,
                                  system::WeaklyCompressibleSPHSystem)
    # When using `ContinuityDensity`, the velocity is stored
    # in the first `ndims(system)` rows of `v`.
    return view(v, 1:ndims(system), :)
end

@inline function current_density(v, system::WeaklyCompressibleSPHSystem)
    return current_density(v, system.density_calculator, system)
end

@inline function current_density(v, ::SummationDensity,
                                 system::WeaklyCompressibleSPHSystem)
    # When using `SummationDensity`, the density is stored in the cache
    return system.cache.density
end

@inline function current_density(v, ::ContinuityDensity,
                                 system::WeaklyCompressibleSPHSystem)
    # When using `ContinuityDensity`, the density is stored in the last row of `v`
    return view(v, size(v, 1), :)
end

@inline function current_pressure(v, system::WeaklyCompressibleSPHSystem)
    return system.pressure
end

@inline system_sound_speed(system::WeaklyCompressibleSPHSystem) = system.state_equation.sound_speed

function update_quantities!(system::WeaklyCompressibleSPHSystem, v, u,
                            v_ode, u_ode, semi, t)
    (; density_calculator, density_diffusion, correction) = system

    compute_density!(system, u, u_ode, semi, density_calculator)

    @trixi_timeit timer() "update density diffusion" update!(density_diffusion, v, u,
                                                             system, semi)

    return system
end

function update_pressure!(system::WeaklyCompressibleSPHSystem, v, u, v_ode, u_ode, semi, t)
    (; density_calculator, correction, surface_normal_method, surface_tension) = system

    compute_correction_values!(system, correction, u, v_ode, u_ode, semi)

    compute_gradient_correction_matrix!(correction, system, u, v_ode, u_ode, semi)

    # `kernel_correct_density!` only performed for `SummationDensity`
    kernel_correct_density!(system, v, u, v_ode, u_ode, semi, correction,
                            density_calculator)
    compute_pressure!(system, v, semi)
    compute_surface_normal!(system, surface_normal_method, v, u, v_ode, u_ode, semi, t)
    compute_surface_delta_function!(system, surface_tension, semi)
    return system
end

function update_final!(system::WeaklyCompressibleSPHSystem, v, u, v_ode, u_ode, semi, t;
                       update_from_callback=false)
    (; surface_tension) = system

    # Surface normal of neighbor and boundary needs to have been calculated already
    compute_curvature!(system, surface_tension, v, u, v_ode, u_ode, semi, t)
    compute_stress_tensors!(system, surface_tension, v, u, v_ode, u_ode, semi, t)

    # Check that TVF is only used together with `UpdateCallback`
    check_tvf_configuration(system, system.transport_velocity, v, u, v_ode, u_ode, semi, t;
                            update_from_callback)
end

function kernel_correct_density!(system::WeaklyCompressibleSPHSystem, v, u, v_ode, u_ode,
                                 semi, correction, density_calculator)
    return system
end

function kernel_correct_density!(system::WeaklyCompressibleSPHSystem, v, u, v_ode, u_ode,
                                 semi, corr::ShepardKernelCorrection, ::SummationDensity)
    system.cache.density ./= system.cache.kernel_correction_coefficient
end

function compute_gradient_correction_matrix!(correction,
                                             system::WeaklyCompressibleSPHSystem, u,
                                             v_ode, u_ode, semi)
    return system
end

function compute_gradient_correction_matrix!(corr::Union{GradientCorrection,
                                                         BlendedGradientCorrection,
                                                         MixedKernelGradientCorrection},
                                             system::WeaklyCompressibleSPHSystem, u,
                                             v_ode, u_ode, semi)
    (; cache, correction, smoothing_kernel) = system
    (; correction_matrix) = cache

    system_coords = current_coordinates(u, system)

    compute_gradient_correction_matrix!(correction_matrix, system, system_coords,
                                        v_ode, u_ode, semi, correction, smoothing_kernel)
end

function reinit_density!(vu_ode, semi)
    v_ode, u_ode = vu_ode.x

    foreach_system(semi) do system
        v = wrap_v(v_ode, system, semi)
        u = wrap_u(u_ode, system, semi)

        reinit_density!(system, v, u, v_ode, u_ode, semi)
    end

    return vu_ode
end

function reinit_density!(system::WeaklyCompressibleSPHSystem, v, u,
                         v_ode, u_ode, semi)
    # Compute density with `SummationDensity` and store the result in `v`,
    # overwriting the previous integrated density.
    summation_density!(system, semi, u, u_ode, v[end, :])

    # Apply `ShepardKernelCorrection`
    kernel_correction_coefficient = zeros(size(v[end, :]))
    compute_shepard_coeff!(system, current_coordinates(u, system), v_ode, u_ode, semi,
                           kernel_correction_coefficient)
    v[end, :] ./= kernel_correction_coefficient

    compute_pressure!(system, v, semi)

    return system
end

function reinit_density!(system, v, u, v_ode, u_ode, semi)
    return system
end

function compute_pressure!(system, v, semi)
    @threaded semi for particle in eachparticle(system)
        apply_state_equation!(system, current_density(v, system, particle), particle)
    end
end

# Use this function to avoid passing closures to Polyester.jl with `@batch` (`@threaded`).
# Otherwise, `@threaded` does not work here with Julia ARM on macOS.
# See https://github.com/JuliaSIMD/Polyester.jl/issues/88.
@inline function apply_state_equation!(system::WeaklyCompressibleSPHSystem, density,
                                       particle)
    system.pressure[particle] = system.state_equation(density)
end

function write_v0!(v0, system::WeaklyCompressibleSPHSystem, ::ContinuityDensity)
    # Note that `.=` is very slightly faster, but not GPU-compatible
    v0[end, :] = system.initial_condition.density

    return v0
end

function restart_with!(system::WeaklyCompressibleSPHSystem, v, u)
    for particle in each_moving_particle(system)
        system.initial_condition.coordinates[:, particle] .= u[:, particle]
        system.initial_condition.velocity[:, particle] .= v[1:ndims(system), particle]
    end

    restart_with!(system, system.density_calculator, v, u)
end

function restart_with!(system, ::SummationDensity, v, u)
    return system
end

function restart_with!(system, ::ContinuityDensity, v, u)
    for particle in each_moving_particle(system)
        system.initial_condition.density[particle] = v[end, particle]
    end

    return system
end

@inline function correction_matrix(system::WeaklyCompressibleSPHSystem, particle)
    extract_smatrix(system.cache.correction_matrix, system, particle)
end

<<<<<<< HEAD
function Base.resize!(system::WeaklyCompressibleSPHSystem, capacity_system)
    capacity(system) == nparticles(system) && return system

    if capacity(system) < nparticles(system) && !(system.cache.values_conserved[])
        error("The required capacity is smaller than the actual size of the system. " *
              "Call `deleteat!` before resizing the system, to specify which particles can be deleted")
    end

    (; mass, pressure, density_calculator) = system

    resize!(mass, capacity_system)
    resize!(pressure, capacity_system)

    resize_density!(system, capacity_system, density_calculator)

    resize_cache!(system, capacity_system)

    system.cache.additional_capacity[] = 0
    system.cache.values_conserved[] = false

    return system
end

function resize_cache!(system::WeaklyCompressibleSPHSystem, n::Int)
    # TODO
    # resize!(system.cache.smoothing_length, n)
    # resize_corrections!(system, n)

    return system
=======
@inline function curvature(particle_system::FluidSystem, particle)
    (; cache) = particle_system
    return cache.curvature[particle]
>>>>>>> fb70620e
end<|MERGE_RESOLUTION|>--- conflicted
+++ resolved
@@ -138,24 +138,14 @@
                                                                      NDIMS, ELTYPE,
                                                                      correction)
 
-<<<<<<< HEAD
-    cache = (;
-             create_cache_wcsph(correction, initial_condition.density, NDIMS,
-                                n_particles)...,
-             create_cache_density(initial_condition, density_calculator)...,
-             create_cache_wcsph(surface_tension, ELTYPE, NDIMS, n_particles)...,
-=======
     cache = (; create_cache_density(initial_condition, density_calculator)...,
              create_cache_correction(correction, initial_condition.density, NDIMS,
                                      n_particles)...,
->>>>>>> fb70620e
              create_cache_surface_normal(surface_normal_method, ELTYPE, NDIMS,
                                          n_particles)...,
              create_cache_surface_tension(surface_tension, ELTYPE, NDIMS,
                                           n_particles)...,
-<<<<<<< HEAD
-             create_cache_resize(n_particles)...)
-=======
+             create_cache_resize(n_particles)...,
              create_cache_refinement(initial_condition, particle_refinement,
                                      smoothing_length)...,
              create_cache_tvf(Val(:wcsph), initial_condition, transport_velocity)...,
@@ -168,7 +158,6 @@
                  cache...,  # Existing cache fields
                  reference_particle_spacing=reference_particle_spacing)
     end
->>>>>>> fb70620e
 
     return WeaklyCompressibleSPHSystem(initial_condition, mass, pressure,
                                        density_calculator, state_equation,
@@ -449,7 +438,6 @@
     extract_smatrix(system.cache.correction_matrix, system, particle)
 end
 
-<<<<<<< HEAD
 function Base.resize!(system::WeaklyCompressibleSPHSystem, capacity_system)
     capacity(system) == nparticles(system) && return system
 
@@ -479,9 +467,9 @@
     # resize_corrections!(system, n)
 
     return system
-=======
+end
+
 @inline function curvature(particle_system::FluidSystem, particle)
     (; cache) = particle_system
     return cache.curvature[particle]
->>>>>>> fb70620e
 end