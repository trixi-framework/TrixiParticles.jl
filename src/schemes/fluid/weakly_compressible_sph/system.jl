--- conflicted
+++ resolved
@@ -122,13 +122,8 @@
                                        smoothing_kernel, smoothing_length,
                                        acceleration_, viscosity,
                                        density_diffusion, correction,
-<<<<<<< HEAD
                                        pressure_acceleration, nothing,
-                                       source_terms, surface_tension, cache)
-=======
-                                       pressure_acceleration,
                                        source_terms, surface_tension, buffer, cache)
->>>>>>> 42d854eb
 end
 
 create_cache_wcsph(correction, density, NDIMS, nparticles) = (;)
