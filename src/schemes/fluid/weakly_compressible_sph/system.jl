"""
    WeaklyCompressibleSPHSystem(initial_condition,
                                density_calculator, state_equation,
                                smoothing_kernel, smoothing_length;
                                viscosity=nothing, density_diffusion=nothing,
                                acceleration=ntuple(_ -> 0.0, NDIMS),
                                buffer_size=nothing,
                                correction=nothing, source_terms=nothing,
                                surface_tension=nothing, surface_normal_method=nothing,
                                reference_particle_spacing=0.0))

System for particles of a fluid.
The weakly compressible SPH (WCSPH) scheme is used, wherein a stiff equation of state
generates large pressure changes for small density variations.
See [Weakly Compressible SPH](@ref wcsph) for more details on the method.

# Arguments
- `initial_condition`:  [`InitialCondition`](@ref) representing the system's particles.
- `density_calculator`: Density calculator for the system.
                        See [`ContinuityDensity`](@ref) and [`SummationDensity`](@ref).
- `state_equation`:     Equation of state for the system. See [`StateEquationCole`](@ref).
- `smoothing_kernel`:   Smoothing kernel to be used for this system.
                        See [Smoothing Kernels](@ref smoothing_kernel).
- `smoothing_length`:   Smoothing length to be used for this system.
                        See [Smoothing Kernels](@ref smoothing_kernel).

# Keyword Arguments
- `viscosity`:                  Viscosity model for this system (default: no viscosity).
                                See [`ArtificialViscosityMonaghan`](@ref) or [`ViscosityAdami`](@ref).
- `density_diffusion`:          Density diffusion terms for this system. See [`DensityDiffusion`](@ref).
- `acceleration`:               Acceleration vector for the system. (default: zero vector)
- `buffer_size`:                Number of buffer particles.
                                This is needed when simulating with [`OpenBoundarySPHSystem`](@ref).
- `correction`:                 Correction method used for this system. (default: no correction, see [Corrections](@ref corrections))
- `source_terms`:               Additional source terms for this system. Has to be either `nothing`
                                (by default), or a function of `(coords, velocity, density, pressure, t)`
                                (which are the quantities of a single particle), returning a `Tuple`
                                or `SVector` that is to be added to the acceleration of that particle.
                                See, for example, [`SourceTermDamping`](@ref).
                                Note that these source terms will not be used in the calculation of the
                                boundary pressure when using a boundary with
                                [`BoundaryModelDummyParticles`](@ref) and [`AdamiPressureExtrapolation`](@ref).
                                The keyword argument `acceleration` should be used instead for
                                gravity-like source terms.
- `surface_tension`:            Surface tension model used for this SPH system. (default: no surface tension)
- `surface_normal_method`:      The surface normal method to be used for this SPH system.
                                (default: no surface normal method or `ColorfieldSurfaceNormal()` if a surface_tension model is used)
- `reference_particle_spacing`: The reference particle spacing used for weighting values at the boundary,
                                which currently is only needed when using surface tension.
- `color_value`:                The value used to initialize the color of particles in the system.

"""
struct WeaklyCompressibleSPHSystem{NDIMS, ELTYPE <: Real, IC, MA, P, DC, SE, K,
                                   V, DD, COR, PF, ST, B, SRFT, SRFN, C} <:
       FluidSystem{NDIMS}
    initial_condition                 :: IC
    mass                              :: MA     # Array{ELTYPE, 1}
    pressure                          :: P      # Array{ELTYPE, 1}
    density_calculator                :: DC
    state_equation                    :: SE
    smoothing_kernel                  :: K
    smoothing_length                  :: ELTYPE
    acceleration                      :: SVector{NDIMS, ELTYPE}
    viscosity                         :: V
    density_diffusion                 :: DD
    correction                        :: COR
    pressure_acceleration_formulation :: PF
    transport_velocity                :: Nothing # TODO
    source_terms                      :: ST
    surface_tension                   :: SRFT
    surface_normal_method             :: SRFN
    buffer                            :: B
    cache                             :: C
end

# The default constructor needs to be accessible for Adapt.jl to work with this struct.
# See the comments in general/gpu.jl for more details.
function WeaklyCompressibleSPHSystem(initial_condition,
                                     density_calculator, state_equation,
                                     smoothing_kernel, smoothing_length;
                                     pressure_acceleration=nothing,
                                     buffer_size=nothing,
                                     viscosity=nothing, density_diffusion=nothing,
                                     acceleration=ntuple(_ -> zero(eltype(initial_condition)),
                                                         ndims(smoothing_kernel)),
                                     correction=nothing, source_terms=nothing,
                                     surface_tension=nothing, surface_normal_method=nothing,
                                     reference_particle_spacing=0, color_value=1)
    buffer = isnothing(buffer_size) ? nothing :
             SystemBuffer(nparticles(initial_condition), buffer_size)

    initial_condition = allocate_buffer(initial_condition, buffer)

    NDIMS = ndims(initial_condition)
    ELTYPE = eltype(initial_condition)
    n_particles = nparticles(initial_condition)

    mass = copy(initial_condition.mass)
    pressure = similar(initial_condition.pressure)

    if ndims(smoothing_kernel) != NDIMS
        throw(ArgumentError("smoothing kernel dimensionality must be $NDIMS for a $(NDIMS)D problem"))
    end

    # Make acceleration an SVector
    acceleration_ = SVector(acceleration...)
    if length(acceleration_) != NDIMS
        throw(ArgumentError("`acceleration` must be of length $NDIMS for a $(NDIMS)D problem"))
    end

    if correction isa ShepardKernelCorrection &&
       density_calculator isa ContinuityDensity
        throw(ArgumentError("`ShepardKernelCorrection` cannot be used with `ContinuityDensity`"))
    end

    if surface_tension !== nothing && surface_normal_method === nothing
        surface_normal_method = ColorfieldSurfaceNormal()
    end

    if surface_normal_method !== nothing && reference_particle_spacing < eps()
        throw(ArgumentError("`reference_particle_spacing` must be set to a positive value when using `ColorfieldSurfaceNormal` or a surface tension model"))
    end

    pressure_acceleration = choose_pressure_acceleration_formulation(pressure_acceleration,
                                                                     density_calculator,
                                                                     NDIMS, ELTYPE,
                                                                     correction)

    cache = create_cache_density(initial_condition, density_calculator)
    cache = (;
             create_cache_correction(correction, initial_condition.density, NDIMS,
                                     n_particles)...,
             create_cache_surface_normal(surface_normal_method, ELTYPE, NDIMS,
                                         n_particles)...,
             create_cache_surface_tension(surface_tension, ELTYPE, NDIMS,
                                          n_particles)...,
             color=Int(color_value), cache...)

    # If the `reference_density_spacing` is set calculate the `ideal_neighbor_count`
    if reference_particle_spacing > 0
        # `reference_particle_spacing` has to be set for surface normals to be determined
        cache = (;
                 cache...,  # Existing cache fields
                 reference_particle_spacing=reference_particle_spacing)
    end

    return WeaklyCompressibleSPHSystem(initial_condition, mass, pressure,
                                       density_calculator, state_equation,
                                       smoothing_kernel, smoothing_length,
                                       acceleration_, viscosity,
                                       density_diffusion, correction,
                                       pressure_acceleration, nothing,
                                       source_terms, surface_tension, surface_normal_method,
                                       buffer, cache)
end

function Base.show(io::IO, system::WeaklyCompressibleSPHSystem)
    @nospecialize system # reduce precompilation time

    print(io, "WeaklyCompressibleSPHSystem{", ndims(system), "}(")
    print(io, system.density_calculator)
    print(io, ", ", system.correction)
    print(io, ", ", system.state_equation)
    print(io, ", ", system.smoothing_kernel)
    print(io, ", ", system.viscosity)
    print(io, ", ", system.density_diffusion)
    print(io, ", ", system.surface_tension)
    print(io, ", ", system.surface_normal_method)
    if system.surface_normal_method isa ColorfieldSurfaceNormal
        print(io, ", ", system.color)
    end
    print(io, ", ", system.acceleration)
    print(io, ", ", system.source_terms)
    print(io, ") with ", nparticles(system), " particles")
end

function Base.show(io::IO, ::MIME"text/plain", system::WeaklyCompressibleSPHSystem)
    @nospecialize system # reduce precompilation time

    if get(io, :compact, false)
        show(io, system)
    else
        summary_header(io, "WeaklyCompressibleSPHSystem{$(ndims(system))}")
        if system.buffer isa SystemBuffer
            summary_line(io, "#particles", nparticles(system))
            summary_line(io, "#buffer_particles", system.buffer.buffer_size)
        else
            summary_line(io, "#particles", nparticles(system))
        end
        summary_line(io, "density calculator",
                     system.density_calculator |> typeof |> nameof)
        summary_line(io, "correction method",
                     system.correction |> typeof |> nameof)
        summary_line(io, "state equation", system.state_equation |> typeof |> nameof)
        summary_line(io, "smoothing kernel", system.smoothing_kernel |> typeof |> nameof)
        summary_line(io, "viscosity", system.viscosity)
        summary_line(io, "density diffusion", system.density_diffusion)
        summary_line(io, "surface tension", system.surface_tension)
        summary_line(io, "surface normal method", system.surface_normal_method)
        if system.surface_normal_method isa ColorfieldSurfaceNormal
            summary_line(io, "color", system.cache.color)
        end
        summary_line(io, "acceleration", system.acceleration)
        summary_line(io, "source terms", system.source_terms |> typeof |> nameof)
        summary_footer(io)
    end
end

@inline function Base.eltype(::WeaklyCompressibleSPHSystem{<:Any, ELTYPE}) where {ELTYPE}
    return ELTYPE
end

@inline function v_nvariables(system::WeaklyCompressibleSPHSystem)
    return v_nvariables(system, system.density_calculator)
end

@inline function v_nvariables(system::WeaklyCompressibleSPHSystem, density_calculator)
    return ndims(system)
end

@inline function v_nvariables(system::WeaklyCompressibleSPHSystem, ::ContinuityDensity)
    return ndims(system) + 1
end

@propagate_inbounds function particle_pressure(v, system::WeaklyCompressibleSPHSystem,
                                               particle)
    return system.pressure[particle]
end

@inline system_sound_speed(system::WeaklyCompressibleSPHSystem) = system.state_equation.sound_speed

function update_quantities!(system::WeaklyCompressibleSPHSystem, v, u,
                            v_ode, u_ode, semi, t)
    (; density_calculator, density_diffusion, correction) = system

    compute_density!(system, u, u_ode, semi, density_calculator)

    @trixi_timeit timer() "update density diffusion" update!(density_diffusion, v, u,
                                                             system, semi)

    return system
end

function update_pressure!(system::WeaklyCompressibleSPHSystem, v, u, v_ode, u_ode, semi, t)
    (; density_calculator, correction, surface_normal_method, surface_tension) = system

    compute_correction_values!(system, correction, u, v_ode, u_ode, semi)

    compute_gradient_correction_matrix!(correction, system, u, v_ode, u_ode, semi)

    # `kernel_correct_density!` only performed for `SummationDensity`
    kernel_correct_density!(system, v, u, v_ode, u_ode, semi, correction,
                            density_calculator)
<<<<<<< HEAD
    compute_pressure!(system, v, semi)
    compute_surface_normal!(system, surface_tension, v, u, v_ode, u_ode, semi, t)

=======
    compute_pressure!(system, v)
    compute_surface_normal!(system, surface_normal_method, v, u, v_ode, u_ode, semi, t)
    compute_surface_delta_function!(system, surface_tension)
>>>>>>> aa110a6f
    return system
end

function update_final!(system::WeaklyCompressibleSPHSystem, v, u, v_ode, u_ode, semi, t;
                       update_from_callback=false)
    (; surface_tension) = system

    # Surface normal of neighbor and boundary needs to have been calculated already
    compute_curvature!(system, surface_tension, v, u, v_ode, u_ode, semi, t)
    compute_stress_tensors!(system, surface_tension, v, u, v_ode, u_ode, semi, t)
end

function kernel_correct_density!(system::WeaklyCompressibleSPHSystem, v, u, v_ode, u_ode,
                                 semi, correction, density_calculator)
    return system
end

function kernel_correct_density!(system::WeaklyCompressibleSPHSystem, v, u, v_ode, u_ode,
                                 semi, corr::ShepardKernelCorrection, ::SummationDensity)
    system.cache.density ./= system.cache.kernel_correction_coefficient
end

function compute_gradient_correction_matrix!(correction,
                                             system::WeaklyCompressibleSPHSystem, u,
                                             v_ode, u_ode, semi)
    return system
end

function compute_gradient_correction_matrix!(corr::Union{GradientCorrection,
                                                         BlendedGradientCorrection,
                                                         MixedKernelGradientCorrection},
                                             system::WeaklyCompressibleSPHSystem, u,
                                             v_ode, u_ode, semi)
    (; cache, correction, smoothing_kernel, smoothing_length) = system
    (; correction_matrix) = cache

    system_coords = current_coordinates(u, system)

    compute_gradient_correction_matrix!(correction_matrix, system, system_coords,
                                        v_ode, u_ode, semi, correction, smoothing_length,
                                        smoothing_kernel)
end

function reinit_density!(vu_ode, semi)
    v_ode, u_ode = vu_ode.x

    foreach_system(semi) do system
        v = wrap_v(v_ode, system, semi)
        u = wrap_u(u_ode, system, semi)

        reinit_density!(system, v, u, v_ode, u_ode, semi)
    end

    return vu_ode
end

function reinit_density!(system::WeaklyCompressibleSPHSystem, v, u,
                         v_ode, u_ode, semi)
    # Compute density with `SummationDensity` and store the result in `v`,
    # overwriting the previous integrated density.
    summation_density!(system, semi, u, u_ode, v[end, :])

    # Apply `ShepardKernelCorrection`
    kernel_correction_coefficient = zeros(size(v[end, :]))
    compute_shepard_coeff!(system, current_coordinates(u, system), v_ode, u_ode, semi,
                           kernel_correction_coefficient)
    v[end, :] ./= kernel_correction_coefficient

    compute_pressure!(system, v, semi)

    return system
end

function reinit_density!(system, v, u, v_ode, u_ode, semi)
    return system
end

function compute_pressure!(system, v, semi)
    @threaded semi for particle in eachparticle(system)
        apply_state_equation!(system, particle_density(v, system, particle), particle)
    end
end

# Use this function to avoid passing closures to Polyester.jl with `@batch` (`@threaded`).
# Otherwise, `@threaded` does not work here with Julia ARM on macOS.
# See https://github.com/JuliaSIMD/Polyester.jl/issues/88.
@inline function apply_state_equation!(system::WeaklyCompressibleSPHSystem, density,
                                       particle)
    system.pressure[particle] = system.state_equation(density)
end

function write_v0!(v0, system::WeaklyCompressibleSPHSystem, ::ContinuityDensity)
    # Note that `.=` is very slightly faster, but not GPU-compatible
    v0[end, :] = system.initial_condition.density

    return v0
end

function restart_with!(system::WeaklyCompressibleSPHSystem, v, u)
    for particle in each_moving_particle(system)
        system.initial_condition.coordinates[:, particle] .= u[:, particle]
        system.initial_condition.velocity[:, particle] .= v[1:ndims(system), particle]
    end

    restart_with!(system, system.density_calculator, v, u)
end

function restart_with!(system, ::SummationDensity, v, u)
    return system
end

function restart_with!(system, ::ContinuityDensity, v, u)
    for particle in each_moving_particle(system)
        system.initial_condition.density[particle] = v[end, particle]
    end

    return system
end

@inline function correction_matrix(system::WeaklyCompressibleSPHSystem, particle)
    extract_smatrix(system.cache.correction_matrix, system, particle)
end

@inline function curvature(particle_system::FluidSystem, particle)
    (; cache) = particle_system
    return cache.curvature[particle]
end<|MERGE_RESOLUTION|>--- conflicted
+++ resolved
@@ -251,15 +251,9 @@
     # `kernel_correct_density!` only performed for `SummationDensity`
     kernel_correct_density!(system, v, u, v_ode, u_ode, semi, correction,
                             density_calculator)
-<<<<<<< HEAD
     compute_pressure!(system, v, semi)
-    compute_surface_normal!(system, surface_tension, v, u, v_ode, u_ode, semi, t)
-
-=======
-    compute_pressure!(system, v)
     compute_surface_normal!(system, surface_normal_method, v, u, v_ode, u_ode, semi, t)
-    compute_surface_delta_function!(system, surface_tension)
->>>>>>> aa110a6f
+    compute_surface_delta_function!(system, surface_tension, semi)
     return system
 end
 
