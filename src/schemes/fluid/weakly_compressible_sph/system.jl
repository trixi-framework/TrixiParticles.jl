"""
    WeaklyCompressibleSPHSystem(initial_condition,
                                density_calculator, state_equation,
                                smoothing_kernel, smoothing_length;
                                viscosity=NoViscosity(),
                                acceleration=ntuple(_ -> 0.0, NDIMS))

<<<<<<< HEAD
    WeaklyCompressibleSPHSystem(particle_coordinates, particle_velocities, particle_masses, particle_densities,
                                density_calculator::ContinuityDensity, state_equation,
                                smoothing_kernel, smoothing_length;
                                viscosity=NoViscosity(),
                                acceleration=ntuple(_ -> 0.0, size(particle_coordinates, 1)))

Weakly compressible SPH introduced by (Monaghan, 1994). This formulation relies on a stiff
equation of state (see  [`StateEquationCole`](@ref)) that generates large pressure changes
for small density variations. For the choice of the appropriate `density_calculator`
see [`ContinuityDensity`](@ref) and [`SummationDensity`](@ref).

## References:
- Joseph J. Monaghan. "Simulating Free Surface Flows in SPH".
  In: Journal of Computational Physics 110 (1994), pages 399-406.
  [doi: 10.1006/jcph.1994.1034](https://doi.org/10.1006/jcph.1994.1034)
=======
System for fluid particles.
>>>>>>> e19b8064
"""
struct WeaklyCompressibleSPHSystem{NDIMS, ELTYPE <: Real, DC, SE, K, V, C} <: System{NDIMS}
    initial_condition  :: InitialCondition{ELTYPE}
    mass               :: Array{ELTYPE, 1} # [particle]
    pressure           :: Array{ELTYPE, 1} # [particle]
    density_calculator :: DC
    state_equation     :: SE
    smoothing_kernel   :: K
    smoothing_length   :: ELTYPE
    viscosity          :: V
    acceleration       :: SVector{NDIMS, ELTYPE}
    cache              :: C

    function WeaklyCompressibleSPHSystem(initial_condition,
                                         density_calculator, state_equation,
                                         smoothing_kernel, smoothing_length;
                                         viscosity=NoViscosity(),
                                         acceleration=ntuple(_ -> 0.0,
                                                             ndims(smoothing_kernel)))
        NDIMS = ndims(initial_condition)
        ELTYPE = eltype(initial_condition)
        n_particles = nparticles(initial_condition)

        mass = copy(initial_condition.mass)
        pressure = Vector{ELTYPE}(undef, n_particles)

        if ndims(smoothing_kernel) != NDIMS
            throw(ArgumentError("smoothing kernel dimensionality must be $NDIMS for a $(NDIMS)D problem"))
        end

        # Make acceleration an SVector
        acceleration_ = SVector(acceleration...)
        if length(acceleration_) != NDIMS
            throw(ArgumentError("`acceleration` must be of length $NDIMS for a $(NDIMS)D problem"))
        end

        cache = create_cache(n_particles, ELTYPE, density_calculator)

        return new{NDIMS, ELTYPE, typeof(density_calculator), typeof(state_equation),
                   typeof(smoothing_kernel), typeof(viscosity), typeof(cache)
                   }(initial_condition, mass, pressure, density_calculator, state_equation,
                     smoothing_kernel, smoothing_length, viscosity, acceleration_, cache)
    end
end

function create_cache(n_particles, ELTYPE, ::SummationDensity)
    density = Vector{ELTYPE}(undef, n_particles)

    return (; density)
end

function create_cache(n_particles, ELTYPE, ::ContinuityDensity)
    return (;)
end

function Base.show(io::IO, system::WeaklyCompressibleSPHSystem)
    @nospecialize system # reduce precompilation time

    print(io, "WeaklyCompressibleSPHSystem{", ndims(system), "}(")
    print(io, system.density_calculator)
    print(io, ", ", system.state_equation)
    print(io, ", ", system.smoothing_kernel)
    print(io, ", ", system.viscosity)
    print(io, ", ", system.acceleration)
    print(io, ") with ", nparticles(system), " particles")
end

function Base.show(io::IO, ::MIME"text/plain", system::WeaklyCompressibleSPHSystem)
    @nospecialize system # reduce precompilation time

    if get(io, :compact, false)
        show(io, system)
    else
        summary_header(io, "WeaklyCompressibleSPHSystem{$(ndims(system))}")
        summary_line(io, "#particles", nparticles(system))
        summary_line(io, "density calculator",
                     system.density_calculator |> typeof |> nameof)
        summary_line(io, "state equation", system.state_equation |> typeof |> nameof)
        summary_line(io, "smoothing kernel", system.smoothing_kernel |> typeof |> nameof)
        summary_line(io, "viscosity", system.viscosity)
        summary_line(io, "acceleration", system.acceleration)
        summary_footer(io)
    end
end

@inline function v_nvariables(system::WeaklyCompressibleSPHSystem)
    return v_nvariables(system, system.density_calculator)
end

@inline function v_nvariables(system::WeaklyCompressibleSPHSystem, density_calculator)
    return ndims(system)
end

@inline function v_nvariables(system::WeaklyCompressibleSPHSystem, ::ContinuityDensity)
    return ndims(system) + 1
end

@inline function hydrodynamic_mass(system::WeaklyCompressibleSPHSystem, particle)
    return system.mass[particle]
end

# Nothing to initialize for this system
initialize!(system::WeaklyCompressibleSPHSystem, neighborhood_search) = system

function update!(system::WeaklyCompressibleSPHSystem, system_index, v, u, v_ode,
                 u_ode,
                 semi, t)
    @unpack density_calculator = system

    compute_quantities(v, u, density_calculator, system, system_index, u_ode, semi)

    return system
end

function compute_quantities(v, u, ::ContinuityDensity, system, system_index, u_ode,
                            semi)
    compute_pressure!(system, v)
end

function compute_quantities(v, u, ::SummationDensity, system, system_index, u_ode,
                            semi)
    @unpack systems, neighborhood_searches = semi
    @unpack cache = system
    @unpack density = cache # Density is in the cache for SummationDensity

    density .= zero(eltype(density))

    # Use all other systems for the density summation
    @trixi_timeit timer() "compute density" foreach_enumerate(systems) do (neighbor_system_index,
                                                                           neighbor_system)
        u_neighbor_system = wrap_u(u_ode, neighbor_system_index,
                                   neighbor_system, semi)

        system_coords = current_coordinates(u, system)
        neighbor_coords = current_coordinates(u_neighbor_system, neighbor_system)

        neighborhood_search = neighborhood_searches[system_index][neighbor_system_index]

        # Loop over all pairs of particles and neighbors within the kernel cutoff.
        for_particle_neighbor(system, neighbor_system,
                              system_coords, neighbor_coords,
                              neighborhood_search) do particle, neighbor, pos_diff, distance
            mass = hydrodynamic_mass(neighbor_system, neighbor)
            density[particle] += mass * smoothing_kernel(system, distance)
        end
    end

    compute_pressure!(system, v)
end

function compute_pressure!(system, v)
    @unpack state_equation, pressure = system

    # Note that @threaded makes this slower
    for particle in eachparticle(system)
        pressure[particle] = state_equation(particle_density(v, system, particle))
    end
end

function write_u0!(u0, system::WeaklyCompressibleSPHSystem)
    @unpack initial_condition = system

    for particle in eachparticle(system)
        # Write particle coordinates
        for dim in 1:ndims(system)
            u0[dim, particle] = initial_condition.coordinates[dim, particle]
        end
    end

    return u0
end

function write_v0!(v0, system::WeaklyCompressibleSPHSystem)
    @unpack initial_condition, density_calculator = system

    for particle in eachparticle(system)
        # Write particle velocities
        for dim in 1:ndims(system)
            v0[dim, particle] = initial_condition.velocity[dim, particle]
        end
    end

    write_v0!(v0, density_calculator, system)

    return v0
end

function write_v0!(v0, ::SummationDensity, system::WeaklyCompressibleSPHSystem)
    return v0
end

function write_v0!(v0, ::ContinuityDensity, system::WeaklyCompressibleSPHSystem)
    @unpack initial_condition = system

    for particle in eachparticle(system)
        # Set particle densities
        v0[ndims(system) + 1, particle] = initial_condition.density[particle]
    end

    return v0
end

function restart_with!(system::WeaklyCompressibleSPHSystem, v, u)
    for particle in each_moving_particle(system)
        system.initial_condition.coordinates[:, particle] .= u[:, particle]
        system.initial_condition.velocity[:, particle] .= v[1:ndims(system), particle]
    end

    restart_with!(system, system.density_calculator, v, u)
end

function restart_with!(system, ::SummationDensity, v, u)
    return system
end

function restart_with!(system, ::ContinuityDensity, v, u)
    for particle in each_moving_particle(system)
        system.initial_condition.density[particle] = v[end, particle]
    end

    return system
end<|MERGE_RESOLUTION|>--- conflicted
+++ resolved
@@ -5,13 +5,6 @@
                                 viscosity=NoViscosity(),
                                 acceleration=ntuple(_ -> 0.0, NDIMS))
 
-<<<<<<< HEAD
-    WeaklyCompressibleSPHSystem(particle_coordinates, particle_velocities, particle_masses, particle_densities,
-                                density_calculator::ContinuityDensity, state_equation,
-                                smoothing_kernel, smoothing_length;
-                                viscosity=NoViscosity(),
-                                acceleration=ntuple(_ -> 0.0, size(particle_coordinates, 1)))
-
 Weakly compressible SPH introduced by (Monaghan, 1994). This formulation relies on a stiff
 equation of state (see  [`StateEquationCole`](@ref)) that generates large pressure changes
 for small density variations. For the choice of the appropriate `density_calculator`
@@ -21,9 +14,6 @@
 - Joseph J. Monaghan. "Simulating Free Surface Flows in SPH".
   In: Journal of Computational Physics 110 (1994), pages 399-406.
   [doi: 10.1006/jcph.1994.1034](https://doi.org/10.1006/jcph.1994.1034)
-=======
-System for fluid particles.
->>>>>>> e19b8064
 """
 struct WeaklyCompressibleSPHSystem{NDIMS, ELTYPE <: Real, DC, SE, K, V, C} <: System{NDIMS}
     initial_condition  :: InitialCondition{ELTYPE}
