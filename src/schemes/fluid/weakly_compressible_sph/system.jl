--- conflicted
+++ resolved
@@ -118,22 +118,8 @@
 # Nothing to initialize for this system
 initialize!(system::WeaklyCompressibleSPHSystem, neighborhood_search) = system
 
-<<<<<<< HEAD
-function update!(system::WeaklyCompressibleSPHSystem, system_index, v, u, v_ode, u_ode,
-                 semi, t)
-    compute_quantities(system, system_index, v, u, u_ode, semi)
-=======
 function update_quantities!(system::WeaklyCompressibleSPHSystem, system_index, v, u,
                             v_ode, u_ode, semi, t)
-    @unpack density_calculator = system
-
-    compute_quantities(v, u, density_calculator, system, system_index, u_ode, semi)
->>>>>>> 9a33bf4e
-
-    return system
-end
-
-function compute_quantities(system, system_index, v, u, u_ode, semi)
     @unpack density_calculator = system
 
     compute_density!(system, system_index, semi, u, u_ode, density_calculator)
