"""
    WeaklyCompressibleSPHSystem(initial_condition,
                                density_calculator, state_equation,
                                smoothing_kernel, smoothing_length;
                                viscosity=nothing, density_diffusion=nothing,
                                acceleration=ntuple(_ -> 0.0, NDIMS),
                                correction=nothing, source_terms=nothing)

System for particles of a fluid.
The weakly compressible SPH (WCSPH) scheme is used, wherein a stiff equation of state
generates large pressure changes for small density variations.
See [Weakly Compressible SPH](@ref wcsph) for more details on the method.

# Arguments
- `initial_condition`:  [`InitialCondition`](@ref) representing the system's particles.
- `density_calculator`: Density calculator for the system.
                        See [`ContinuityDensity`](@ref) and [`SummationDensity`](@ref).
- `state_equation`:     Equation of state for the system. See [`StateEquationCole`](@ref).
- `smoothing_kernel`:   Smoothing kernel to be used for this system.
                        See [Smoothing Kernels](@ref smoothing_kernel).
- `smoothing_length`:   Smoothing length to be used for this system.
                        See [Smoothing Kernels](@ref smoothing_kernel).

# Keyword Arguments
- `viscosity`:      Viscosity model for this system (default: no viscosity).
                    See [`ArtificialViscosityMonaghan`](@ref) or [`ViscosityAdami`](@ref).
- `density_diffusion`: Density diffusion terms for this system. See [`DensityDiffusion`](@ref).
- `acceleration`:   Acceleration vector for the system. (default: zero vector)
- `correction`:     Correction method used for this system. (default: no correction, see [Corrections](@ref corrections))
- `source_terms`:   Additional source terms for this system. Has to be either `nothing`
                    (by default), or a function of `(coords, velocity, density, pressure)`
                    (which are the quantities of a single particle), returning a `Tuple`
                    or `SVector` that is to be added to the acceleration of that particle.
                    See, for example, [`SourceTermDamping`](@ref).
                    Note that these source terms will not be used in the calculation of the
                    boundary pressure when using a boundary with
                    [`BoundaryModelDummyParticles`](@ref) and [`AdamiPressureExtrapolation`](@ref).
                    The keyword argument `acceleration` should be used instead for
                    gravity-like source terms.
- `surface_tension`:   Surface tension model used for this SPH system. (default: no surface tension)


"""
struct WeaklyCompressibleSPHSystem{NDIMS, ELTYPE <: Real, IC, MA, P, DC, SE, K,
<<<<<<< HEAD
                                   V, DD, COR, PF, ST, B, SRFT, C} <: FluidSystem{NDIMS}
=======
                                   V, DD, COR, PF, ST, SRFT, C} <: FluidSystem{NDIMS, IC}
>>>>>>> 17d95b6a
    initial_condition                 :: IC
    mass                              :: MA     # Array{ELTYPE, 1}
    pressure                          :: P      # Array{ELTYPE, 1}
    density_calculator                :: DC
    state_equation                    :: SE
    smoothing_kernel                  :: K
    smoothing_length                  :: ELTYPE
    acceleration                      :: SVector{NDIMS, ELTYPE}
    viscosity                         :: V
    density_diffusion                 :: DD
    correction                        :: COR
    pressure_acceleration_formulation :: PF
    source_terms                      :: ST
    surface_tension                   :: SRFT
    buffer                            :: B
    cache                             :: C
end

# The default constructor needs to be accessible for Adapt.jl to work with this struct.
# See the comments in general/gpu.jl for more details.
function WeaklyCompressibleSPHSystem(initial_condition,
                                     density_calculator, state_equation,
                                     smoothing_kernel, smoothing_length;
                                     pressure_acceleration=nothing, buffer=nothing,
                                     viscosity=nothing, density_diffusion=nothing,
                                     acceleration=ntuple(_ -> 0.0,
                                                         ndims(smoothing_kernel)),
                                     correction=nothing, source_terms=nothing,
                                     surface_tension=nothing)
    (buffer ≠ nothing) && (buffer = SystemBuffer(nparticles(initial_condition), buffer))
    initial_condition = allocate_buffer(initial_condition, buffer)

    NDIMS = ndims(initial_condition)
    ELTYPE = eltype(initial_condition)
    n_particles = nparticles(initial_condition)

    mass = copy(initial_condition.mass)
    pressure = similar(initial_condition.pressure)

    if ndims(smoothing_kernel) != NDIMS
        throw(ArgumentError("smoothing kernel dimensionality must be $NDIMS for a $(NDIMS)D problem"))
    end

    # Make acceleration an SVector
    acceleration_ = SVector(acceleration...)
    if length(acceleration_) != NDIMS
        throw(ArgumentError("`acceleration` must be of length $NDIMS for a $(NDIMS)D problem"))
    end

    if correction isa ShepardKernelCorrection &&
       density_calculator isa ContinuityDensity
        throw(ArgumentError("`ShepardKernelCorrection` cannot be used with `ContinuityDensity`"))
    end

    pressure_acceleration = choose_pressure_acceleration_formulation(pressure_acceleration,
                                                                     density_calculator,
                                                                     NDIMS, ELTYPE,
                                                                     correction)

    cache = create_cache_density(initial_condition, density_calculator)
    cache = (;
             create_cache_wcsph(correction, initial_condition.density, NDIMS,
                                n_particles)..., cache...)
    cache = (;
             create_cache_wcsph(surface_tension, ELTYPE, NDIMS, n_particles)...,
             cache...)

    return WeaklyCompressibleSPHSystem(initial_condition, mass, pressure,
                                       density_calculator, state_equation,
                                       smoothing_kernel, smoothing_length,
                                       acceleration_, viscosity,
                                       density_diffusion, correction,
                                       pressure_acceleration,
                                       source_terms, surface_tension, buffer, cache)
end

create_cache_wcsph(correction, density, NDIMS, nparticles) = (;)

function create_cache_wcsph(::ShepardKernelCorrection, density, NDIMS, n_particles)
    return (; kernel_correction_coefficient=similar(density))
end

function create_cache_wcsph(::KernelCorrection, density, NDIMS, n_particles)
    dw_gamma = Array{Float64}(undef, NDIMS, n_particles)
    return (; kernel_correction_coefficient=similar(density), dw_gamma)
end

function create_cache_wcsph(::Union{GradientCorrection, BlendedGradientCorrection}, density,
                            NDIMS, n_particles)
    correction_matrix = Array{Float64, 3}(undef, NDIMS, NDIMS, n_particles)
    return (; correction_matrix)
end

function create_cache_wcsph(::MixedKernelGradientCorrection, density, NDIMS, n_particles)
    dw_gamma = Array{Float64}(undef, NDIMS, n_particles)
    correction_matrix = Array{Float64, 3}(undef, NDIMS, NDIMS, n_particles)

    return (; kernel_correction_coefficient=similar(density), dw_gamma, correction_matrix)
end

function create_cache_wcsph(::SurfaceTensionAkinci, ELTYPE, NDIMS, nparticles)
    surface_normal = Array{ELTYPE, 2}(undef, NDIMS, nparticles)
    return (; surface_normal)
end

function Base.show(io::IO, system::WeaklyCompressibleSPHSystem)
    @nospecialize system # reduce precompilation time

    print(io, "WeaklyCompressibleSPHSystem{", ndims(system), "}(")
    print(io, system.density_calculator)
    print(io, ", ", system.correction)
    print(io, ", ", system.state_equation)
    print(io, ", ", system.smoothing_kernel)
    print(io, ", ", system.viscosity)
    print(io, ", ", system.density_diffusion)
    print(io, ", ", system.surface_tension)
    print(io, ", ", system.acceleration)
    print(io, ", ", system.source_terms)
    print(io, ") with ", nparticles(system), " particles")
end

function Base.show(io::IO, ::MIME"text/plain", system::WeaklyCompressibleSPHSystem)
    @nospecialize system # reduce precompilation time

    if get(io, :compact, false)
        show(io, system)
    else
        summary_header(io, "WeaklyCompressibleSPHSystem{$(ndims(system))}")
        if system.buffer isa SystemBuffer
            summary_line(io, "#particles", nparticles(system))
            summary_line(io, "#buffer_particles", system.buffer.buffer_size)
        else
            summary_line(io, "#particles", nparticles(system))
        end
        summary_line(io, "density calculator",
                     system.density_calculator |> typeof |> nameof)
        summary_line(io, "correction method",
                     system.correction |> typeof |> nameof)
        summary_line(io, "state equation", system.state_equation |> typeof |> nameof)
        summary_line(io, "smoothing kernel", system.smoothing_kernel |> typeof |> nameof)
        summary_line(io, "viscosity", system.viscosity)
        summary_line(io, "density diffusion", system.density_diffusion)
        summary_line(io, "surface tension", system.surface_tension)
        summary_line(io, "acceleration", system.acceleration)
        summary_line(io, "source terms", system.source_terms |> typeof |> nameof)
        summary_footer(io)
    end
end

@inline function v_nvariables(system::WeaklyCompressibleSPHSystem)
    return v_nvariables(system, system.density_calculator)
end

@inline function v_nvariables(system::WeaklyCompressibleSPHSystem, density_calculator)
    return ndims(system)
end

@inline function v_nvariables(system::WeaklyCompressibleSPHSystem, ::ContinuityDensity)
    return ndims(system) + 1
end

@inline function particle_pressure(v, system::WeaklyCompressibleSPHSystem, particle)
    return system.pressure[particle]
end

@inline system_sound_speed(system::WeaklyCompressibleSPHSystem) = system.state_equation.sound_speed

function update_quantities!(system::WeaklyCompressibleSPHSystem, v, u,
                            v_ode, u_ode, semi, t)
    (; density_calculator, density_diffusion, correction) = system

    compute_density!(system, u, u_ode, semi, density_calculator)

    nhs = get_neighborhood_search(system, semi)
    @trixi_timeit timer() "update density diffusion" update!(density_diffusion, nhs, v, u,
                                                             system, semi)

    return system
end

function update_pressure!(system::WeaklyCompressibleSPHSystem, v, u, v_ode, u_ode, semi, t)
    (; density_calculator, correction, surface_tension) = system

    compute_correction_values!(system, correction, u, v_ode, u_ode, semi)

    compute_gradient_correction_matrix!(correction, system, u, v_ode, u_ode, semi)

    # `kernel_correct_density!` only performed for `SummationDensity`
    kernel_correct_density!(system, v, u, v_ode, u_ode, semi, correction,
                            density_calculator)
    compute_pressure!(system, v)
    compute_surface_normal!(system, surface_tension, v, u, v_ode, u_ode, semi, t)

    return system
end

function kernel_correct_density!(system::WeaklyCompressibleSPHSystem, v, u, v_ode, u_ode,
                                 semi, correction, density_calculator)
    return system
end

function kernel_correct_density!(system::WeaklyCompressibleSPHSystem, v, u, v_ode, u_ode,
                                 semi, corr::ShepardKernelCorrection, ::SummationDensity)
    system.cache.density ./= system.cache.kernel_correction_coefficient
end

function compute_gradient_correction_matrix!(correction,
                                             system::WeaklyCompressibleSPHSystem, u,
                                             v_ode, u_ode, semi)
    return system
end

function compute_gradient_correction_matrix!(corr::Union{GradientCorrection,
                                                         BlendedGradientCorrection,
                                                         MixedKernelGradientCorrection},
                                             system::WeaklyCompressibleSPHSystem, u,
                                             v_ode, u_ode, semi)
    (; cache, correction, smoothing_kernel, smoothing_length) = system
    (; correction_matrix) = cache

    system_coords = current_coordinates(u, system)

    compute_gradient_correction_matrix!(correction_matrix, system, system_coords,
                                        v_ode, u_ode, semi, correction, smoothing_length,
                                        smoothing_kernel)
end

function reinit_density!(vu_ode, semi)
    v_ode, u_ode = vu_ode.x

    foreach_system(semi) do system
        v = wrap_v(v_ode, system, semi)
        u = wrap_u(u_ode, system, semi)

        reinit_density!(system, v, u, v_ode, u_ode, semi)
    end

    return vu_ode
end

function reinit_density!(system::WeaklyCompressibleSPHSystem, v, u,
                         v_ode, u_ode, semi)
    # Compute density with `SummationDensity` and store the result in `v`,
    # overwriting the previous integrated density.
    summation_density!(system, semi, u, u_ode, v[end, :])

    # Apply `ShepardKernelCorrection`
    kernel_correction_coefficient = zeros(size(v[end, :]))
    compute_shepard_coeff!(system, current_coordinates(u, system), v_ode, u_ode, semi,
                           kernel_correction_coefficient)
    v[end, :] ./= kernel_correction_coefficient

    compute_pressure!(system, v)

    return system
end

function reinit_density!(system, v, u, v_ode, u_ode, semi)
    return system
end

function compute_pressure!(system, v)
    @threaded for particle in eachparticle(system)
        apply_state_equation!(system, particle_density(v, system, particle), particle)
    end
end

# Use this function to avoid passing closures to Polyester.jl with `@batch` (`@threaded`).
# Otherwise, `@threaded` does not work here with Julia ARM on macOS.
# See https://github.com/JuliaSIMD/Polyester.jl/issues/88.
@inline function apply_state_equation!(system::WeaklyCompressibleSPHSystem, density,
                                       particle)
    system.pressure[particle] = system.state_equation(density)
end

function write_v0!(v0, system::WeaklyCompressibleSPHSystem, ::ContinuityDensity)
    # Note that `.=` is very slightly faster, but not GPU-compatible
    v0[end, :] = system.initial_condition.density

    return v0
end

function restart_with!(system::WeaklyCompressibleSPHSystem, v, u)
    for particle in each_moving_particle(system)
        system.initial_condition.coordinates[:, particle] .= u[:, particle]
        system.initial_condition.velocity[:, particle] .= v[1:ndims(system), particle]
    end

    restart_with!(system, system.density_calculator, v, u)
end

function restart_with!(system, ::SummationDensity, v, u)
    return system
end

function restart_with!(system, ::ContinuityDensity, v, u)
    for particle in each_moving_particle(system)
        system.initial_condition.density[particle] = v[end, particle]
    end

    return system
end

@inline function correction_matrix(system::WeaklyCompressibleSPHSystem, particle)
    extract_smatrix(system.cache.correction_matrix, system, particle)
end

function compute_surface_normal!(system, surface_tension, v, u, v_ode, u_ode, semi, t)
    return system
end

function compute_surface_normal!(system, surface_tension::SurfaceTensionAkinci, v, u, v_ode,
                                 u_ode, semi, t)
    (; cache) = system

    # Reset surface normal
    set_zero!(cache.surface_normal)

    @trixi_timeit timer() "compute surface normal" foreach_system(semi) do neighbor_system
        u_neighbor_system = wrap_u(u_ode, neighbor_system, semi)
        v_neighbor_system = wrap_v(v_ode, neighbor_system, semi)
        nhs = get_neighborhood_search(system, semi)

        calc_normal_akinci!(system, neighbor_system, surface_tension, u, v_neighbor_system,
                            u_neighbor_system, nhs)
    end
    return system
end

@inline function surface_normal(::SurfaceTensionAkinci, particle_system::FluidSystem,
                                particle)
    (; cache) = particle_system
    return extract_svector(cache.surface_normal, particle_system, particle)
end

@inline function surface_tension_model(system::WeaklyCompressibleSPHSystem)
    return system.surface_tension
end

@inline function surface_tension_model(system)
    return nothing
end<|MERGE_RESOLUTION|>--- conflicted
+++ resolved
@@ -42,11 +42,7 @@
 
 """
 struct WeaklyCompressibleSPHSystem{NDIMS, ELTYPE <: Real, IC, MA, P, DC, SE, K,
-<<<<<<< HEAD
-                                   V, DD, COR, PF, ST, B, SRFT, C} <: FluidSystem{NDIMS}
-=======
-                                   V, DD, COR, PF, ST, SRFT, C} <: FluidSystem{NDIMS, IC}
->>>>>>> 17d95b6a
+                                   V, DD, COR, PF, ST, B, SRFT, C} <: FluidSystem{NDIMS, IC}
     initial_condition                 :: IC
     mass                              :: MA     # Array{ELTYPE, 1}
     pressure                          :: P      # Array{ELTYPE, 1}
