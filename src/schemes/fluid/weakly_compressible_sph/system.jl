"""
    WeaklyCompressibleSPHSystem(initial_condition,
                                density_calculator, state_equation,
                                smoothing_kernel, smoothing_length;
                                viscosity=NoViscosity(), density_diffusion=nothing,
                                acceleration=ntuple(_ -> 0.0, NDIMS),
                                correction=nothing, source_terms=nothing)

Weakly compressible SPH introduced by (Monaghan, 1994). This formulation relies on a stiff
equation of state (see  [`StateEquationCole`](@ref)) that generates large pressure changes
for small density variations. For the choice of the appropriate `density_calculator`
see [`ContinuityDensity`](@ref) and [`SummationDensity`](@ref).

# Arguments
- `initial_condition`:  Initial condition representing the system's particles.
- `density_calculator`: Density calculator for the system.
                        See [`ContinuityDensity`](@ref) and [`SummationDensity`](@ref).
- `state_equation`:     Equation of state for the system. See [`StateEquationCole`](@ref).
- `smoothing_kernel`:   Smoothing kernel to be used for this system.
                        See [`SmoothingKernel`](@ref).
- `smoothing_length`:   Smoothing length to be used for this system.
                        See [`SmoothingKernel`](@ref).

# Keyword Arguments
- `viscosity`:      Viscosity model for this system (default: no viscosity).
                    See [`ArtificialViscosityMonaghan`](@ref) or [`ViscosityAdami`](@ref).
- `density_diffusion`: Density diffusion terms for this system. See [`DensityDiffusion`](@ref).
- `acceleration`:   Acceleration vector for the system. (default: zero vector)
- `correction`:     Correction method used for this system. (default: no correction)
- `source_terms`:   Additional source terms for this system. Has to be either `nothing`
                    (by default), or a function of `(coords, velocity, density, pressure)`
                    (which are the quantities of a single particle), returning a `Tuple`
                    or `SVector` that is to be added to the acceleration of that particle.
                    See, for example, [`SourceTermDamping`](@ref).
                    Note that these source terms will not be used in the calculation of the
                    boundary pressure when using a boundary with
                    [`BoundaryModelDummyParticles`](@ref) and [`AdamiPressureExtrapolation`](@ref).
                    The keyword argument `acceleration` should be used instead for
                    gravity-like source terms.

## References:
- Joseph J. Monaghan. "Simulating Free Surface Flows in SPH".
  In: Journal of Computational Physics 110 (1994), pages 399-406.
  [doi: 10.1006/jcph.1994.1034](https://doi.org/10.1006/jcph.1994.1034)
"""
<<<<<<< HEAD
struct WeaklyCompressibleSPHSystem{NDIMS, ELTYPE <: Real, DC, SE, K, V, DD, COR, ST, C} <:
       FluidSystem{NDIMS}
    initial_condition  :: InitialCondition{ELTYPE}
    mass               :: Array{ELTYPE, 1} # [particle]
    pressure           :: Array{ELTYPE, 1} # [particle]
    density_calculator :: DC
    state_equation     :: SE
    smoothing_kernel   :: K
    smoothing_length   :: ELTYPE
    acceleration       :: SVector{NDIMS, ELTYPE}
    viscosity          :: V
    density_diffusion  :: DD
    correction         :: COR
    source_terms       :: ST
    cache              :: C
=======
struct WeaklyCompressibleSPHSystem{NDIMS, ELTYPE <: Real, DC, SE, K, V, DD, COR, PF, C} <:
       FluidSystem{NDIMS}
    initial_condition                 :: InitialCondition{ELTYPE}
    mass                              :: Array{ELTYPE, 1} # [particle]
    pressure                          :: Array{ELTYPE, 1} # [particle]
    density_calculator                :: DC
    state_equation                    :: SE
    smoothing_kernel                  :: K
    smoothing_length                  :: ELTYPE
    acceleration                      :: SVector{NDIMS, ELTYPE}
    viscosity                         :: V
    density_diffusion                 :: DD
    correction                        :: COR
    pressure_acceleration_formulation :: PF
    cache                             :: C
>>>>>>> 882d1c6d

    function WeaklyCompressibleSPHSystem(initial_condition,
                                         density_calculator, state_equation,
                                         smoothing_kernel, smoothing_length;
                                         pressure_acceleration=nothing,
                                         viscosity=NoViscosity(), density_diffusion=nothing,
                                         acceleration=ntuple(_ -> 0.0,
                                                             ndims(smoothing_kernel)),
                                         correction=nothing, source_terms=nothing)
        NDIMS = ndims(initial_condition)
        ELTYPE = eltype(initial_condition)
        n_particles = nparticles(initial_condition)

        mass = copy(initial_condition.mass)
        pressure = similar(initial_condition.pressure)

        if ndims(smoothing_kernel) != NDIMS
            throw(ArgumentError("smoothing kernel dimensionality must be $NDIMS for a $(NDIMS)D problem"))
        end

        # Make acceleration an SVector
        acceleration_ = SVector(acceleration...)
        if length(acceleration_) != NDIMS
            throw(ArgumentError("`acceleration` must be of length $NDIMS for a $(NDIMS)D problem"))
        end

        if correction isa ShepardKernelCorrection &&
           density_calculator isa ContinuityDensity
            throw(ArgumentError("`ShepardKernelCorrection` cannot be used with `ContinuityDensity`"))
        end

        pressure_acceleration = choose_pressure_acceleration_formulation(pressure_acceleration,
                                                                         density_calculator,
                                                                         NDIMS, ELTYPE,
                                                                         correction)

        cache = create_cache_wcsph(n_particles, ELTYPE, density_calculator)
        cache = (;
                 create_cache_wcsph(correction, initial_condition.density, NDIMS,
                                    n_particles)..., cache...)

<<<<<<< HEAD
        return new{NDIMS, ELTYPE, typeof(density_calculator),
                   typeof(state_equation), typeof(smoothing_kernel),
                   typeof(viscosity), typeof(density_diffusion),
                   typeof(correction),
                   typeof(source_terms), typeof(cache)}(initial_condition, mass, pressure,
                                                        density_calculator, state_equation,
                                                        smoothing_kernel, smoothing_length,
                                                        acceleration_, viscosity,
                                                        density_diffusion, correction,
                                                        source_terms, cache)
=======
        return new{NDIMS, ELTYPE, typeof(density_calculator), typeof(state_equation),
                   typeof(smoothing_kernel), typeof(viscosity), typeof(density_diffusion),
                   typeof(correction), typeof(pressure_acceleration),
                   typeof(cache)}(initial_condition, mass, pressure, density_calculator,
                                  state_equation, smoothing_kernel, smoothing_length,
                                  acceleration_, viscosity, density_diffusion, correction,
                                  pressure_acceleration, cache)
>>>>>>> 882d1c6d
    end
end

create_cache_wcsph(correction, density, NDIMS, nparticles) = (;)

function create_cache_wcsph(::ShepardKernelCorrection, density, NDIMS, n_particles)
    return (; kernel_correction_coefficient=similar(density))
end

function create_cache_wcsph(::KernelCorrection, density, NDIMS, n_particles)
    dw_gamma = Array{Float64}(undef, NDIMS, n_particles)
    return (; kernel_correction_coefficient=similar(density), dw_gamma)
end

function create_cache_wcsph(::Union{GradientCorrection, BlendedGradientCorrection}, density,
                            NDIMS, n_particles)
    correction_matrix = Array{Float64, 3}(undef, NDIMS, NDIMS, n_particles)
    return (; correction_matrix)
end

function create_cache_wcsph(::MixedKernelGradientCorrection, density, NDIMS, n_particles)
    dw_gamma = Array{Float64}(undef, NDIMS, n_particles)
    correction_matrix = Array{Float64, 3}(undef, NDIMS, NDIMS, n_particles)

    return (; kernel_correction_coefficient=similar(density), dw_gamma, correction_matrix)
end

function create_cache_wcsph(n_particles, ELTYPE, ::SummationDensity)
    density = Vector{ELTYPE}(undef, n_particles)

    return (; density)
end

function create_cache_wcsph(n_particles, ELTYPE, ::ContinuityDensity)
    # Density in this case is added to the end of 'v' and allocated by modifying 'v_nvariables'.
    return (;)
end

function Base.show(io::IO, system::WeaklyCompressibleSPHSystem)
    @nospecialize system # reduce precompilation time

    print(io, "WeaklyCompressibleSPHSystem{", ndims(system), "}(")
    print(io, system.density_calculator)
    print(io, ", ", system.correction)
    print(io, ", ", system.state_equation)
    print(io, ", ", system.smoothing_kernel)
    print(io, ", ", system.viscosity)
    print(io, ", ", system.density_diffusion)
    print(io, ", ", system.acceleration)
    print(io, ") with ", nparticles(system), " particles")
end

function Base.show(io::IO, ::MIME"text/plain", system::WeaklyCompressibleSPHSystem)
    @nospecialize system # reduce precompilation time

    if get(io, :compact, false)
        show(io, system)
    else
        summary_header(io, "WeaklyCompressibleSPHSystem{$(ndims(system))}")
        summary_line(io, "#particles", nparticles(system))
        summary_line(io, "density calculator",
                     system.density_calculator |> typeof |> nameof)
        summary_line(io, "correction method",
                     system.correction |> typeof |> nameof)
        summary_line(io, "state equation", system.state_equation |> typeof |> nameof)
        summary_line(io, "smoothing kernel", system.smoothing_kernel |> typeof |> nameof)
        summary_line(io, "viscosity", system.viscosity)
        summary_line(io, "density diffusion", system.density_diffusion)
        summary_line(io, "acceleration", system.acceleration)
        summary_footer(io)
    end
end

@inline function v_nvariables(system::WeaklyCompressibleSPHSystem)
    return v_nvariables(system, system.density_calculator)
end

@inline function v_nvariables(system::WeaklyCompressibleSPHSystem, density_calculator)
    return ndims(system)
end

@inline function v_nvariables(system::WeaklyCompressibleSPHSystem, ::ContinuityDensity)
    return ndims(system) + 1
end

@inline function particle_pressure(v, system::WeaklyCompressibleSPHSystem, particle)
    return system.pressure[particle]
end

# Nothing to initialize for this system
initialize!(system::WeaklyCompressibleSPHSystem, neighborhood_search) = system

function update_quantities!(system::WeaklyCompressibleSPHSystem, v, u,
                            v_ode, u_ode, semi, t)
    (; density_calculator, density_diffusion, correction) = system

    compute_density!(system, u, u_ode, semi, density_calculator)

    nhs = get_neighborhood_search(system, semi)
    @trixi_timeit timer() "update density diffusion" update!(density_diffusion, nhs, v, u,
                                                             system, semi)

    return system
end

function compute_density!(system, u, u_ode, semi, ::ContinuityDensity)
    # No density update with `ContinuityDensity`
    return system
end

function compute_density!(system, u, u_ode, semi, ::SummationDensity)
    (; cache) = system
    (; density) = cache # Density is in the cache for SummationDensity

    summation_density!(system, semi, u, u_ode, density)
end

function update_pressure!(system::WeaklyCompressibleSPHSystem, v, u, v_ode, u_ode, semi, t)
    (; density_calculator, correction) = system

    compute_correction_values!(system,
                               correction, v, u, v_ode, u_ode, semi, density_calculator)

    compute_gradient_correction_matrix!(correction, system, u, v_ode, u_ode, semi)

    # `kernel_correct_density!` only performed for `SummationDensity`
    kernel_correct_density!(system, v, u, v_ode, u_ode, semi, correction,
                            density_calculator)
    compute_pressure!(system, v)

    return system
end

function kernel_correct_density!(system::WeaklyCompressibleSPHSystem, v, u, v_ode, u_ode,
                                 semi, correction, density_calculator)
    return system
end

function kernel_correct_density!(system::WeaklyCompressibleSPHSystem, v, u, v_ode, u_ode,
                                 semi, corr::ShepardKernelCorrection, ::SummationDensity)
    system.cache.density ./= system.cache.kernel_correction_coefficient
end

function compute_gradient_correction_matrix!(correction,
                                             system::WeaklyCompressibleSPHSystem, u,
                                             v_ode, u_ode, semi)
    return system
end

function compute_gradient_correction_matrix!(corr::Union{GradientCorrection,
                                                         BlendedGradientCorrection,
                                                         MixedKernelGradientCorrection},
                                             system::WeaklyCompressibleSPHSystem, u,
                                             v_ode, u_ode, semi)
    (; cache, correction, smoothing_kernel, smoothing_length) = system
    (; correction_matrix) = cache

    system_coords = current_coordinates(u, system)

    compute_gradient_correction_matrix!(correction_matrix, system, system_coords,
                                        v_ode, u_ode, semi, correction, smoothing_length,
                                        smoothing_kernel)
end

function reinit_density!(vu_ode, semi)
    v_ode, u_ode = vu_ode.x

    foreach_system(semi) do system
        v = wrap_v(v_ode, system, semi)
        u = wrap_u(u_ode, system, semi)

        reinit_density!(system, v, u, v_ode, u_ode, semi)
    end

    return vu_ode
end

function reinit_density!(system::WeaklyCompressibleSPHSystem, v, u,
                         v_ode, u_ode, semi)
    # Compute density with `SummationDensity` and store the result in `v`,
    # overwriting the previous integrated density.
    summation_density!(system, semi, u, u_ode, v[end, :])

    # Apply `ShepardKernelCorrection`
    kernel_correction_coefficient = zeros(size(v[end, :]))
    compute_shepard_coeff!(system, v, u, v_ode, u_ode, semi, kernel_correction_coefficient)
    v[end, :] ./= kernel_correction_coefficient

    compute_pressure!(system, v)

    return system
end

function reinit_density!(system, v, u, v_ode, u_ode, semi)
    return system
end

function compute_pressure!(system, v)
    @threaded for particle in eachparticle(system)
        apply_state_equation!(system, particle_density(v, system, particle), particle)
    end
end

# Use this function to avoid passing closures to Polyester.jl with `@batch` (`@threaded`).
# Otherwise, `@threaded` does not work here with Julia ARM on macOS.
# See https://github.com/JuliaSIMD/Polyester.jl/issues/88.
@inline function apply_state_equation!(system::WeaklyCompressibleSPHSystem, density,
                                       particle)
    system.pressure[particle] = system.state_equation(density)
end

function write_v0!(v0, system::WeaklyCompressibleSPHSystem)
    (; initial_condition, density_calculator) = system

    for particle in eachparticle(system)
        # Write particle velocities
        for dim in 1:ndims(system)
            v0[dim, particle] = initial_condition.velocity[dim, particle]
        end
    end

    write_v0!(v0, density_calculator, system)

    return v0
end

function write_v0!(v0, ::SummationDensity, system::WeaklyCompressibleSPHSystem)
    return v0
end

function write_v0!(v0, ::ContinuityDensity, system::WeaklyCompressibleSPHSystem)
    (; initial_condition) = system

    for particle in eachparticle(system)
        # Set particle densities
        v0[ndims(system) + 1, particle] = initial_condition.density[particle]
    end

    return v0
end

function restart_with!(system::WeaklyCompressibleSPHSystem, v, u)
    for particle in each_moving_particle(system)
        system.initial_condition.coordinates[:, particle] .= u[:, particle]
        system.initial_condition.velocity[:, particle] .= v[1:ndims(system), particle]
    end

    restart_with!(system, system.density_calculator, v, u)
end

function restart_with!(system, ::SummationDensity, v, u)
    return system
end

function restart_with!(system, ::ContinuityDensity, v, u)
    for particle in each_moving_particle(system)
        system.initial_condition.density[particle] = v[end, particle]
    end

    return system
end

@inline function smoothing_kernel_grad(system::WeaklyCompressibleSPHSystem, pos_diff,
                                       distance, particle)
    return corrected_kernel_grad(system.smoothing_kernel, pos_diff, distance,
                                 system.smoothing_length,
                                 system.correction, system, particle)
end

@inline function correction_matrix(system::WeaklyCompressibleSPHSystem, particle)
    extract_smatrix(system.cache.correction_matrix, system, particle)
end<|MERGE_RESOLUTION|>--- conflicted
+++ resolved
@@ -43,25 +43,8 @@
   In: Journal of Computational Physics 110 (1994), pages 399-406.
   [doi: 10.1006/jcph.1994.1034](https://doi.org/10.1006/jcph.1994.1034)
 """
-<<<<<<< HEAD
-struct WeaklyCompressibleSPHSystem{NDIMS, ELTYPE <: Real, DC, SE, K, V, DD, COR, ST, C} <:
-       FluidSystem{NDIMS}
-    initial_condition  :: InitialCondition{ELTYPE}
-    mass               :: Array{ELTYPE, 1} # [particle]
-    pressure           :: Array{ELTYPE, 1} # [particle]
-    density_calculator :: DC
-    state_equation     :: SE
-    smoothing_kernel   :: K
-    smoothing_length   :: ELTYPE
-    acceleration       :: SVector{NDIMS, ELTYPE}
-    viscosity          :: V
-    density_diffusion  :: DD
-    correction         :: COR
-    source_terms       :: ST
-    cache              :: C
-=======
-struct WeaklyCompressibleSPHSystem{NDIMS, ELTYPE <: Real, DC, SE, K, V, DD, COR, PF, C} <:
-       FluidSystem{NDIMS}
+struct WeaklyCompressibleSPHSystem{NDIMS, ELTYPE <: Real, DC, SE, K,
+                                   V, DD, COR, PF, ST, C} <: FluidSystem{NDIMS}
     initial_condition                 :: InitialCondition{ELTYPE}
     mass                              :: Array{ELTYPE, 1} # [particle]
     pressure                          :: Array{ELTYPE, 1} # [particle]
@@ -74,8 +57,8 @@
     density_diffusion                 :: DD
     correction                        :: COR
     pressure_acceleration_formulation :: PF
+    source_terms                      :: ST
     cache                             :: C
->>>>>>> 882d1c6d
 
     function WeaklyCompressibleSPHSystem(initial_condition,
                                          density_calculator, state_equation,
@@ -117,26 +100,17 @@
                  create_cache_wcsph(correction, initial_condition.density, NDIMS,
                                     n_particles)..., cache...)
 
-<<<<<<< HEAD
         return new{NDIMS, ELTYPE, typeof(density_calculator),
                    typeof(state_equation), typeof(smoothing_kernel),
                    typeof(viscosity), typeof(density_diffusion),
-                   typeof(correction),
+                   typeof(correction), typeof(pressure_acceleration),
                    typeof(source_terms), typeof(cache)}(initial_condition, mass, pressure,
                                                         density_calculator, state_equation,
                                                         smoothing_kernel, smoothing_length,
                                                         acceleration_, viscosity,
                                                         density_diffusion, correction,
+                                                        pressure_acceleration,
                                                         source_terms, cache)
-=======
-        return new{NDIMS, ELTYPE, typeof(density_calculator), typeof(state_equation),
-                   typeof(smoothing_kernel), typeof(viscosity), typeof(density_diffusion),
-                   typeof(correction), typeof(pressure_acceleration),
-                   typeof(cache)}(initial_condition, mass, pressure, density_calculator,
-                                  state_equation, smoothing_kernel, smoothing_length,
-                                  acceleration_, viscosity, density_diffusion, correction,
-                                  pressure_acceleration, cache)
->>>>>>> 882d1c6d
     end
 end
 
