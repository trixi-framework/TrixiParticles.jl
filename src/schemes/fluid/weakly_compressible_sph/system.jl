--- conflicted
+++ resolved
@@ -15,13 +15,8 @@
   In: Journal of Computational Physics 110 (1994), pages 399-406.
   [doi: 10.1006/jcph.1994.1034](https://doi.org/10.1006/jcph.1994.1034)
 """
-<<<<<<< HEAD
-struct WeaklyCompressibleSPHSystem{NDIMS, ELTYPE <: Real, DC, SE, K, V, C} <:
+struct WeaklyCompressibleSPHSystem{NDIMS, ELTYPE <: Real, DC, SE, K, V, COR, C} <:
        FluidSystem{NDIMS}
-=======
-struct WeaklyCompressibleSPHSystem{NDIMS, ELTYPE <: Real, DC, SE, K, V, COR, C} <:
-       System{NDIMS}
->>>>>>> 2142cbf7
     initial_condition  :: InitialCondition{ELTYPE}
     mass               :: Array{ELTYPE, 1} # [particle]
     pressure           :: Array{ELTYPE, 1} # [particle]
