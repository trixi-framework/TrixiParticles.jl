--- conflicted
+++ resolved
@@ -210,7 +210,6 @@
     return system.pressure[particle]
 end
 
-<<<<<<< HEAD
 @inline function set_particle_density(particle, v, system::WeaklyCompressibleSPHSystem,
                                       density)
     set_particle_density(particle, v, system.density_calculator, system, density)
@@ -219,8 +218,6 @@
 # Nothing to initialize for this system
 initialize!(system::WeaklyCompressibleSPHSystem, neighborhood_search) = system
 
-=======
->>>>>>> d5b62072
 function update_quantities!(system::WeaklyCompressibleSPHSystem, v, u,
                             v_ode, u_ode, semi, t)
     (; density_calculator, density_diffusion, correction) = system
