@doc raw"""
    StateEquationCole(; sound_speed, reference_density, exponent,
                      background_pressure=0.0, clip_negative_pressure=false)

Equation of state to describe the relationship between pressure and density
of water up to high pressures.

# Keywords
- `sound_speed`: Artificial speed of sound.
- `reference_density`: Reference density of the fluid.
- `exponent`: A value of `7` is usually used for most simulations.
- `background_pressure=0.0`: Background pressure.
"""
struct StateEquationCole{ELTYPE, CLIP} # Boolean to clip negative pressure
    sound_speed         :: ELTYPE
    exponent            :: ELTYPE
    reference_density   :: ELTYPE
    background_pressure :: ELTYPE

    function StateEquationCole(; sound_speed, reference_density, exponent,
                               background_pressure=0.0, clip_negative_pressure=false)
        new{typeof(sound_speed),
            clip_negative_pressure}(sound_speed, exponent, reference_density,
                                    background_pressure)
    end
end

clip_negative_pressure(::StateEquationCole{<:Any, CLIP}) where {CLIP} = CLIP

function (state_equation::StateEquationCole)(density)
    (; sound_speed, exponent, reference_density, background_pressure) = state_equation

    B = reference_density * sound_speed^2 / exponent
    pressure = B * ((density / reference_density)^exponent - 1) + background_pressure

    # This is determined statically and has therefore no overhead
    if clip_negative_pressure(state_equation)
        return max(0.0, pressure)
    end

    return pressure
end

function inverse_state_equation(state_equation::StateEquationCole, pressure)
    (; sound_speed, exponent, reference_density, background_pressure) = state_equation

    B = reference_density * sound_speed^2 / exponent
    tmp = (pressure - background_pressure) / B + 1

    return reference_density * tmp^(1 / exponent)
end

<<<<<<< HEAD
@inline sound_speed(eos) = eos.sound_speed

@doc raw"""
    StateEquationIdealGas(; gas_constant, temperature, gamma)
Equation of state to describe the relationship between pressure and density
of a gas using the Ideal Gas Law.
# Keywords
- `gas_constant`: Specific gas constant (R) for the gas, typically in J/(kg*K).
- `temperature` : Absolute temperature of the gas in Kelvin.
- `gamma`       : Heat-capacity ratio
This struct calculates the pressure of a gas from its density using the formula:
\[ P = \rho \cdot R \cdot T \]
where \( P \) is pressure, \( \rho \) is density, \( R \) is the gas constant, and \( T \) is temperature.
Note:
For basic WCSPH this boils down to the assumption of a linear pressure-density relationship.
"""
struct StateEquationIdealGas{ELTYPE}
    gas_constant :: ELTYPE
    temperature  :: ELTYPE
    gamma        :: ELTYPE

    function StateEquationIdealGas(; gas_constant, temperature, gamma)
        new{typeof(gas_constant)}(gas_constant, temperature, gamma)
    end
end

function (state_equation::StateEquationIdealGas)(density)
    (; gas_constant, temperature) = state_equation
    pressure = density * gas_constant * temperature
    return pressure
end

# This version is for simulations that include a temperature.
function (state_equation::StateEquationIdealGas)(density, internal_energy)
    (; gamma) = state_equation
    pressure = (gamma - 1.0) * density * internal_energy
=======
@doc raw"""
    StateEquationIdealGas(;sound_speed, reference_density, gamma, background_pressure=0.0)

Equation of state to describe the relationship between pressure and density
of a gas using the Ideal Gas Law.

# Keywords
- `sound_speed`            : Artificial speed of sound.
- `reference_density`      : Reference density of the fluid.
- `gamma`                  : Heat-capacity ratio
- `background_pressure=0.0`: Background pressure.
"""
struct StateEquationIdealGas{ELTYPE, CLIP}
    sound_speed         :: ELTYPE
    reference_density   :: ELTYPE
    gamma               :: ELTYPE
    background_pressure :: ELTYPE

    function StateEquationIdealGas(; sound_speed, reference_density, gamma,
                                   background_pressure=0.0, clip_negative_pressure=false)
        new{typeof(sound_speed), clip_negative_pressure}(sound_speed, reference_density,
                                                         gamma, background_pressure)
    end
end

clip_negative_pressure(::StateEquationIdealGas{<:Any, CLIP}) where {CLIP} = CLIP

function (state_equation::StateEquationIdealGas)(density)
    (; reference_density, sound_speed, gamma, background_pressure) = state_equation
    pressure = (density - reference_density) * sound_speed^2 / gamma + background_pressure

    # This is determined statically and has therefore no overhead
    if clip_negative_pressure(state_equation)
        return max(0.0, pressure)
    end

>>>>>>> 33a704a2
    return pressure
end

function inverse_state_equation(state_equation::StateEquationIdealGas, pressure)
<<<<<<< HEAD
    (; gas_constant, temperature) = state_equation
    density = pressure / (gas_constant * temperature)
    return density
end

# This version is for simulations that include a temperature.
function inverse_state_equation(state_equation::StateEquationIdealGas, pressure,
                                internal_energy)
    gamma = state_equation.gamma

    density = pressure / ((gamma - 1.0) * internal_energy)
    return density
end

@inline sound_speed(eos::StateEquationIdealGas) = sqrt(eos.gamma * eos.gas_constant *
                                                       eos.temperature)
# This version is for simulations that include a temperature.
@inline sound_speed(eos::StateEquationIdealGas, pressure, density) = sqrt(eos.gamma *
                                                                          pressure /
                                                                          (density *
                                                                           eos.gas_constant))
=======
    (; reference_density, sound_speed, gamma, background_pressure) = state_equation
    density = (pressure - background_pressure) * gamma / sound_speed^2 + reference_density

    return density
end
>>>>>>> 33a704a2
<|MERGE_RESOLUTION|>--- conflicted
+++ resolved
@@ -50,44 +50,6 @@
     return reference_density * tmp^(1 / exponent)
 end
 
-<<<<<<< HEAD
-@inline sound_speed(eos) = eos.sound_speed
-
-@doc raw"""
-    StateEquationIdealGas(; gas_constant, temperature, gamma)
-Equation of state to describe the relationship between pressure and density
-of a gas using the Ideal Gas Law.
-# Keywords
-- `gas_constant`: Specific gas constant (R) for the gas, typically in J/(kg*K).
-- `temperature` : Absolute temperature of the gas in Kelvin.
-- `gamma`       : Heat-capacity ratio
-This struct calculates the pressure of a gas from its density using the formula:
-\[ P = \rho \cdot R \cdot T \]
-where \( P \) is pressure, \( \rho \) is density, \( R \) is the gas constant, and \( T \) is temperature.
-Note:
-For basic WCSPH this boils down to the assumption of a linear pressure-density relationship.
-"""
-struct StateEquationIdealGas{ELTYPE}
-    gas_constant :: ELTYPE
-    temperature  :: ELTYPE
-    gamma        :: ELTYPE
-
-    function StateEquationIdealGas(; gas_constant, temperature, gamma)
-        new{typeof(gas_constant)}(gas_constant, temperature, gamma)
-    end
-end
-
-function (state_equation::StateEquationIdealGas)(density)
-    (; gas_constant, temperature) = state_equation
-    pressure = density * gas_constant * temperature
-    return pressure
-end
-
-# This version is for simulations that include a temperature.
-function (state_equation::StateEquationIdealGas)(density, internal_energy)
-    (; gamma) = state_equation
-    pressure = (gamma - 1.0) * density * internal_energy
-=======
 @doc raw"""
     StateEquationIdealGas(;sound_speed, reference_density, gamma, background_pressure=0.0)
 
@@ -124,37 +86,12 @@
         return max(0.0, pressure)
     end
 
->>>>>>> 33a704a2
     return pressure
 end
 
 function inverse_state_equation(state_equation::StateEquationIdealGas, pressure)
-<<<<<<< HEAD
-    (; gas_constant, temperature) = state_equation
-    density = pressure / (gas_constant * temperature)
-    return density
-end
-
-# This version is for simulations that include a temperature.
-function inverse_state_equation(state_equation::StateEquationIdealGas, pressure,
-                                internal_energy)
-    gamma = state_equation.gamma
-
-    density = pressure / ((gamma - 1.0) * internal_energy)
-    return density
-end
-
-@inline sound_speed(eos::StateEquationIdealGas) = sqrt(eos.gamma * eos.gas_constant *
-                                                       eos.temperature)
-# This version is for simulations that include a temperature.
-@inline sound_speed(eos::StateEquationIdealGas, pressure, density) = sqrt(eos.gamma *
-                                                                          pressure /
-                                                                          (density *
-                                                                           eos.gas_constant))
-=======
     (; reference_density, sound_speed, gamma, background_pressure) = state_equation
     density = (pressure - background_pressure) * gamma / sound_speed^2 + reference_density
 
     return density
-end
->>>>>>> 33a704a2
+end