--- conflicted
+++ resolved
@@ -50,8 +50,7 @@
     return reference_density * tmp^(1 / exponent)
 end
 
-<<<<<<< HEAD
-@inline sound_speed(eos::StateEquationCole) = eos.sound_speed
+@inline sound_speed(eos) = eos.sound_speed
 
 @doc raw"""
     StateEquationIdealGas(; gas_constant, temperature)
@@ -90,7 +89,4 @@
 end
 
 @inline sound_speed(eos::StateEquationIdealGas) = sqrt(eos.gamma * eos.gas_constant *
-                                                       eos.temperature)
-=======
-@inline sound_speed(eos) = eos.sound_speed
->>>>>>> 0acdcc56
+                                                       eos.temperature)