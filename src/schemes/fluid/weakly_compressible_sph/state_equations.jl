@doc raw"""
    StateEquationCole(; sound_speed, reference_density, exponent,
                      background_pressure=0.0, clip_negative_pressure=false)

Equation of state to describe the relationship between pressure and density
of water up to high pressures.

# Keywords
- `sound_speed`: Artificial speed of sound.
- `reference_density`: Reference density of the fluid.
- `exponent`: A value of `7` is usually used for most simulations.
- `background_pressure=0.0`: Background pressure.
"""
struct StateEquationCole{ELTYPE, CLIP} # Boolean to clip negative pressure
    sound_speed         :: ELTYPE
    exponent            :: ELTYPE
    reference_density   :: ELTYPE
    background_pressure :: ELTYPE

    function StateEquationCole(; sound_speed, reference_density, exponent,
                               background_pressure=0.0, clip_negative_pressure=false)
        new{typeof(sound_speed),
            clip_negative_pressure}(sound_speed, exponent, reference_density,
                                    background_pressure)
    end
end

clip_negative_pressure(::StateEquationCole{<:Any, CLIP}) where {CLIP} = CLIP

function (state_equation::StateEquationCole)(density)
    (; sound_speed, exponent, reference_density, background_pressure) = state_equation

    B = reference_density * sound_speed^2 / exponent
    pressure = B * ((density / reference_density)^exponent - 1) + background_pressure

    # This is determined statically and has therefore no overhead
    if clip_negative_pressure(state_equation)
        return max(0.0, pressure)
    end

    return pressure
end

function inverse_state_equation(state_equation::StateEquationCole, pressure)
    (; sound_speed, exponent, reference_density, background_pressure) = state_equation

    B = reference_density * sound_speed^2 / exponent
    tmp = (pressure - background_pressure) / B + 1

    return reference_density * tmp^(1 / exponent)
end

@inline sound_speed(eos) = eos.sound_speed

@doc raw"""
<<<<<<< HEAD
    StateEquationIdealGas(; gas_constant, temperature)

Equation of state to describe the relationship between pressure and density
of a gas using the Ideal Gas Law.

# Keywords
- `gas_constant`: Specific gas constant (R) for the gas, typically in J/(kg*K).
- `temperature` : Absolute temperature of the gas in Kelvin.
- `gamma`       :

This struct calculates the pressure of a gas from its density using the formula:
\[ P = \rho \cdot R \cdot T \]
where \( P \) is pressure, \( \rho \) is density, \( R \) is the gas constant, and \( T \) is temperature.
=======
    StateEquationIdealGas(; gas_constant, temperature, gamma)
Equation of state to describe the relationship between pressure and density
of a gas using the Ideal Gas Law.
# Keywords
- `gas_constant`: Specific gas constant (R) for the gas, typically in J/(kg*K).
- `temperature` : Absolute temperature of the gas in Kelvin.
- `gamma`       : Heat-capacity ratio
This struct calculates the pressure of a gas from its density using the formula:
\[ P = \rho \cdot R \cdot T \]
where \( P \) is pressure, \( \rho \) is density, \( R \) is the gas constant, and \( T \) is temperature.
Note:
For basic WCSPH this boils down to the assumption of a linear pressure-density relationship.
>>>>>>> e94218c5
"""
struct StateEquationIdealGas{ELTYPE}
    gas_constant :: ELTYPE
    temperature  :: ELTYPE
    gamma        :: ELTYPE

    function StateEquationIdealGas(; gas_constant, temperature, gamma)
        new{typeof(gas_constant)}(gas_constant, temperature, gamma)
    end
end

function (state_equation::StateEquationIdealGas)(density)
    (; gas_constant, temperature) = state_equation
    pressure = density * gas_constant * temperature
    return pressure
end

<<<<<<< HEAD
function inverse_state_equation(state_equation::StateEquationIdealGas, pressure)
    (; gas_constant, temperature) = state_equation
    return pressure / (gas_constant * temperature)
end

@inline sound_speed(eos::StateEquationIdealGas) = sqrt(eos.gamma * eos.gas_constant *
                                                       eos.temperature)
=======
# This version is for simulations that include a temperature.
function (state_equation::StateEquationIdealGas)(density, internal_energy)
    (; gamma) = state_equation
    pressure = (gamma - 1.0) * density * internal_energy
    return pressure
end

function inverse_state_equation(state_equation::StateEquationIdealGas, pressure)
    (; gas_constant, temperature) = state_equation
    density = pressure / (gas_constant * temperature)
    return density
end

# This version is for simulations that include a temperature.
function inverse_state_equation(state_equation::StateEquationIdealGas, pressure,
                                internal_energy)
    gamma = state_equation.gamma

    density = pressure / ((gamma - 1.0) * internal_energy)
    return density
end

@inline sound_speed(eos::StateEquationIdealGas) = sqrt(eos.gamma * eos.gas_constant *
                                                       eos.temperature)
# This version is for simulations that include a temperature.
@inline sound_speed(eos::StateEquationIdealGas, pressure, density) = sqrt(eos.gamma *
                                                                          pressure /
                                                                          (density *
                                                                           eos.gas_constant))
>>>>>>> e94218c5
<|MERGE_RESOLUTION|>--- conflicted
+++ resolved
@@ -53,21 +53,6 @@
 @inline sound_speed(eos) = eos.sound_speed
 
 @doc raw"""
-<<<<<<< HEAD
-    StateEquationIdealGas(; gas_constant, temperature)
-
-Equation of state to describe the relationship between pressure and density
-of a gas using the Ideal Gas Law.
-
-# Keywords
-- `gas_constant`: Specific gas constant (R) for the gas, typically in J/(kg*K).
-- `temperature` : Absolute temperature of the gas in Kelvin.
-- `gamma`       :
-
-This struct calculates the pressure of a gas from its density using the formula:
-\[ P = \rho \cdot R \cdot T \]
-where \( P \) is pressure, \( \rho \) is density, \( R \) is the gas constant, and \( T \) is temperature.
-=======
     StateEquationIdealGas(; gas_constant, temperature, gamma)
 Equation of state to describe the relationship between pressure and density
 of a gas using the Ideal Gas Law.
@@ -80,7 +65,6 @@
 where \( P \) is pressure, \( \rho \) is density, \( R \) is the gas constant, and \( T \) is temperature.
 Note:
 For basic WCSPH this boils down to the assumption of a linear pressure-density relationship.
->>>>>>> e94218c5
 """
 struct StateEquationIdealGas{ELTYPE}
     gas_constant :: ELTYPE
@@ -98,15 +82,6 @@
     return pressure
 end
 
-<<<<<<< HEAD
-function inverse_state_equation(state_equation::StateEquationIdealGas, pressure)
-    (; gas_constant, temperature) = state_equation
-    return pressure / (gas_constant * temperature)
-end
-
-@inline sound_speed(eos::StateEquationIdealGas) = sqrt(eos.gamma * eos.gas_constant *
-                                                       eos.temperature)
-=======
 # This version is for simulations that include a temperature.
 function (state_equation::StateEquationIdealGas)(density, internal_energy)
     (; gamma) = state_equation
@@ -135,5 +110,4 @@
 @inline sound_speed(eos::StateEquationIdealGas, pressure, density) = sqrt(eos.gamma *
                                                                           pressure /
                                                                           (density *
-                                                                           eos.gas_constant))
->>>>>>> e94218c5
+                                                                           eos.gas_constant))