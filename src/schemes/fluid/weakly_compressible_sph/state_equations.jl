--- conflicted
+++ resolved
@@ -51,9 +51,6 @@
     return reference_density * tmp^(1 / exponent)
 end
 
-<<<<<<< HEAD
-@inline sound_speed(eos) = eos.sound_speed
-=======
 @doc raw"""
     StateEquationIdealGas( ;sound_speed, reference_density, gamma, background_pressure=0.0,
                            clip_negative_pressure=false)
@@ -100,5 +97,4 @@
     density = (pressure - background_pressure) * gamma / sound_speed^2 + reference_density
 
     return density
-end
->>>>>>> 07fa6f03
+end