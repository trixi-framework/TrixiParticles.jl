--- conflicted
+++ resolved
@@ -75,15 +75,9 @@
 
 @inline function density_diffusion_psi(::DensityDiffusionFerrari, rho_a, rho_b,
                                        pos_diff, distance, system, particle, neighbor)
-<<<<<<< HEAD
-    # TODO should we use the average smoothing length here?
-    smoothing_length_particle = smoothing_length(system, particle)
-    return ((rho_a - rho_b) / (2 * smoothing_length_particle)) * pos_diff / distance
-=======
     return ((rho_a - rho_b) /
             (smoothing_length(system, particle) + smoothing_length(system, neighbor))) *
            pos_diff / distance
->>>>>>> fb70620e
 end
 
 @doc raw"""
@@ -230,15 +224,9 @@
                                 particle_system, particle, neighbor)
     density_diffusion_term = dot(psi, grad_kernel) * volume_b
 
-<<<<<<< HEAD
-    # TODO should we use the average smoothing length here?
-    smoothing_length_particle = smoothing_length(particle_system, particle)
-    dv[end, particle] += delta * smoothing_length_particle * sound_speed *
-=======
     smoothing_length_avg = (smoothing_length(particle_system, particle) +
                             smoothing_length(particle_system, neighbor)) / 2
     dv[end, particle] += delta * smoothing_length_avg * sound_speed *
->>>>>>> fb70620e
                          density_diffusion_term
 end
 
