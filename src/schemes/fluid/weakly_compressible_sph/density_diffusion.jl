--- conflicted
+++ resolved
@@ -207,12 +207,8 @@
     distance < sqrt(eps()) && return
 
     (; delta) = density_diffusion
-<<<<<<< HEAD
-    (; smoothing_length) = particle_system
-=======
     (; smoothing_length, state_equation) = particle_system
     sound_speed_ = sound_speed(state_equation)
->>>>>>> e94218c5
 
     volume_b = m_b / rho_b
 
@@ -220,12 +216,7 @@
                                 particle_system, particle, neighbor)
     density_diffusion_term = dot(psi, grad_kernel) * volume_b
 
-<<<<<<< HEAD
-    dv[end, particle] += delta * smoothing_length * system_sound_speed(particle_system) *
-                         density_diffusion_term
-=======
     dv[end, particle] += delta * smoothing_length * sound_speed_ * density_diffusion_term
->>>>>>> e94218c5
 end
 
 # Density diffusion `nothing` or interaction other than fluid-fluid
