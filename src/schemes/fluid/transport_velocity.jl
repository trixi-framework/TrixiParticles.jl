"""
    TransportVelocityAdami(background_pressure::Real)

Transport Velocity Formulation (TVF) to suppress pairing and tensile instability.
See [TVF](@ref transport_velocity_formulation) for more details of the method.

# Arguments
- `background_pressure`: Background pressure. Suggested is a background pressure which is
                         on the order of the reference pressure.

!!! note
    There is no need for an artificial viscosity to suppress tensile instability when using `TransportVelocityAdami`.
    Thus, it is highly recommended to use [`ViscosityAdami`](@ref) as viscosity model,
    since [`ArtificialViscosityMonaghan`](@ref) leads to bad results.
"""
struct TransportVelocityAdami{T <: Real}
    background_pressure::T
end

# Calculate `v_nvariables` appropriately
@inline factor_tvf(system::FluidSystem) = factor_tvf(system, system.transport_velocity)
@inline factor_tvf(system, ::Nothing) = 1
@inline factor_tvf(system, ::TransportVelocityAdami) = 2

@inline update_transport_velocity!(system, v_ode, semi) = system

@inline function update_transport_velocity!(system::FluidSystem, v_ode, semi)
    update_transport_velocity!(system, v_ode, semi, system.transport_velocity)
end

@inline update_transport_velocity!(system, v_ode, semi, ::Nothing) = system

@inline function update_transport_velocity!(system, v_ode, semi, ::TransportVelocityAdami)
    v = wrap_v(v_ode, system, semi)
    @threaded semi for particle in each_moving_particle(system)
        for i in 1:ndims(system)
            v[ndims(system) + i, particle] = v[i, particle]
        end
    end

    return system
end

function write_v0!(v0, system::FluidSystem, ::TransportVelocityAdami)
    (; initial_condition) = system

    for particle in eachparticle(system)
        # Write particle velocities
        for dim in 1:ndims(system)
            v0[ndims(system) + dim, particle] = initial_condition.velocity[dim, particle]
        end
    end

    return v0
end

# Add momentum velocity.
@inline function add_velocity!(du, v, particle, system, ::Nothing)
    for i in 1:ndims(system)
        du[i, particle] = v[i, particle]
    end

    return du
end

# Add advection velocity.
@inline function add_velocity!(du, v, particle, system, ::TransportVelocityAdami)
    for i in 1:ndims(system)
        du[i, particle] = v[ndims(system) + i, particle]
    end

    return du
end

@inline function advection_velocity(v, system, particle)
    return advection_velocity(v, system, system.transport_velocity, particle)
end

@inline function advection_velocity(v, system, transport_velocity, particle)
    return SVector(ntuple(@inline(dim->v[ndims(system) + dim, particle]), ndims(system)))
end

@inline function advection_velocity(v, system, ::Nothing, particle)
    return zero(current_velocity(v, system, particle))
end

@inline function momentum_convection(system, neighbor_system, ::Nothing, refinement,
                                     pos_diff, distance, v_particle_system,
                                     v_neighbor_system, rho_a, rho_b,
                                     m_a, m_b, particle, neighbor, grad_kernel)
    return zero(grad_kernel)
end

@inline function momentum_convection(system, neighbor_system, ::TransportVelocityAdami,
                                     ::Nothing, pos_diff, distance,
                                     v_particle_system, v_neighbor_system, rho_a, rho_b,
                                     m_a, m_b, particle, neighbor, grad_kernel)
    volume_a = m_a / rho_a
    volume_b = m_b / rho_b
    volume_term = (volume_a^2 + volume_b^2) / m_a

    momentum_velocity_a = current_velocity(v_particle_system, system, particle)
    advection_velocity_a = advection_velocity(v_particle_system, system, particle)

    momentum_velocity_b = current_velocity(v_neighbor_system, neighbor_system, neighbor)
    advection_velocity_b = advection_velocity(v_neighbor_system, neighbor_system, neighbor)

    A_a = rho_a * momentum_velocity_a * (advection_velocity_a - momentum_velocity_a)'
    A_b = rho_b * momentum_velocity_b * (advection_velocity_b - momentum_velocity_b)'

    return volume_term * ((A_a + A_b) / 2) * grad_kernel
end

<<<<<<< HEAD
@inline function momentum_convection(system, neighbor_system, ::TransportVelocityAdami,
                                     refinement, pos_diff, distance,
                                     v_particle_system, v_neighbor_system, rho_a, rho_b,
                                     m_a, m_b, particle, neighbor, grad_kernel)
    momentum_velocity_a = current_velocity(v_particle_system, system, particle)
    advection_velocity_a = advection_velocity(v_particle_system, system, particle)

    momentum_velocity_b = current_velocity(v_neighbor_system, neighbor_system, neighbor)
    advection_velocity_b = advection_velocity(v_neighbor_system, neighbor_system, neighbor)

    factor_a = beta_correction(system, particle) / rho_a
    factor_b = beta_correction(neighbor_system, neighbor) / rho_b

    A_a = factor_a * momentum_velocity_a * (advection_velocity_a - momentum_velocity_a)'
    A_b = factor_b * momentum_velocity_b * (advection_velocity_b - momentum_velocity_b)'

    grad_kernel_a = smoothing_kernel_grad(system, pos_diff, distance, particle)
    grad_kernel_b = smoothing_kernel_grad(neighbor_system, pos_diff, distance, neighbor)

    return -m_b * (A_a * grad_kernel_a + A_b * grad_kernel_b)
end

@inline transport_velocity!(dv, system, rho_a, rho_b, m_a, m_b, grad_kernel, particle) = dv
=======
@inline transport_velocity!(dv, system, neighbor_system, particle, neighbor, m_a, m_b,
                            grad_kernel) = dv
>>>>>>> fb70620e

@inline function transport_velocity!(dv, system::FluidSystem, neighbor_system,
                                     particle, neighbor, m_a, m_b, grad_kernel)
    transport_velocity!(dv, system, neighbor_system, system.transport_velocity,
                        particle, neighbor, m_a, m_b, grad_kernel)
end

@inline function transport_velocity!(dv, system, neighbor_system, ::Nothing,
                                     particle, neighbor, m_a, m_b, grad_kernel)
    return dv
end

@inline function transport_velocity!(dv, system, neighbor_system, ::TransportVelocityAdami,
                                     particle, neighbor, m_a, m_b, grad_kernel)
    (; transport_velocity) = system
    (; background_pressure) = transport_velocity

    NDIMS = ndims(system)

    # The TVF is based on the assumption that the pressure gradient is only accurately
    # computed when the particle distribution is isotropic.
    # That means, the force contribution vanishes only if the particle distribution is
    # isotropic AND the field being differentiated by the kernel gradient is spatially constant.
    # So we must guarantee a constant field and therefore the reference density is used
    # instead of the locally computed one.
    # TODO:
    # volume_a = particle_spacing(system, particle)^ndims(system)
    # volume_b = particle_spacing(neighbor_system, neighbor)^ndims(neighbor_system)
    volume_a = m_a / system.initial_condition.density[particle]
    volume_b = m_b / neighbor_system.initial_condition.density[neighbor]

    volume_term = (volume_a^2 + volume_b^2) / m_a

    for dim in 1:NDIMS
        dv[NDIMS + dim, particle] -= volume_term * background_pressure * grad_kernel[dim]
    end

    return dv
end

function reset_callback_flag!(system::FluidSystem)
    reset_callback_flag!(system, system.transport_velocity)
end

reset_callback_flag!(system, ::Nothing) = system

function reset_callback_flag!(system::FluidSystem, ::TransportVelocityAdami)
    system.cache.update_callback_used[] = false

    return system
end

function update_callback_used!(system::FluidSystem)
    update_callback_used!(system, system.transport_velocity)
end

update_callback_used!(system, ::Nothing) = system

function update_callback_used!(system, transport_velocity)
    system.cache.update_callback_used[] = true
end

<<<<<<< HEAD
function update_final!(system::FluidSystem, ::Nothing,
                       v, u, v_ode, u_ode, semi, t; update_from_callback=false)
=======
function check_tvf_configuration(system::FluidSystem, ::Nothing,
                                 v, u, v_ode, u_ode, semi, t; update_from_callback=false)
>>>>>>> fb70620e
    return system
end

function check_tvf_configuration(system::FluidSystem, ::TransportVelocityAdami,
                                 v, u, v_ode, u_ode, semi, t; update_from_callback=false)
    # The `UpdateCallback` will set `system.cache.update_callback_used[]` to `true`
    # in the initialization. However, other callbacks might update the system first, hence `update_from_callback`.
    if !update_from_callback && !(system.cache.update_callback_used[])
        throw(ArgumentError("`UpdateCallback` is required when using `TransportVelocityAdami`"))
    end

    return system
end<|MERGE_RESOLUTION|>--- conflicted
+++ resolved
@@ -111,34 +111,8 @@
     return volume_term * ((A_a + A_b) / 2) * grad_kernel
 end
 
-<<<<<<< HEAD
-@inline function momentum_convection(system, neighbor_system, ::TransportVelocityAdami,
-                                     refinement, pos_diff, distance,
-                                     v_particle_system, v_neighbor_system, rho_a, rho_b,
-                                     m_a, m_b, particle, neighbor, grad_kernel)
-    momentum_velocity_a = current_velocity(v_particle_system, system, particle)
-    advection_velocity_a = advection_velocity(v_particle_system, system, particle)
-
-    momentum_velocity_b = current_velocity(v_neighbor_system, neighbor_system, neighbor)
-    advection_velocity_b = advection_velocity(v_neighbor_system, neighbor_system, neighbor)
-
-    factor_a = beta_correction(system, particle) / rho_a
-    factor_b = beta_correction(neighbor_system, neighbor) / rho_b
-
-    A_a = factor_a * momentum_velocity_a * (advection_velocity_a - momentum_velocity_a)'
-    A_b = factor_b * momentum_velocity_b * (advection_velocity_b - momentum_velocity_b)'
-
-    grad_kernel_a = smoothing_kernel_grad(system, pos_diff, distance, particle)
-    grad_kernel_b = smoothing_kernel_grad(neighbor_system, pos_diff, distance, neighbor)
-
-    return -m_b * (A_a * grad_kernel_a + A_b * grad_kernel_b)
-end
-
-@inline transport_velocity!(dv, system, rho_a, rho_b, m_a, m_b, grad_kernel, particle) = dv
-=======
 @inline transport_velocity!(dv, system, neighbor_system, particle, neighbor, m_a, m_b,
                             grad_kernel) = dv
->>>>>>> fb70620e
 
 @inline function transport_velocity!(dv, system::FluidSystem, neighbor_system,
                                      particle, neighbor, m_a, m_b, grad_kernel)
@@ -201,13 +175,8 @@
     system.cache.update_callback_used[] = true
 end
 
-<<<<<<< HEAD
-function update_final!(system::FluidSystem, ::Nothing,
-                       v, u, v_ode, u_ode, semi, t; update_from_callback=false)
-=======
 function check_tvf_configuration(system::FluidSystem, ::Nothing,
                                  v, u, v_ode, u_ode, semi, t; update_from_callback=false)
->>>>>>> fb70620e
     return system
 end
 
