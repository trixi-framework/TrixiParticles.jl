--- conflicted
+++ resolved
@@ -29,12 +29,9 @@
                         When set to `nothing`, the pressure acceleration formulation for the
                         corresponding [density calculator](@ref density_calculator) is chosen.
 - `density_calculator`: [Density calculator](@ref density_calculator) (default: [`SummationDensity`](@ref))
-<<<<<<< HEAD
 - `transport_velocity`: [Transport Velocity Formulation (TVF)](@ref transport_velocity_formulation). Default is no TVF.
-=======
 - `buffer_size`:    Number of buffer particles.
                     This is needed when simulating with [`OpenBoundarySPHSystem`](@ref).
->>>>>>> 42d854eb
 - `source_terms`:   Additional source terms for this system. Has to be either `nothing`
                     (by default), or a function of `(coords, velocity, density, pressure)`
                     (which are the quantities of a single particle), returning a `Tuple`
@@ -46,13 +43,8 @@
                     The keyword argument `acceleration` should be used instead for
                     gravity-like source terms.
 """
-<<<<<<< HEAD
 struct EntropicallyDampedSPHSystem{NDIMS, ELTYPE <: Real, IC, M, DC, K, V, TV,
-                                   PF, ST, C} <: FluidSystem{NDIMS, IC}
-=======
-struct EntropicallyDampedSPHSystem{NDIMS, ELTYPE <: Real, IC, M, DC, K, V,
                                    PF, ST, B, C} <: FluidSystem{NDIMS, IC}
->>>>>>> 42d854eb
     initial_condition                 :: IC
     mass                              :: M # Vector{ELTYPE}: [particle]
     density_calculator                :: DC
@@ -108,22 +100,13 @@
         cache = (; create_cache_edac(initial_condition, transport_velocity)..., cache...)
 
         new{NDIMS, ELTYPE, typeof(initial_condition), typeof(mass),
-<<<<<<< HEAD
             typeof(density_calculator), typeof(smoothing_kernel), typeof(viscosity),
             typeof(transport_velocity), typeof(pressure_acceleration), typeof(source_terms),
+            typeof(buffer),
             typeof(cache)}(initial_condition, mass, density_calculator, smoothing_kernel,
                            smoothing_length, sound_speed, viscosity, nu_edac, acceleration_,
                            nothing, pressure_acceleration, transport_velocity, source_terms,
-                           cache)
-=======
-            typeof(density_calculator), typeof(smoothing_kernel),
-            typeof(viscosity), typeof(pressure_acceleration), typeof(source_terms),
-            typeof(buffer),
-            typeof(cache)}(initial_condition, mass, density_calculator, smoothing_kernel,
-                           smoothing_length, sound_speed, viscosity, nu_edac,
-                           acceleration_, nothing, pressure_acceleration, source_terms,
                            buffer, cache)
->>>>>>> 42d854eb
     end
 end
 
@@ -168,8 +151,9 @@
 function create_cache_edac(initial_condition, ::TransportVelocityAdami)
     pressure_average = copy(initial_condition.pressure)
     neighbor_counter = Vector{Int}(undef, nparticles(initial_condition))
-
-    return (; pressure_average, neighbor_counter)
+    update_callback_used = Ref(false)
+
+    return (; pressure_average, neighbor_counter, update_callback_used)
 end
 
 @inline function v_nvariables(system::EntropicallyDampedSPHSystem)
