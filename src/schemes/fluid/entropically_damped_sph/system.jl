@doc raw"""
    EntropicallyDampedSPHSystem(initial_condition, smoothing_kernel,
                                smoothing_length, sound_speed;
                                pressure_acceleration=inter_particle_averaged_pressure,
                                density_calculator=SummationDensity(),
                                transport_velocity=nothing,
                                alpha=0.5, viscosity=nothing,
                                acceleration=ntuple(_ -> 0.0, NDIMS), surface_tension=nothing,
                                surface_normal_method=nothing, buffer_size=nothing,
                                reference_particle_spacing=0.0, source_terms=nothing)

System for particles of a fluid.
As opposed to the [weakly compressible SPH scheme](@ref wcsph), which uses an equation of state,
this scheme uses a pressure evolution equation to calculate the pressure.
See [Entropically Damped Artificial Compressibility for SPH](@ref edac) for more details on the method.

# Arguments
- `initial_condition`:  Initial condition representing the system's particles.
- `sound_speed`:        Speed of sound.
- `smoothing_kernel`:   Smoothing kernel to be used for this system.
                        See [Smoothing Kernels](@ref smoothing_kernel).
- `smoothing_length`:   Smoothing length to be used for this system.
                        See [Smoothing Kernels](@ref smoothing_kernel).

# Keyword Arguments
- `viscosity`:                  Viscosity model for this system (default: no viscosity).
                                Recommended: [`ViscosityAdami`](@ref).
- `acceleration`:               Acceleration vector for the system. (default: zero vector)
- `pressure_acceleration`:      Pressure acceleration formulation (default: inter-particle averaged pressure).
                                When set to `nothing`, the pressure acceleration formulation for the
                                corresponding [density calculator](@ref density_calculator) is chosen.
- `density_calculator`:         [Density calculator](@ref density_calculator) (default: [`SummationDensity`](@ref))
- `transport_velocity`:         [Transport Velocity Formulation (TVF)](@ref transport_velocity_formulation). Default is no TVF.
- `buffer_size`:                Number of buffer particles.
                                This is needed when simulating with [`OpenBoundarySPHSystem`](@ref).
- `correction`:                 Correction method used for this system. (default: no correction, see [Corrections](@ref corrections))
- `source_terms`:               Additional source terms for this system. Has to be either `nothing`
                                (by default), or a function of `(coords, velocity, density, pressure, t)`
                                (which are the quantities of a single particle), returning a `Tuple`
                                or `SVector` that is to be added to the acceleration of that particle.
                                See, for example, [`SourceTermDamping`](@ref).
                                Note that these source terms will not be used in the calculation of the
                                boundary pressure when using a boundary with
                                [`BoundaryModelDummyParticles`](@ref) and [`AdamiPressureExtrapolation`](@ref).
                                The keyword argument `acceleration` should be used instead for
                                gravity-like source terms.
- `surface_tension`:            Surface tension model used for this SPH system. (default: no surface tension)
- `surface_normal_method`:      The surface normal method to be used for this SPH system.
                                (default: no surface normal method or `ColorfieldSurfaceNormal()` if a surface_tension model is used)
- `reference_particle_spacing`: The reference particle spacing used for weighting values at the boundary,
                                which currently is only needed when using surface tension.
- `color_value`:                The value used to initialize the color of particles in the system.

"""
struct EntropicallyDampedSPHSystem{NDIMS, ELTYPE <: Real, IC, M, DC, K, V, COR, PF, TV,
                                   ST, SRFT, SRFN, B, PR, C} <: FluidSystem{NDIMS}
    initial_condition                 :: IC
    mass                              :: M # Vector{ELTYPE}: [particle]
    density_calculator                :: DC
    smoothing_kernel                  :: K
    sound_speed                       :: ELTYPE
    viscosity                         :: V
    nu_edac                           :: ELTYPE
    acceleration                      :: SVector{NDIMS, ELTYPE}
    correction                        :: COR
    pressure_acceleration_formulation :: PF
    transport_velocity                :: TV
    source_terms                      :: ST
    surface_tension                   :: SRFT
    surface_normal_method             :: SRFN
    buffer                            :: B
    particle_refinement               :: PR
    cache                             :: C
end

# The default constructor needs to be accessible for Adapt.jl to work with this struct.
# See the comments in general/gpu.jl for more details.
function EntropicallyDampedSPHSystem(initial_condition, smoothing_kernel,
                                     smoothing_length, sound_speed;
                                     pressure_acceleration=inter_particle_averaged_pressure,
                                     density_calculator=SummationDensity(),
                                     transport_velocity=nothing,
                                     alpha=0.5, viscosity=nothing,
                                     acceleration=ntuple(_ -> 0.0,
                                                         ndims(smoothing_kernel)),
                                     correction=nothing,
                                     source_terms=nothing, surface_tension=nothing,
                                     surface_normal_method=nothing, buffer_size=nothing,
                                     reference_particle_spacing=0.0, color_value=1)
    buffer = isnothing(buffer_size) ? nothing :
             SystemBuffer(nparticles(initial_condition), buffer_size)

    particle_refinement = nothing # TODO

    initial_condition = allocate_buffer(initial_condition, buffer)

    NDIMS = ndims(initial_condition)
    ELTYPE = eltype(initial_condition)

    mass = copy(initial_condition.mass)
    n_particles = length(initial_condition.mass)

    if ndims(smoothing_kernel) != NDIMS
        throw(ArgumentError("smoothing kernel dimensionality must be $NDIMS for a $(NDIMS)D problem"))
    end

    acceleration_ = SVector(acceleration...)
    if length(acceleration_) != NDIMS
        throw(ArgumentError("`acceleration` must be of length $NDIMS for a $(NDIMS)D problem"))
    end

    if surface_tension !== nothing && surface_normal_method === nothing
        surface_normal_method = ColorfieldSurfaceNormal()
    end

    if surface_normal_method !== nothing && reference_particle_spacing < eps()
        throw(ArgumentError("`reference_particle_spacing` must be set to a positive value when using `ColorfieldSurfaceNormal` or a surface tension model"))
    end

    if correction isa ShepardKernelCorrection &&
       density_calculator isa ContinuityDensity
        throw(ArgumentError("`ShepardKernelCorrection` cannot be used with `ContinuityDensity`"))
    end

    pressure_acceleration = choose_pressure_acceleration_formulation(pressure_acceleration,
                                                                     density_calculator,
                                                                     NDIMS, ELTYPE,
                                                                     correction)

    nu_edac = (alpha * smoothing_length * sound_speed) / 8

<<<<<<< HEAD
    cache = (; create_cache_edac(initial_condition, transport_velocity)...,
             create_cache_density(initial_condition, density_calculator)...,
=======
    cache = (; create_cache_density(initial_condition, density_calculator)...,
             create_cache_tvf(Val(:edac), initial_condition, transport_velocity)...,
>>>>>>> fb70620e
             create_cache_surface_normal(surface_normal_method, ELTYPE, NDIMS,
                                         n_particles)...,
             create_cache_surface_tension(surface_tension, ELTYPE, NDIMS,
                                          n_particles)...,
<<<<<<< HEAD
             create_cache_resize(n_particles)...)
=======
             create_cache_refinement(initial_condition, particle_refinement,
                                     smoothing_length)...,
             create_cache_correction(correction, initial_condition.density, NDIMS,
                                     n_particles)...,
             color=Int(color_value))

    # If the `reference_density_spacing` is set calculate the `ideal_neighbor_count`
    if reference_particle_spacing > 0
        # `reference_particle_spacing` has to be set for surface normals to be determined
        cache = (;
                 cache...,  # Existing cache fields
                 reference_particle_spacing=reference_particle_spacing)
    end
>>>>>>> fb70620e

    EntropicallyDampedSPHSystem{NDIMS, ELTYPE, typeof(initial_condition), typeof(mass),
                                typeof(density_calculator), typeof(smoothing_kernel),
                                typeof(viscosity), typeof(correction),
                                typeof(pressure_acceleration),
                                typeof(transport_velocity), typeof(source_terms),
                                typeof(surface_tension), typeof(surface_normal_method),
                                typeof(buffer), Nothing,
                                typeof(cache)}(initial_condition, mass, density_calculator,
                                               smoothing_kernel, sound_speed, viscosity,
                                               nu_edac, acceleration_, correction,
                                               pressure_acceleration, transport_velocity,
                                               source_terms, surface_tension,
                                               surface_normal_method, buffer,
                                               particle_refinement, cache)
end

function Base.show(io::IO, system::EntropicallyDampedSPHSystem)
    @nospecialize system # reduce precompilation time

    print(io, "EntropicallyDampedSPHSystem{", ndims(system), "}(")
    print(io, system.density_calculator)
    print(io, ", ", system.correction)
    print(io, ", ", system.viscosity)
    print(io, ", ", system.smoothing_kernel)
    print(io, ", ", system.acceleration)
    print(io, ", ", system.surface_tension)
    print(io, ", ", system.surface_normal_method)
    print(io, ") with ", nparticles(system), " particles")
end

function Base.show(io::IO, ::MIME"text/plain", system::EntropicallyDampedSPHSystem)
    @nospecialize system # reduce precompilation time

    if get(io, :compact, false)
        show(io, system)
    else
        summary_header(io, "EntropicallyDampedSPHSystem{$(ndims(system))}")
        if system.buffer isa SystemBuffer
            summary_line(io, "#particles", nparticles(system))
            summary_line(io, "#buffer_particles", system.buffer.buffer_size)
        else
            summary_line(io, "#particles", nparticles(system))
        end
        summary_line(io, "density calculator",
                     system.density_calculator |> typeof |> nameof)
        summary_line(io, "correction method",
                     system.correction |> typeof |> nameof)
        summary_line(io, "viscosity", system.viscosity |> typeof |> nameof)
        summary_line(io, "ν₍EDAC₎", "≈ $(round(system.nu_edac; digits=3))")
        summary_line(io, "smoothing kernel", system.smoothing_kernel |> typeof |> nameof)
        summary_line(io, "tansport velocity formulation",
                     system.transport_velocity |> typeof |> nameof)
        summary_line(io, "acceleration", system.acceleration)
        summary_line(io, "surface tension", system.surface_tension)
        summary_line(io, "surface normal method", system.surface_normal_method)
        summary_footer(io)
    end
end

create_cache_tvf(::Val{:edac}, initial_condition, ::Nothing) = (;)

function create_cache_tvf(::Val{:edac}, initial_condition, ::TransportVelocityAdami)
    pressure_average = copy(initial_condition.pressure)
    neighbor_counter = Vector{Int}(undef, nparticles(initial_condition))
    update_callback_used = Ref(false)

    return (; pressure_average, neighbor_counter, update_callback_used)
end

@inline function Base.eltype(::EntropicallyDampedSPHSystem{<:Any, ELTYPE}) where {ELTYPE}
    return ELTYPE
end

@inline function v_nvariables(system::EntropicallyDampedSPHSystem)
    return v_nvariables(system, system.density_calculator)
end

@inline function v_nvariables(system::EntropicallyDampedSPHSystem, density_calculator)
    return ndims(system) * factor_tvf(system) + 1
end

@inline function v_nvariables(system::EntropicallyDampedSPHSystem, ::ContinuityDensity)
    return ndims(system) * factor_tvf(system) + 2
end

system_correction(system::EntropicallyDampedSPHSystem) = system.correction

@inline function current_pressure(v, system::EntropicallyDampedSPHSystem, particle)
    return v[end, particle]
end

@inline function current_velocity(v, system::EntropicallyDampedSPHSystem)
    return view(v, 1:ndims(system), :)
end

@inline system_state_equation(system::EntropicallyDampedSPHSystem) = nothing

# WARNING!
# These functions are intended to be used internally to set the pressure
# of newly activated particles in a callback.
# DO NOT use outside a callback. OrdinaryDiffEq does not allow changing `v` and `u`
# outside of callbacks.
@inline function set_particle_pressure!(v, system::EntropicallyDampedSPHSystem, particle,
                                        pressure)
    v[end, particle] = pressure

    return v
end

@inline system_sound_speed(system::EntropicallyDampedSPHSystem) = system.sound_speed

@inline average_pressure(system, particle) = zero(eltype(system))

@inline function average_pressure(system::EntropicallyDampedSPHSystem, particle)
    average_pressure(system, system.transport_velocity, particle)
end

@inline function average_pressure(system, ::TransportVelocityAdami, particle)
    return system.cache.pressure_average[particle]
end

@inline average_pressure(system, ::Nothing, particle) = zero(eltype(system))

@inline function current_density(v, system::EntropicallyDampedSPHSystem)
    return current_density(v, system.density_calculator, system)
end

@inline function current_density(v, ::SummationDensity,
                                 system::EntropicallyDampedSPHSystem)
    # When using `SummationDensity`, the density is stored in the cache
    return system.cache.density
end

@inline function current_density(v, ::ContinuityDensity,
                                 system::EntropicallyDampedSPHSystem)
    # When using `ContinuityDensity`, the density is stored in the second to last row of `v`
    return view(v, size(v, 1) - 1, :)
end

@inline function current_pressure(v, ::EntropicallyDampedSPHSystem)
    return view(v, size(v, 1), :)
end

function update_quantities!(system::EntropicallyDampedSPHSystem, v, u,
                            v_ode, u_ode, semi, t)
    compute_density!(system, u, u_ode, semi, system.density_calculator)
end

function update_pressure!(system::EntropicallyDampedSPHSystem, v, u, v_ode, u_ode, semi, t)
    compute_surface_normal!(system, system.surface_normal_method, v, u, v_ode, u_ode, semi,
                            t)
    compute_surface_delta_function!(system, system.surface_tension, semi)
end

function update_final!(system::EntropicallyDampedSPHSystem, v, u, v_ode, u_ode, semi, t;
                       update_from_callback=false)
    (; surface_tension) = system

    # Surface normal of neighbor and boundary needs to have been calculated already
    compute_curvature!(system, surface_tension, v, u, v_ode, u_ode, semi, t)
    compute_stress_tensors!(system, surface_tension, v, u, v_ode, u_ode, semi, t)
    update_average_pressure!(system, system.transport_velocity, v_ode, u_ode, semi)

    # Check that TVF is only used together with `UpdateCallback`
    check_tvf_configuration(system, system.transport_velocity, v, u, v_ode, u_ode, semi, t;
                            update_from_callback)
end

function update_average_pressure!(system, ::Nothing, v_ode, u_ode, semi)
    return system
end

# This technique is for a more robust `pressure_acceleration` but only with TVF.
# It results only in significant improvement for EDAC and not for WCSPH.
# See Ramachandran (2019) p. 582.
function update_average_pressure!(system, ::TransportVelocityAdami, v_ode, u_ode, semi)
    (; cache) = system
    (; pressure_average, neighbor_counter) = cache

    set_zero!(pressure_average)
    set_zero!(neighbor_counter)

    u = wrap_u(u_ode, system, semi)

    # Use all other systems for the average pressure
    @trixi_timeit timer() "compute average pressure" foreach_system(semi) do neighbor_system
        u_neighbor_system = wrap_u(u_ode, neighbor_system, semi)
        v_neighbor_system = wrap_v(v_ode, neighbor_system, semi)

        system_coords = current_coordinates(u, system)
        neighbor_coords = current_coordinates(u_neighbor_system, neighbor_system)

        # Loop over all pairs of particles and neighbors within the kernel cutoff.
        foreach_point_neighbor(system, neighbor_system, system_coords, neighbor_coords,
                               semi;
                               points=each_moving_particle(system)) do particle, neighbor,
                                                                       pos_diff, distance
            pressure_average[particle] += current_pressure(v_neighbor_system,
                                                           neighbor_system,
                                                           neighbor)
            neighbor_counter[particle] += 1
        end
    end

    # We do not need to check for zero division here, as `neighbor_counter = 1`
    # for zero neighbors. That is, the `particle` itself is also taken into account.
    pressure_average ./= neighbor_counter

    return system
end

function write_v0!(v0, system::EntropicallyDampedSPHSystem, ::SummationDensity)
    # Note that `.=` is very slightly faster, but not GPU-compatible
    v0[end, :] = system.initial_condition.pressure

    return v0
end

function write_v0!(v0, system::EntropicallyDampedSPHSystem, ::ContinuityDensity)
    # Note that `.=` is very slightly faster, but not GPU-compatible
    v0[end - 1, :] = system.initial_condition.density
    v0[end, :] = system.initial_condition.pressure

    return v0
end

function restart_with!(system::EntropicallyDampedSPHSystem, v, u)
    for particle in each_moving_particle(system)
        system.initial_condition.coordinates[:, particle] .= u[:, particle]
        system.initial_condition.velocity[:, particle] .= v[1:ndims(system), particle]
        system.initial_condition.pressure[particle] = v[end, particle]
    end
end

function Base.resize!(system::EntropicallyDampedSPHSystem, capacity_system)
    capacity(system) == nparticles(system) && return system

    if capacity(system) < nparticles(system) && !(system.cache.values_conserved[])
        error("The required capacity is smaller than the actual size of the system. " *
              "Call `deleteat!` before resizing the system, to specify which particles can be deleted")
    end

    resize!(system.mass, capacity_system)

    resize_density!(system, capacity_system, system.density_calculator)

    resize_cache!(system, capacity_system)

    system.cache.additional_capacity[] = 0
    system.cache.values_conserved[] = false

    return system
end

function resize_cache!(system::EntropicallyDampedSPHSystem, n)
    # TODO
    # resize!(system.cache.smoothing_length, n)
    resize_cache!(system, system.transport_velocity, n)

    return system
end

resize_cache!(system::EntropicallyDampedSPHSystem, ::Nothing, n) = system

function resize_cache!(system::EntropicallyDampedSPHSystem, ::TransportVelocityAdami, n)
    resize!(system.cache.pressure_average, n)
    resize!(system.cache.neighbor_counter, n)

    return system
end<|MERGE_RESOLUTION|>--- conflicted
+++ resolved
@@ -129,20 +129,13 @@
 
     nu_edac = (alpha * smoothing_length * sound_speed) / 8
 
-<<<<<<< HEAD
-    cache = (; create_cache_edac(initial_condition, transport_velocity)...,
-             create_cache_density(initial_condition, density_calculator)...,
-=======
     cache = (; create_cache_density(initial_condition, density_calculator)...,
              create_cache_tvf(Val(:edac), initial_condition, transport_velocity)...,
->>>>>>> fb70620e
              create_cache_surface_normal(surface_normal_method, ELTYPE, NDIMS,
                                          n_particles)...,
              create_cache_surface_tension(surface_tension, ELTYPE, NDIMS,
                                           n_particles)...,
-<<<<<<< HEAD
-             create_cache_resize(n_particles)...)
-=======
+             create_cache_resize(n_particles)...,
              create_cache_refinement(initial_condition, particle_refinement,
                                      smoothing_length)...,
              create_cache_correction(correction, initial_condition.density, NDIMS,
@@ -156,7 +149,6 @@
                  cache...,  # Existing cache fields
                  reference_particle_spacing=reference_particle_spacing)
     end
->>>>>>> fb70620e
 
     EntropicallyDampedSPHSystem{NDIMS, ELTYPE, typeof(initial_condition), typeof(mass),
                                 typeof(density_calculator), typeof(smoothing_kernel),
