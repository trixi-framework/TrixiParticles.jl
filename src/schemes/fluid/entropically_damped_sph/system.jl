@doc raw"""
    EntropicallyDampedSPHSystem(initial_condition, smoothing_kernel,
                                smoothing_length, sound_speed;
<<<<<<< HEAD
                                pressure_acceleration=inter_particle_averaged_pressure,
                                density_calculator=SummationDensity(),
                                alpha=0.5, viscosity=NoViscosity(),
=======
                                alpha=0.5, viscosity=nothing,
>>>>>>> 712bd8db
                                acceleration=ntuple(_ -> 0.0, NDIMS),
                                source_terms=nothing)

Entropically damped artiﬁcial compressibility (EDAC) for SPH introduced by Ramachandran (2019).

# Arguments
- `initial_condition`:  Initial condition representing the system's particles.
- `sound_speed`:        Speed of sound.
- `smoothing_kernel`:   Smoothing kernel to be used for this system.
                        See [`SmoothingKernel`](@ref).
- `smoothing_length`:   Smoothing length to be used for this system.
                        See [`SmoothingKernel`](@ref).

# Keyword Arguments
- `viscosity`:      Viscosity model for this system (default: no viscosity).
                    Recommended: [`ViscosityAdami`](@ref).
- `acceleration`:   Acceleration vector for the system. (default: zero vector)
- `pressure_acceleration`: Pressure acceleration formulation (default: inter-particle averaged pressure).
                        When set to `nothing` the pressure acceleration formulation for the
                        corresponding [density calculator](@ref density_calculator) is chosen.
- `density_calculator`: [Density calculator](@ref density_calculator) (default: [`SummationDensity`](@ref))
- `source_terms`:   Additional source terms for this system. Has to be either `nothing`
                    (by default), or a function of `(coords, velocity, density, pressure)`
                    (which are the quantities of a single particle), returning a `Tuple`
                    or `SVector` that is to be added to the acceleration of that particle.
                    See, for example, [`SourceTermDamping`](@ref).
                    Note that these source terms will not be used in the calculation of the
                    boundary pressure when using a boundary with
                    [`BoundaryModelDummyParticles`](@ref) and [`AdamiPressureExtrapolation`](@ref).
                    The keyword argument `acceleration` should be used instead for
                    gravity-like source terms.
"""
struct EntropicallyDampedSPHSystem{NDIMS, ELTYPE <: Real, DC, K, V,
                                   PF, ST, C} <: FluidSystem{NDIMS}
    initial_condition                 :: InitialCondition{ELTYPE}
    mass                              :: Array{ELTYPE, 1} # [particle]
    density_calculator                :: DC
    smoothing_kernel                  :: K
    smoothing_length                  :: ELTYPE
    sound_speed                       :: ELTYPE
    viscosity                         :: V
    nu_edac                           :: ELTYPE
    acceleration                      :: SVector{NDIMS, ELTYPE}
    correction                        :: Nothing
    pressure_acceleration_formulation :: PF
    source_terms                      :: ST
    cache                             :: C

    function EntropicallyDampedSPHSystem(initial_condition, smoothing_kernel,
                                         smoothing_length, sound_speed;
<<<<<<< HEAD
                                         pressure_acceleration=inter_particle_averaged_pressure,
                                         alpha=0.5, viscosity=NoViscosity(),
                                         density_calculator=SummationDensity(),
=======
                                         alpha=0.5, viscosity=nothing,
>>>>>>> 712bd8db
                                         acceleration=ntuple(_ -> 0.0,
                                                             ndims(smoothing_kernel)),
                                         source_terms=nothing)
        NDIMS = ndims(initial_condition)
        ELTYPE = eltype(initial_condition)

        mass = copy(initial_condition.mass)

        if ndims(smoothing_kernel) != NDIMS
            throw(ArgumentError("smoothing kernel dimensionality must be $NDIMS for a $(NDIMS)D problem"))
        end

        acceleration_ = SVector(acceleration...)
        if length(acceleration_) != NDIMS
            throw(ArgumentError("`acceleration` must be of length $NDIMS for a $(NDIMS)D problem"))
        end

        pressure_acceleration = choose_pressure_acceleration_formulation(pressure_acceleration,
                                                                         density_calculator,
                                                                         NDIMS, ELTYPE,
                                                                         nothing)

        nu_edac = (alpha * smoothing_length * sound_speed) / 8

        cache = create_cache_density(initial_condition, density_calculator)

        new{NDIMS, ELTYPE, typeof(density_calculator), typeof(smoothing_kernel),
            typeof(viscosity), typeof(pressure_acceleration), typeof(source_terms),
            typeof(cache)}(initial_condition, mass, density_calculator, smoothing_kernel,
                           smoothing_length, sound_speed, viscosity, nu_edac, acceleration_,
                           nothing, pressure_acceleration, source_terms, cache)
    end
end

function Base.show(io::IO, system::EntropicallyDampedSPHSystem)
    @nospecialize system # reduce precompilation time

    print(io, "EntropicallyDampedSPHSystem{", ndims(system), "}(")
    print(io, system.density_calculator)
    print(io, ", ", system.viscosity)
    print(io, ", ", system.smoothing_kernel)
    print(io, ", ", system.acceleration)
    print(io, ") with ", nparticles(system), " particles")
end

function Base.show(io::IO, ::MIME"text/plain", system::EntropicallyDampedSPHSystem)
    @nospecialize system # reduce precompilation time

    if get(io, :compact, false)
        show(io, system)
    else
        summary_header(io, "EntropicallyDampedSPHSystem{$(ndims(system))}")
        summary_line(io, "#particles", nparticles(system))
        summary_line(io, "density calculator",
                     system.density_calculator |> typeof |> nameof)
        summary_line(io, "viscosity", system.viscosity |> typeof |> nameof)
        summary_line(io, "ν₍EDAC₎", "≈ $(round(system.nu_edac; digits=3))")
        summary_line(io, "smoothing kernel", system.smoothing_kernel |> typeof |> nameof)
        summary_line(io, "acceleration", system.acceleration)
        summary_footer(io)
    end
end

@inline function v_nvariables(system::EntropicallyDampedSPHSystem)
    return v_nvariables(system, system.density_calculator)
end

@inline function v_nvariables(system::EntropicallyDampedSPHSystem, density_calculator)
    return ndims(system) + 1
end

@inline function v_nvariables(system::EntropicallyDampedSPHSystem, ::ContinuityDensity)
    return ndims(system) + 2
end

@inline function particle_density(v, ::ContinuityDensity,
                                  system::EntropicallyDampedSPHSystem, particle)
    return v[end - 1, particle]
end

@inline function particle_pressure(v, system::EntropicallyDampedSPHSystem, particle)
    return v[end, particle]
end

function update_quantities!(system::EntropicallyDampedSPHSystem, v, u,
                            v_ode, u_ode, semi, t)
    compute_density!(system, u, u_ode, semi, system.density_calculator)
end

function write_v0!(v0, system::EntropicallyDampedSPHSystem, density_calculator)
    for particle in eachparticle(system)
        v0[end, particle] = system.initial_condition.pressure[particle]
    end

    return v0
end

function write_v0!(v0, system::EntropicallyDampedSPHSystem, ::ContinuityDensity)
    for particle in eachparticle(system)
        v0[end - 1, particle] = system.initial_condition.density[particle]
        v0[end, particle] = system.initial_condition.pressure[particle]
    end

    return v0
end

function restart_with!(system::EntropicallyDampedSPHSystem, v, u)
    for particle in each_moving_particle(system)
        system.initial_condition.coordinates[:, particle] .= u[:, particle]
        system.initial_condition.velocity[:, particle] .= v[1:ndims(system), particle]
        system.initial_condition.pressure[particle] = v[end, particle]
    end
end<|MERGE_RESOLUTION|>--- conflicted
+++ resolved
@@ -1,13 +1,9 @@
 @doc raw"""
     EntropicallyDampedSPHSystem(initial_condition, smoothing_kernel,
                                 smoothing_length, sound_speed;
-<<<<<<< HEAD
                                 pressure_acceleration=inter_particle_averaged_pressure,
                                 density_calculator=SummationDensity(),
-                                alpha=0.5, viscosity=NoViscosity(),
-=======
                                 alpha=0.5, viscosity=nothing,
->>>>>>> 712bd8db
                                 acceleration=ntuple(_ -> 0.0, NDIMS),
                                 source_terms=nothing)
 
@@ -58,13 +54,9 @@
 
     function EntropicallyDampedSPHSystem(initial_condition, smoothing_kernel,
                                          smoothing_length, sound_speed;
-<<<<<<< HEAD
                                          pressure_acceleration=inter_particle_averaged_pressure,
-                                         alpha=0.5, viscosity=NoViscosity(),
                                          density_calculator=SummationDensity(),
-=======
                                          alpha=0.5, viscosity=nothing,
->>>>>>> 712bd8db
                                          acceleration=ntuple(_ -> 0.0,
                                                              ndims(smoothing_kernel)),
                                          source_terms=nothing)
