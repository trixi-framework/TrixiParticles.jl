--- conflicted
+++ resolved
@@ -136,15 +136,12 @@
                                          n_particles)...,
              create_cache_surface_tension(surface_tension, ELTYPE, NDIMS,
                                           n_particles)...,
-<<<<<<< HEAD
              create_cache_refinement(initial_condition, particle_refinement,
-                                     smoothing_length)..., cache...)
-=======
+                                     smoothing_length)...,
              create_cache_correction(correction, initial_condition.density, NDIMS,
                                      n_particles)...,
              color=Int(color_value),
              cache...)
->>>>>>> aa110a6f
 
     # If the `reference_density_spacing` is set calculate the `ideal_neighbor_count`
     if reference_particle_spacing > 0
@@ -161,14 +158,8 @@
                                 typeof(surface_tension), typeof(surface_normal_method),
                                 typeof(buffer), Nothing,
                                 typeof(cache)}(initial_condition, mass, density_calculator,
-<<<<<<< HEAD
                                                smoothing_kernel, sound_speed, viscosity,
-                                               nu_edac, acceleration_, nothing,
-=======
-                                               smoothing_kernel, smoothing_length,
-                                               sound_speed, viscosity, nu_edac,
-                                               acceleration_, correction,
->>>>>>> aa110a6f
+                                               nu_edac, acceleration_, correction,
                                                pressure_acceleration, transport_velocity,
                                                source_terms, surface_tension,
                                                surface_normal_method, buffer,
