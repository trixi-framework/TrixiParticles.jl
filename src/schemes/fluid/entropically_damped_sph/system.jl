--- conflicted
+++ resolved
@@ -250,13 +250,6 @@
 
 system_correction(system::EntropicallyDampedSPHSystem) = system.correction
 
-<<<<<<< HEAD
-@inline function current_pressure(v, system::EntropicallyDampedSPHSystem, particle)
-    return v[ndims(system) + 1, particle]
-end
-
-=======
->>>>>>> e3d64ed3
 @inline function current_velocity(v, system::EntropicallyDampedSPHSystem)
     return view(v, 1:ndims(system), :)
 end
