@doc raw"""
    EntropicallyDampedSPHSystem(initial_condition, smoothing_kernel,
                                smoothing_length, sound_speed;
                                pressure_acceleration=inter_particle_averaged_pressure,
                                density_calculator=SummationDensity(),
                                transport_velocity=nothing,
                                alpha=0.5, viscosity=nothing,
                                acceleration=ntuple(_ -> 0.0, NDIMS), surface_tension=nothing,
                                surface_normal_method=nothing, buffer_size=nothing,
                                reference_particle_spacing=0.0, source_terms=nothing)

System for particles of a fluid.
As opposed to the [weakly compressible SPH scheme](@ref wcsph), which uses an equation of state,
this scheme uses a pressure evolution equation to calculate the pressure.
See [Entropically Damped Artificial Compressibility for SPH](@ref edac) for more details on the method.

# Arguments
- `initial_condition`:  Initial condition representing the system's particles.
- `sound_speed`:        Speed of sound.
- `smoothing_kernel`:   Smoothing kernel to be used for this system.
                        See [Smoothing Kernels](@ref smoothing_kernel).
- `smoothing_length`:   Smoothing length to be used for this system.
                        See [Smoothing Kernels](@ref smoothing_kernel).

# Keyword Arguments
- `viscosity`:                  Viscosity model for this system (default: no viscosity).
                                Recommended: [`ViscosityAdami`](@ref).
- `acceleration`:               Acceleration vector for the system. (default: zero vector)
- `pressure_acceleration`:      Pressure acceleration formulation (default: inter-particle averaged pressure).
                                When set to `nothing`, the pressure acceleration formulation for the
                                corresponding [density calculator](@ref density_calculator) is chosen.
- `density_calculator`:         [Density calculator](@ref density_calculator) (default: [`SummationDensity`](@ref))
- `transport_velocity`:         [Transport Velocity Formulation (TVF)](@ref transport_velocity_formulation). Default is no TVF.
- `buffer_size`:                Number of buffer particles.
                                This is needed when simulating with [`OpenBoundarySPHSystem`](@ref).
- `source_terms`:               Additional source terms for this system. Has to be either `nothing`
                                (by default), or a function of `(coords, velocity, density, pressure, t)`
                                (which are the quantities of a single particle), returning a `Tuple`
                                or `SVector` that is to be added to the acceleration of that particle.
                                See, for example, [`SourceTermDamping`](@ref).
                                Note that these source terms will not be used in the calculation of the
                                boundary pressure when using a boundary with
                                [`BoundaryModelDummyParticles`](@ref) and [`AdamiPressureExtrapolation`](@ref).
                                The keyword argument `acceleration` should be used instead for
                                gravity-like source terms.
- `surface_tension`:            Surface tension model used for this SPH system. (default: no surface tension)
- `surface_normal_method`:      The surface normal method to be used for this SPH system.
                                (default: no surface normal method or `ColorfieldSurfaceNormal()` if a surface_tension model is used)
- `reference_particle_spacing`: The reference particle spacing used for weighting values at the boundary,
                                which currently is only needed when using surface tension.

"""
struct EntropicallyDampedSPHSystem{NDIMS, ELTYPE <: Real, IC, M, DC, K, V, TV,
                                   PF, ST, SRFT, SRFN, B, PR, C} <: FluidSystem{NDIMS, IC}
    initial_condition                 :: IC
    mass                              :: M # Vector{ELTYPE}: [particle]
    density_calculator                :: DC
    smoothing_kernel                  :: K
    sound_speed                       :: ELTYPE
    viscosity                         :: V
    nu_edac                           :: ELTYPE
    acceleration                      :: SVector{NDIMS, ELTYPE}
    correction                        :: Nothing
    pressure_acceleration_formulation :: PF
    transport_velocity                :: TV
    source_terms                      :: ST
    surface_tension                   :: SRFT
    surface_normal_method             :: SRFN
    buffer                            :: B
    particle_refinement               :: PR
    cache                             :: C
end

# The default constructor needs to be accessible for Adapt.jl to work with this struct.
# See the comments in general/gpu.jl for more details.
function EntropicallyDampedSPHSystem(initial_condition, smoothing_kernel,
                                     smoothing_length, sound_speed;
                                     pressure_acceleration=inter_particle_averaged_pressure,
                                     density_calculator=SummationDensity(),
                                     transport_velocity=nothing,
                                     alpha=0.5, viscosity=nothing,
                                     acceleration=ntuple(_ -> 0.0,
                                                         ndims(smoothing_kernel)),
                                     source_terms=nothing, surface_tension=nothing,
                                     particle_refinement=nothing,
                                     surface_normal_method=nothing, buffer_size=nothing,
                                     reference_particle_spacing=0.0)
    buffer = isnothing(buffer_size) ? nothing :
             SystemBuffer(nparticles(initial_condition), buffer_size)

    particle_refinement = nothing # TODO

    initial_condition = allocate_buffer(initial_condition, buffer)

    NDIMS = ndims(initial_condition)
    ELTYPE = eltype(initial_condition)

    mass = copy(initial_condition.mass)
    n_particles = length(initial_condition.mass)

    if ndims(smoothing_kernel) != NDIMS
        throw(ArgumentError("smoothing kernel dimensionality must be $NDIMS for a $(NDIMS)D problem"))
    end

    acceleration_ = SVector(acceleration...)
    if length(acceleration_) != NDIMS
        throw(ArgumentError("`acceleration` must be of length $NDIMS for a $(NDIMS)D problem"))
    end

    if surface_tension !== nothing && surface_normal_method === nothing
        surface_normal_method = ColorfieldSurfaceNormal()
    end

    if surface_normal_method !== nothing && reference_particle_spacing < eps()
        throw(ArgumentError("`reference_particle_spacing` must be set to a positive value when using `ColorfieldSurfaceNormal` or a surface tension model"))
    end

    pressure_acceleration = choose_pressure_acceleration_formulation(pressure_acceleration,
                                                                     density_calculator,
                                                                     NDIMS, ELTYPE,
                                                                     nothing)

    nu_edac = (alpha * smoothing_length * sound_speed) / 8

    cache = create_cache_density(initial_condition, density_calculator)
    cache = (;
             create_cache_edac(initial_condition, transport_velocity)...,
             create_cache_surface_normal(surface_normal_method, ELTYPE, NDIMS,
                                         n_particles)...,
             create_cache_surface_tension(surface_tension, ELTYPE, NDIMS,
                                          n_particles)...,
             create_cache_refinement(initial_condition, particle_refinement,
                                     smoothing_length)..., cache...)

    EntropicallyDampedSPHSystem{NDIMS, ELTYPE, typeof(initial_condition), typeof(mass),
                                typeof(density_calculator), typeof(smoothing_kernel),
                                typeof(viscosity), typeof(transport_velocity),
                                typeof(pressure_acceleration), typeof(source_terms),
                                typeof(surface_tension), typeof(surface_normal_method),
<<<<<<< HEAD
                                typeof(buffer), typeof(particle_refinement),
=======
                                typeof(buffer), Nothing,
>>>>>>> d847bd83
                                typeof(cache)}(initial_condition, mass, density_calculator,
                                               smoothing_kernel, sound_speed, viscosity,
                                               nu_edac, acceleration_, nothing,
                                               pressure_acceleration, transport_velocity,
                                               source_terms, surface_tension,
                                               surface_normal_method, buffer,
                                               particle_refinement, cache)
end

function Base.show(io::IO, system::EntropicallyDampedSPHSystem)
    @nospecialize system # reduce precompilation time

    print(io, "EntropicallyDampedSPHSystem{", ndims(system), "}(")
    print(io, system.density_calculator)
    print(io, ", ", system.viscosity)
    print(io, ", ", system.smoothing_kernel)
    print(io, ", ", system.acceleration)
    print(io, ", ", system.surface_tension)
    print(io, ", ", system.surface_normal_method)
    print(io, ") with ", nparticles(system), " particles")
end

function Base.show(io::IO, ::MIME"text/plain", system::EntropicallyDampedSPHSystem)
    @nospecialize system # reduce precompilation time

    if get(io, :compact, false)
        show(io, system)
    else
        summary_header(io, "EntropicallyDampedSPHSystem{$(ndims(system))}")
        if system.buffer isa SystemBuffer
            summary_line(io, "#particles", nparticles(system))
            summary_line(io, "#buffer_particles", system.buffer.buffer_size)
        else
            summary_line(io, "#particles", nparticles(system))
        end
        summary_line(io, "density calculator",
                     system.density_calculator |> typeof |> nameof)
        summary_line(io, "viscosity", system.viscosity |> typeof |> nameof)
        summary_line(io, "ν₍EDAC₎", "≈ $(round(system.nu_edac; digits=3))")
        summary_line(io, "smoothing kernel", system.smoothing_kernel |> typeof |> nameof)
        summary_line(io, "tansport velocity formulation",
                     system.transport_velocity |> typeof |> nameof)
        summary_line(io, "acceleration", system.acceleration)
        summary_line(io, "surface tension", system.surface_tension)
        summary_line(io, "surface normal method", system.surface_normal_method)
        summary_footer(io)
    end
end

create_cache_edac(initial_condition, ::Nothing) = (;)

function create_cache_edac(initial_condition, ::TransportVelocityAdami)
    pressure_average = copy(initial_condition.pressure)
    neighbor_counter = Vector{Int}(undef, nparticles(initial_condition))
    update_callback_used = Ref(false)

    return (; pressure_average, neighbor_counter, update_callback_used)
end

@inline function Base.eltype(::EntropicallyDampedSPHSystem{<:Any, ELTYPE}) where {ELTYPE}
    return ELTYPE
end

@inline function v_nvariables(system::EntropicallyDampedSPHSystem)
    return v_nvariables(system, system.density_calculator)
end

@inline function v_nvariables(system::EntropicallyDampedSPHSystem, density_calculator)
    return ndims(system) * factor_tvf(system) + 1
end

@inline function v_nvariables(system::EntropicallyDampedSPHSystem, ::ContinuityDensity)
    return ndims(system) * factor_tvf(system) + 2
end

@inline function particle_density(v, ::ContinuityDensity,
                                  system::EntropicallyDampedSPHSystem, particle)
    return v[end - 1, particle]
end

@inline function particle_pressure(v, system::EntropicallyDampedSPHSystem, particle)
    return v[end, particle]
end

# WARNING!
# These functions are intended to be used internally to set the pressure
# of newly activated particles in a callback.
# DO NOT use outside a callback. OrdinaryDiffEq does not allow changing `v` and `u`
# outside of callbacks.
@inline function set_particle_pressure!(v, system::EntropicallyDampedSPHSystem, particle,
                                        pressure)
    v[end, particle] = pressure

    return v
end

@inline system_sound_speed(system::EntropicallyDampedSPHSystem) = system.sound_speed

@inline average_pressure(system, particle) = zero(eltype(system))

@inline function average_pressure(system::EntropicallyDampedSPHSystem, particle)
    average_pressure(system, system.transport_velocity, particle)
end

@inline function average_pressure(system, ::TransportVelocityAdami, particle)
    return system.cache.pressure_average[particle]
end

@inline average_pressure(system, ::Nothing, particle) = zero(eltype(system))

function update_quantities!(system::EntropicallyDampedSPHSystem, v, u,
                            v_ode, u_ode, semi, t)
    compute_density!(system, u, u_ode, semi, system.density_calculator)
    compute_surface_normal!(system, system.surface_tension, v, u, v_ode, u_ode, semi, t)
    update_average_pressure!(system, system.transport_velocity, v_ode, u_ode, semi)
end

function update_average_pressure!(system, ::Nothing, v_ode, u_ode, semi)
    return system
end

# This technique is for a more robust `pressure_acceleration` but only with TVF.
# It results only in significant improvement for EDAC and not for WCSPH.
# See Ramachandran (2019) p. 582.
function update_average_pressure!(system, ::TransportVelocityAdami, v_ode, u_ode, semi)
    (; cache) = system
    (; pressure_average, neighbor_counter) = cache

    set_zero!(pressure_average)
    set_zero!(neighbor_counter)

    u = wrap_u(u_ode, system, semi)

    # Use all other systems for the average pressure
    @trixi_timeit timer() "compute average pressure" foreach_system(semi) do neighbor_system
        u_neighbor_system = wrap_u(u_ode, neighbor_system, semi)
        v_neighbor_system = wrap_v(v_ode, neighbor_system, semi)

        system_coords = current_coordinates(u, system)
        neighbor_coords = current_coordinates(u_neighbor_system, neighbor_system)

        neighborhood_search = get_neighborhood_search(system, neighbor_system, semi)

        # Loop over all pairs of particles and neighbors within the kernel cutoff.
        foreach_point_neighbor(system, neighbor_system, system_coords, neighbor_coords,
                               neighborhood_search;
                               points=each_moving_particle(system)) do particle, neighbor,
                                                                       pos_diff, distance
            pressure_average[particle] += particle_pressure(v_neighbor_system,
                                                            neighbor_system,
                                                            neighbor)
            neighbor_counter[particle] += 1
        end
    end

    # We do not need to check for zero division here, as `neighbor_counter = 1`
    # for zero neighbors. That is, the `particle` itself is also taken into account.
    pressure_average ./= neighbor_counter

    return system
end

function write_v0!(v0, system::EntropicallyDampedSPHSystem, ::SummationDensity)
    # Note that `.=` is very slightly faster, but not GPU-compatible
    v0[end, :] = system.initial_condition.pressure

    return v0
end

function write_v0!(v0, system::EntropicallyDampedSPHSystem, ::ContinuityDensity)
    # Note that `.=` is very slightly faster, but not GPU-compatible
    v0[end - 1, :] = system.initial_condition.density
    v0[end, :] = system.initial_condition.pressure

    return v0
end

function restart_with!(system::EntropicallyDampedSPHSystem, v, u)
    for particle in each_moving_particle(system)
        system.initial_condition.coordinates[:, particle] .= u[:, particle]
        system.initial_condition.velocity[:, particle] .= v[1:ndims(system), particle]
        system.initial_condition.pressure[particle] = v[end, particle]
    end
end<|MERGE_RESOLUTION|>--- conflicted
+++ resolved
@@ -137,11 +137,7 @@
                                 typeof(viscosity), typeof(transport_velocity),
                                 typeof(pressure_acceleration), typeof(source_terms),
                                 typeof(surface_tension), typeof(surface_normal_method),
-<<<<<<< HEAD
                                 typeof(buffer), typeof(particle_refinement),
-=======
-                                typeof(buffer), Nothing,
->>>>>>> d847bd83
                                 typeof(cache)}(initial_condition, mass, density_calculator,
                                                smoothing_kernel, sound_speed, viscosity,
                                                nu_edac, acceleration_, nothing,
