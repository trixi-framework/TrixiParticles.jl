@doc raw"""
    EntropicallyDampedSPHSystem(initial_condition, smoothing_kernel,
                                smoothing_length, sound_speed;
                                pressure_acceleration=inter_particle_averaged_pressure,
                                density_calculator=SummationDensity(),
                                transport_velocity=nothing,
                                alpha=0.5, viscosity=nothing,
                                acceleration=ntuple(_ -> 0.0, NDIMS), surface_tension=nothing,
                                surface_normal_method=nothing, buffer_size=nothing,
                                reference_particle_spacing=0.0, source_terms=nothing)

System for particles of a fluid.
As opposed to the [weakly compressible SPH scheme](@ref wcsph), which uses an equation of state,
this scheme uses a pressure evolution equation to calculate the pressure.
See [Entropically Damped Artificial Compressibility for SPH](@ref edac) for more details on the method.

# Arguments
- `initial_condition`:  Initial condition representing the system's particles.
- `sound_speed`:        Speed of sound.
- `smoothing_kernel`:   Smoothing kernel to be used for this system.
                        See [Smoothing Kernels](@ref smoothing_kernel).
- `smoothing_length`:   Smoothing length to be used for this system.
                        See [Smoothing Kernels](@ref smoothing_kernel).

# Keyword Arguments
<<<<<<< HEAD
- `viscosity`:      Viscosity model for this system (default: no viscosity).
                    Recommended: [`ViscosityAdami`](@ref).
- `acceleration`:   Acceleration vector for the system. (default: zero vector)
- `pressure_acceleration`: Pressure acceleration formulation (default: inter-particle averaged pressure).
                        When set to `nothing`, the pressure acceleration formulation for the
                        corresponding [density calculator](@ref density_calculator) is chosen.
- `density_calculator`: [Density calculator](@ref density_calculator) (default: [`SummationDensity`](@ref))
- `transport_velocity`: [Transport Velocity Formulation (TVF)](@ref transport_velocity_formulation). Default is no TVF.
- `buffer_size`:    Number of buffer particles.
                    This is needed when simulating with [`OpenBoundarySPHSystem`](@ref).
- `source_terms`:   Additional source terms for this system. Has to be either `nothing`
                    (by default), or a function of `(coords, velocity, density, pressure, t)`
                    (which are the quantities of a single particle), returning a `Tuple`
                    or `SVector` that is to be added to the acceleration of that particle.
                    See, for example, [`SourceTermDamping`](@ref).
                    Note that these source terms will not be used in the calculation of the
                    boundary pressure when using a boundary with
                    [`BoundaryModelDummyParticles`](@ref) and [`AdamiPressureExtrapolation`](@ref).
                    The keyword argument `acceleration` should be used instead for
                    gravity-like source terms.
- `correction`:     Correction method used for this system. (default: no correction, see [Corrections](@ref corrections))
=======
- `viscosity`:                  Viscosity model for this system (default: no viscosity).
                                Recommended: [`ViscosityAdami`](@ref).
- `acceleration`:               Acceleration vector for the system. (default: zero vector)
- `pressure_acceleration`:      Pressure acceleration formulation (default: inter-particle averaged pressure).
                                When set to `nothing`, the pressure acceleration formulation for the
                                corresponding [density calculator](@ref density_calculator) is chosen.
- `density_calculator`:         [Density calculator](@ref density_calculator) (default: [`SummationDensity`](@ref))
- `transport_velocity`:         [Transport Velocity Formulation (TVF)](@ref transport_velocity_formulation). Default is no TVF.
- `buffer_size`:                Number of buffer particles.
                                This is needed when simulating with [`OpenBoundarySPHSystem`](@ref).
- `source_terms`:               Additional source terms for this system. Has to be either `nothing`
                                (by default), or a function of `(coords, velocity, density, pressure, t)`
                                (which are the quantities of a single particle), returning a `Tuple`
                                or `SVector` that is to be added to the acceleration of that particle.
                                See, for example, [`SourceTermDamping`](@ref).
                                Note that these source terms will not be used in the calculation of the
                                boundary pressure when using a boundary with
                                [`BoundaryModelDummyParticles`](@ref) and [`AdamiPressureExtrapolation`](@ref).
                                The keyword argument `acceleration` should be used instead for
                                gravity-like source terms.
- `surface_tension`:            Surface tension model used for this SPH system. (default: no surface tension)
- `surface_normal_method`:      The surface normal method to be used for this SPH system.
                                (default: no surface normal method or ColorfieldSurfaceNormal() if a surface_tension model is used)
- `reference_particle_spacing`: The reference particle spacing used for weighting values at the boundary,
                                which currently is only needed when using surface tension.

>>>>>>> 1771434c
"""
struct EntropicallyDampedSPHSystem{NDIMS, ELTYPE <: Real, IC, M, DC, K, V, TV, COR,
                                   PF, ST, SRFT, SRFN, B, C} <: FluidSystem{NDIMS, IC}
    initial_condition                 :: IC
    mass                              :: M # Vector{ELTYPE}: [particle]
    density_calculator                :: DC
    smoothing_kernel                  :: K
    smoothing_length                  :: ELTYPE
    ideal_neighbor_count              :: Int
    color                             :: Int
    sound_speed                       :: ELTYPE
    viscosity                         :: V
    nu_edac                           :: ELTYPE
    acceleration                      :: SVector{NDIMS, ELTYPE}
    correction                        :: COR
    pressure_acceleration_formulation :: PF
    transport_velocity                :: TV
    source_terms                      :: ST
    surface_tension                   :: SRFT
    surface_normal_method             :: SRFN
    buffer                            :: B
    cache                             :: C

    function EntropicallyDampedSPHSystem(initial_condition, smoothing_kernel,
                                         smoothing_length, sound_speed;
                                         pressure_acceleration=inter_particle_averaged_pressure,
                                         density_calculator=ContinuityDensity(),
                                         transport_velocity=nothing,
                                         alpha=0.5, viscosity=nothing,
                                         acceleration=ntuple(_ -> 0.0,
                                                             ndims(smoothing_kernel)),
                                         correction=nothing,
                                         source_terms=nothing, surface_tension=nothing,
                                         surface_normal_method=nothing, buffer_size=nothing,
                                         reference_particle_spacing=0.0, color_value=1)
        buffer = isnothing(buffer_size) ? nothing :
                 SystemBuffer(nparticles(initial_condition), buffer_size)

        initial_condition = allocate_buffer(initial_condition, buffer)

        NDIMS = ndims(initial_condition)
        ELTYPE = eltype(initial_condition)

        mass = copy(initial_condition.mass)
        n_particles = length(initial_condition.mass)

        if ndims(smoothing_kernel) != NDIMS
            throw(ArgumentError("smoothing kernel dimensionality must be $NDIMS for a $(NDIMS)D problem"))
        end

        acceleration_ = SVector(acceleration...)
        if length(acceleration_) != NDIMS
            throw(ArgumentError("`acceleration` must be of length $NDIMS for a $(NDIMS)D problem"))
        end

        if surface_tension !== nothing && surface_normal_method === nothing
            surface_normal_method = ColorfieldSurfaceNormal()
        end

        if surface_normal_method !== nothing && reference_particle_spacing < eps()
            throw(ArgumentError("`reference_particle_spacing` must be set to a positive value when using `ColorfieldSurfaceNormal` or a surface tension model"))
        end

        if correction isa ShepardKernelCorrection &&
           density_calculator isa ContinuityDensity
            throw(ArgumentError("`ShepardKernelCorrection` cannot be used with `ContinuityDensity`"))
        end

        ideal_neighbor_count_ = 0
        if reference_particle_spacing > 0.0
            ideal_neighbor_count_ = ideal_neighbor_count(Val(NDIMS),
                                                         reference_particle_spacing,
                                                         compact_support(smoothing_kernel,
                                                                         smoothing_length))
        end

        pressure_acceleration = choose_pressure_acceleration_formulation(pressure_acceleration,
                                                                         density_calculator,
                                                                         NDIMS, ELTYPE,
                                                                         correction)

        nu_edac = (alpha * smoothing_length * sound_speed) / 8

        cache = create_cache_density(initial_condition, density_calculator)
        cache = (;
                 create_cache_correction(correction, initial_condition.density, NDIMS,
                                         n_particles)...,
                 create_cache_edac(initial_condition, transport_velocity)...,
                 create_cache_surface_normal(surface_normal_method, ELTYPE, NDIMS,
                                             n_particles)...,
                 create_cache_surface_tension(surface_tension, ELTYPE, NDIMS,
                                              n_particles)...,
                 cache...)

        new{NDIMS, ELTYPE, typeof(initial_condition), typeof(mass),
            typeof(density_calculator), typeof(smoothing_kernel), typeof(viscosity),
            typeof(transport_velocity), typeof(correction), typeof(pressure_acceleration),
            typeof(source_terms),
            typeof(surface_tension), typeof(surface_normal_method),
            typeof(buffer), typeof(cache)}(initial_condition, mass, density_calculator,
                                           smoothing_kernel, smoothing_length,
                                           ideal_neighbor_count_,
                                           color_value, sound_speed, viscosity, nu_edac,
                                           acceleration_,
                                           correction, pressure_acceleration,
                                           transport_velocity, source_terms,
                                           surface_tension, surface_normal_method, buffer,
                                           cache)
    end
end

function Base.show(io::IO, system::EntropicallyDampedSPHSystem)
    @nospecialize system # reduce precompilation time

    print(io, "EntropicallyDampedSPHSystem{", ndims(system), "}(")
    print(io, system.density_calculator)
    print(io, ", ", system.correction)
    print(io, ", ", system.viscosity)
    print(io, ", ", system.smoothing_kernel)
    print(io, ", ", system.acceleration)
    print(io, ", ", system.surface_tension)
    print(io, ", ", system.surface_normal_method)
    print(io, ") with ", nparticles(system), " particles")
end

function Base.show(io::IO, ::MIME"text/plain", system::EntropicallyDampedSPHSystem)
    @nospecialize system # reduce precompilation time

    if get(io, :compact, false)
        show(io, system)
    else
        summary_header(io, "EntropicallyDampedSPHSystem{$(ndims(system))}")
        if system.buffer isa SystemBuffer
            summary_line(io, "#particles", nparticles(system))
            summary_line(io, "#buffer_particles", system.buffer.buffer_size)
        else
            summary_line(io, "#particles", nparticles(system))
        end
        summary_line(io, "density calculator",
                     system.density_calculator |> typeof |> nameof)
        summary_line(io, "correction method",
                     system.correction |> typeof |> nameof)
        summary_line(io, "viscosity", system.viscosity |> typeof |> nameof)
        summary_line(io, "ν₍EDAC₎", "≈ $(round(system.nu_edac; digits=3))")
        summary_line(io, "smoothing kernel", system.smoothing_kernel |> typeof |> nameof)
        summary_line(io, "tansport velocity formulation",
                     system.transport_velocity |> typeof |> nameof)
        summary_line(io, "acceleration", system.acceleration)
        summary_line(io, "surface tension", system.surface_tension)
        summary_line(io, "surface normal method", system.surface_normal_method)
        summary_footer(io)
    end
end

create_cache_edac(initial_condition, ::Nothing) = (;)

function create_cache_edac(initial_condition, ::TransportVelocityAdami)
    pressure_average = copy(initial_condition.pressure)
    neighbor_counter = Vector{Int}(undef, nparticles(initial_condition))
    update_callback_used = Ref(false)

    return (; pressure_average, neighbor_counter, update_callback_used)
end

@inline function v_nvariables(system::EntropicallyDampedSPHSystem)
    return v_nvariables(system, system.density_calculator)
end

@inline function v_nvariables(system::EntropicallyDampedSPHSystem, density_calculator)
    return ndims(system) * factor_tvf(system) + 1
end

@inline function v_nvariables(system::EntropicallyDampedSPHSystem, ::ContinuityDensity)
    return ndims(system) * factor_tvf(system) + 2
end

@inline function particle_density(v, ::ContinuityDensity,
                                  system::EntropicallyDampedSPHSystem, particle)
    return v[end - 1, particle]
end

@inline function particle_pressure(v, system::EntropicallyDampedSPHSystem, particle)
    return v[end, particle]
end

# WARNING!
# These functions are intended to be used internally to set the pressure
# of newly activated particles in a callback.
# DO NOT use outside a callback. OrdinaryDiffEq does not allow changing `v` and `u`
# outside of callbacks.
@inline function set_particle_pressure!(v, system::EntropicallyDampedSPHSystem, particle,
                                        pressure)
    v[end, particle] = pressure

    return v
end

@inline system_sound_speed(system::EntropicallyDampedSPHSystem) = system.sound_speed

@inline average_pressure(system, particle) = zero(eltype(system))

@inline function average_pressure(system::EntropicallyDampedSPHSystem, particle)
    average_pressure(system, system.transport_velocity, particle)
end

@inline function average_pressure(system, ::TransportVelocityAdami, particle)
    return system.cache.pressure_average[particle]
end

@inline average_pressure(system, ::Nothing, particle) = zero(eltype(system))

function update_quantities!(system::EntropicallyDampedSPHSystem, v, u,
                            v_ode, u_ode, semi, t)
    compute_density!(system, u, u_ode, semi, system.density_calculator)
end

function update_pressure!(system::EntropicallyDampedSPHSystem, v, u, v_ode, u_ode, semi, t)
    (; density_calculator, correction) = system

    compute_correction_values!(system, correction, u, v_ode, u_ode, semi)

    compute_gradient_correction_matrix!(correction, system, u, v_ode, u_ode, semi)

    # `kernel_correct_density!` only performed for `SummationDensity`
    kernel_correct_density!(system, v, u, v_ode, u_ode, semi, correction,
                            density_calculator)
    compute_surface_normal!(system, system.surface_normal_method, v, u, v_ode, u_ode, semi,
                            t)
    compute_surface_delta_function!(system, system.surface_tension)
    compute_wall_contact_values!(system, system.surface_tension.contact_model, v, u, v_ode,
                                 u_ode, semi, t)
end

function update_final!(system::EntropicallyDampedSPHSystem, v, u, v_ode, u_ode, semi, t;
                       update_from_callback=false)
    (; surface_tension) = system

    # Surface normal of neighbor and boundary needs to have been calculated already
    compute_curvature!(system, surface_tension, v, u, v_ode, u_ode, semi, t)
    compute_stress_tensors!(system, surface_tension, v, u, v_ode, u_ode, semi, t)
    update_average_pressure!(system, system.transport_velocity, v_ode, u_ode, semi)
end

function update_average_pressure!(system, ::Nothing, v_ode, u_ode, semi)
    return system
end

# This technique is for a more robust `pressure_acceleration` but only with TVF.
# It results only in significant improvement for EDAC and not for WCSPH.
# See Ramachandran (2019) p. 582.
function update_average_pressure!(system, ::TransportVelocityAdami, v_ode, u_ode, semi)
    (; cache) = system
    (; pressure_average, neighbor_counter) = cache

    set_zero!(pressure_average)
    set_zero!(neighbor_counter)

    u = wrap_u(u_ode, system, semi)

    # Use all other systems for the average pressure
    @trixi_timeit timer() "compute average pressure" foreach_system(semi) do neighbor_system
        u_neighbor_system = wrap_u(u_ode, neighbor_system, semi)
        v_neighbor_system = wrap_v(v_ode, neighbor_system, semi)

        system_coords = current_coordinates(u, system)
        neighbor_coords = current_coordinates(u_neighbor_system, neighbor_system)

        neighborhood_search = get_neighborhood_search(system, neighbor_system, semi)

        # Loop over all pairs of particles and neighbors within the kernel cutoff.
        foreach_point_neighbor(system, neighbor_system, system_coords, neighbor_coords,
                               neighborhood_search;
                               points=each_moving_particle(system)) do particle, neighbor,
                                                                       pos_diff, distance
            pressure_average[particle] += particle_pressure(v_neighbor_system,
                                                            neighbor_system,
                                                            neighbor)
            neighbor_counter[particle] += 1
        end
    end

    # We do not need to check for zero division here, as `neighbor_counter = 1`
    # for zero neighbors. That is, the `particle` itself is also taken into account.
    pressure_average ./= neighbor_counter

    return system
end

function write_v0!(v0, system::EntropicallyDampedSPHSystem, ::SummationDensity)
    for particle in eachparticle(system)
        v0[end, particle] = system.initial_condition.pressure[particle]
    end

    return v0
end

function write_v0!(v0, system::EntropicallyDampedSPHSystem, ::ContinuityDensity)
    for particle in eachparticle(system)
        v0[end - 1, particle] = system.initial_condition.density[particle]
        v0[end, particle] = system.initial_condition.pressure[particle]
    end

    return v0
end

function restart_with!(system::EntropicallyDampedSPHSystem, v, u)
    for particle in each_moving_particle(system)
        system.initial_condition.coordinates[:, particle] .= u[:, particle]
        system.initial_condition.velocity[:, particle] .= v[1:ndims(system), particle]
        system.initial_condition.pressure[particle] = v[end, particle]
    end
end<|MERGE_RESOLUTION|>--- conflicted
+++ resolved
@@ -23,29 +23,6 @@
                         See [Smoothing Kernels](@ref smoothing_kernel).
 
 # Keyword Arguments
-<<<<<<< HEAD
-- `viscosity`:      Viscosity model for this system (default: no viscosity).
-                    Recommended: [`ViscosityAdami`](@ref).
-- `acceleration`:   Acceleration vector for the system. (default: zero vector)
-- `pressure_acceleration`: Pressure acceleration formulation (default: inter-particle averaged pressure).
-                        When set to `nothing`, the pressure acceleration formulation for the
-                        corresponding [density calculator](@ref density_calculator) is chosen.
-- `density_calculator`: [Density calculator](@ref density_calculator) (default: [`SummationDensity`](@ref))
-- `transport_velocity`: [Transport Velocity Formulation (TVF)](@ref transport_velocity_formulation). Default is no TVF.
-- `buffer_size`:    Number of buffer particles.
-                    This is needed when simulating with [`OpenBoundarySPHSystem`](@ref).
-- `source_terms`:   Additional source terms for this system. Has to be either `nothing`
-                    (by default), or a function of `(coords, velocity, density, pressure, t)`
-                    (which are the quantities of a single particle), returning a `Tuple`
-                    or `SVector` that is to be added to the acceleration of that particle.
-                    See, for example, [`SourceTermDamping`](@ref).
-                    Note that these source terms will not be used in the calculation of the
-                    boundary pressure when using a boundary with
-                    [`BoundaryModelDummyParticles`](@ref) and [`AdamiPressureExtrapolation`](@ref).
-                    The keyword argument `acceleration` should be used instead for
-                    gravity-like source terms.
-- `correction`:     Correction method used for this system. (default: no correction, see [Corrections](@ref corrections))
-=======
 - `viscosity`:                  Viscosity model for this system (default: no viscosity).
                                 Recommended: [`ViscosityAdami`](@ref).
 - `acceleration`:               Acceleration vector for the system. (default: zero vector)
@@ -66,13 +43,13 @@
                                 [`BoundaryModelDummyParticles`](@ref) and [`AdamiPressureExtrapolation`](@ref).
                                 The keyword argument `acceleration` should be used instead for
                                 gravity-like source terms.
+- `correction`:                 Correction method used for this system. (default: no correction, see [Corrections](@ref corrections))
 - `surface_tension`:            Surface tension model used for this SPH system. (default: no surface tension)
 - `surface_normal_method`:      The surface normal method to be used for this SPH system.
                                 (default: no surface normal method or ColorfieldSurfaceNormal() if a surface_tension model is used)
 - `reference_particle_spacing`: The reference particle spacing used for weighting values at the boundary,
                                 which currently is only needed when using surface tension.
 
->>>>>>> 1771434c
 """
 struct EntropicallyDampedSPHSystem{NDIMS, ELTYPE <: Real, IC, M, DC, K, V, TV, COR,
                                    PF, ST, SRFT, SRFN, B, C} <: FluidSystem{NDIMS, IC}
