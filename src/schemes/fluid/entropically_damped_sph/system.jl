@doc raw"""
    EntropicallyDampedSPHSystem(initial_condition, smoothing_kernel,
                                smoothing_length, sound_speed;
                                pressure_acceleration=inter_particle_averaged_pressure,
                                density_calculator=SummationDensity(),
                                transport_velocity=nothing,
                                alpha=0.5, viscosity=nothing,
                                acceleration=ntuple(_ -> 0.0, NDIMS), surface_tension=nothing,
                                surface_normal_method=nothing, buffer_size=nothing,
                                reference_particle_spacing=0.0, source_terms=nothing)

System for particles of a fluid.
As opposed to the [weakly compressible SPH scheme](@ref wcsph), which uses an equation of state,
this scheme uses a pressure evolution equation to calculate the pressure.
See [Entropically Damped Artificial Compressibility for SPH](@ref edac) for more details on the method.

# Arguments
- `initial_condition`:  Initial condition representing the system's particles.
- `sound_speed`:        Speed of sound.
- `smoothing_kernel`:   Smoothing kernel to be used for this system.
                        See [Smoothing Kernels](@ref smoothing_kernel).
- `smoothing_length`:   Smoothing length to be used for this system.
                        See [Smoothing Kernels](@ref smoothing_kernel).

# Keyword Arguments
- `viscosity`:                  Viscosity model for this system (default: no viscosity).
                                Recommended: [`ViscosityAdami`](@ref).
- `acceleration`:               Acceleration vector for the system. (default: zero vector)
- `pressure_acceleration`:      Pressure acceleration formulation (default: inter-particle averaged pressure).
                                When set to `nothing`, the pressure acceleration formulation for the
                                corresponding [density calculator](@ref density_calculator) is chosen.
- `density_calculator`:         [Density calculator](@ref density_calculator) (default: [`SummationDensity`](@ref))
- `transport_velocity`:         [Transport Velocity Formulation (TVF)](@ref transport_velocity_formulation). Default is no TVF.
- `buffer_size`:                Number of buffer particles.
                                This is needed when simulating with [`OpenBoundarySPHSystem`](@ref).
- `source_terms`:               Additional source terms for this system. Has to be either `nothing`
                                (by default), or a function of `(coords, velocity, density, pressure, t)`
                                (which are the quantities of a single particle), returning a `Tuple`
                                or `SVector` that is to be added to the acceleration of that particle.
                                See, for example, [`SourceTermDamping`](@ref).
                                Note that these source terms will not be used in the calculation of the
                                boundary pressure when using a boundary with
                                [`BoundaryModelDummyParticles`](@ref) and [`AdamiPressureExtrapolation`](@ref).
                                The keyword argument `acceleration` should be used instead for
                                gravity-like source terms.
- `surface_tension`:            Surface tension model used for this SPH system. (default: no surface tension)
- `surface_normal_method`:      The surface normal method to be used for this SPH system.
                                (default: no surface normal method or `ColorfieldSurfaceNormal()` if a surface_tension model is used)
- `reference_particle_spacing`: The reference particle spacing used for weighting values at the boundary,
                                which currently is only needed when using surface tension.

"""
struct EntropicallyDampedSPHSystem{NDIMS, ELTYPE <: Real, IC, M, DC, K, V, TV,
                                   PF, ST, SRFT, SRFN, B, PR, C} <: FluidSystem{NDIMS, IC}
    initial_condition                 :: IC
    mass                              :: M # Vector{ELTYPE}: [particle]
    density_calculator                :: DC
    smoothing_kernel                  :: K
    sound_speed                       :: ELTYPE
    viscosity                         :: V
    nu_edac                           :: ELTYPE
    acceleration                      :: SVector{NDIMS, ELTYPE}
    correction                        :: Nothing
    pressure_acceleration_formulation :: PF
    transport_velocity                :: TV
    source_terms                      :: ST
    surface_tension                   :: SRFT
    surface_normal_method             :: SRFN
    buffer                            :: B
    particle_refinement               :: PR
    cache                             :: C
end

# The default constructor needs to be accessible for Adapt.jl to work with this struct.
# See the comments in general/gpu.jl for more details.
function EntropicallyDampedSPHSystem(initial_condition, smoothing_kernel,
                                     smoothing_length, sound_speed;
                                     pressure_acceleration=inter_particle_averaged_pressure,
                                     density_calculator=SummationDensity(),
                                     transport_velocity=nothing,
                                     alpha=0.5, viscosity=nothing,
                                     acceleration=ntuple(_ -> 0.0,
                                                         ndims(smoothing_kernel)),
                                     source_terms=nothing, surface_tension=nothing,
                                     particle_refinement=nothing,
                                     surface_normal_method=nothing, buffer_size=nothing,
                                     reference_particle_spacing=0.0)
    buffer = isnothing(buffer_size) ? nothing :
             SystemBuffer(nparticles(initial_condition), buffer_size)

    particle_refinement = nothing # TODO

    initial_condition = allocate_buffer(initial_condition, buffer)

    NDIMS = ndims(initial_condition)
    ELTYPE = eltype(initial_condition)

    mass = copy(initial_condition.mass)
    n_particles = length(initial_condition.mass)

    if ndims(smoothing_kernel) != NDIMS
        throw(ArgumentError("smoothing kernel dimensionality must be $NDIMS for a $(NDIMS)D problem"))
    end

    acceleration_ = SVector(acceleration...)
    if length(acceleration_) != NDIMS
        throw(ArgumentError("`acceleration` must be of length $NDIMS for a $(NDIMS)D problem"))
    end

    if surface_tension !== nothing && surface_normal_method === nothing
        surface_normal_method = ColorfieldSurfaceNormal()
    end

    if surface_normal_method !== nothing && reference_particle_spacing < eps()
        throw(ArgumentError("`reference_particle_spacing` must be set to a positive value when using `ColorfieldSurfaceNormal` or a surface tension model"))
    end

    pressure_acceleration = choose_pressure_acceleration_formulation(pressure_acceleration,
                                                                     density_calculator,
                                                                     NDIMS, ELTYPE,
                                                                     nothing)

    nu_edac = (alpha * smoothing_length * sound_speed) / 8

    cache = (; create_cache_edac(initial_condition, transport_velocity)...,
             create_cache_density(initial_condition, density_calculator)...,
             create_cache_surface_normal(surface_normal_method, ELTYPE, NDIMS,
                                         n_particles)...,
             create_cache_surface_tension(surface_tension, ELTYPE, NDIMS,
                                          n_particles)...,
<<<<<<< HEAD
             create_cache_refinement(initial_condition, particle_refinement,
                                     smoothing_length)..., cache...)
=======
             create_cache_resize(n_particles)...)
>>>>>>> 7a16ddbd

    EntropicallyDampedSPHSystem{NDIMS, ELTYPE, typeof(initial_condition), typeof(mass),
                                typeof(density_calculator), typeof(smoothing_kernel),
                                typeof(viscosity), typeof(transport_velocity),
                                typeof(pressure_acceleration), typeof(source_terms),
                                typeof(surface_tension), typeof(surface_normal_method),
                                typeof(buffer), typeof(particle_refinement),
                                typeof(cache)}(initial_condition, mass, density_calculator,
                                               smoothing_kernel, sound_speed, viscosity,
                                               nu_edac, acceleration_, nothing,
                                               pressure_acceleration, transport_velocity,
                                               source_terms, surface_tension,
                                               surface_normal_method, buffer,
                                               particle_refinement, cache)
end

function Base.show(io::IO, system::EntropicallyDampedSPHSystem)
    @nospecialize system # reduce precompilation time

    print(io, "EntropicallyDampedSPHSystem{", ndims(system), "}(")
    print(io, system.density_calculator)
    print(io, ", ", system.viscosity)
    print(io, ", ", system.smoothing_kernel)
    print(io, ", ", system.acceleration)
    print(io, ", ", system.surface_tension)
    print(io, ", ", system.surface_normal_method)
    print(io, ") with ", nparticles(system), " particles")
end

function Base.show(io::IO, ::MIME"text/plain", system::EntropicallyDampedSPHSystem)
    @nospecialize system # reduce precompilation time

    if get(io, :compact, false)
        show(io, system)
    else
        summary_header(io, "EntropicallyDampedSPHSystem{$(ndims(system))}")
        if system.buffer isa SystemBuffer
            summary_line(io, "#particles", nparticles(system))
            summary_line(io, "#buffer_particles", system.buffer.buffer_size)
        else
            summary_line(io, "#particles", nparticles(system))
        end
        summary_line(io, "density calculator",
                     system.density_calculator |> typeof |> nameof)
        summary_line(io, "viscosity", system.viscosity |> typeof |> nameof)
        summary_line(io, "ν₍EDAC₎", "≈ $(round(system.nu_edac; digits=3))")
        summary_line(io, "smoothing kernel", system.smoothing_kernel |> typeof |> nameof)
        summary_line(io, "tansport velocity formulation",
                     system.transport_velocity |> typeof |> nameof)
        summary_line(io, "acceleration", system.acceleration)
        summary_line(io, "surface tension", system.surface_tension)
        summary_line(io, "surface normal method", system.surface_normal_method)
        summary_footer(io)
    end
end

create_cache_edac(initial_condition, ::Nothing) = (;)

function create_cache_edac(initial_condition, ::TransportVelocityAdami)
    pressure_average = copy(initial_condition.pressure)
    neighbor_counter = Vector{Int}(undef, nparticles(initial_condition))
    update_callback_used = Ref(false)

    return (; pressure_average, neighbor_counter, update_callback_used)
end

@inline function Base.eltype(::EntropicallyDampedSPHSystem{<:Any, ELTYPE}) where {ELTYPE}
    return ELTYPE
end

@inline function v_nvariables(system::EntropicallyDampedSPHSystem)
    return v_nvariables(system, system.density_calculator)
end

@inline function v_nvariables(system::EntropicallyDampedSPHSystem, density_calculator)
    return ndims(system) * factor_tvf(system) + 1
end

@inline function v_nvariables(system::EntropicallyDampedSPHSystem, ::ContinuityDensity)
    return ndims(system) * factor_tvf(system) + 2
end

@inline function particle_density(v, ::ContinuityDensity,
                                  system::EntropicallyDampedSPHSystem, particle)
    return v[end - 1, particle]
end

@inline function particle_pressure(v, system::EntropicallyDampedSPHSystem, particle)
    return v[end, particle]
end

# WARNING!
# These functions are intended to be used internally to set the pressure
# of newly activated particles in a callback.
# DO NOT use outside a callback. OrdinaryDiffEq does not allow changing `v` and `u`
# outside of callbacks.
@inline function set_particle_pressure!(v, system::EntropicallyDampedSPHSystem, particle,
                                        pressure)
    v[end, particle] = pressure

    return v
end

@inline system_sound_speed(system::EntropicallyDampedSPHSystem) = system.sound_speed

@inline average_pressure(system, particle) = zero(eltype(system))

@inline function average_pressure(system::EntropicallyDampedSPHSystem, particle)
    average_pressure(system, system.transport_velocity, particle)
end

@inline function average_pressure(system, ::TransportVelocityAdami, particle)
    return system.cache.pressure_average[particle]
end

@inline average_pressure(system, ::Nothing, particle) = zero(eltype(system))

function update_quantities!(system::EntropicallyDampedSPHSystem, v, u,
                            v_ode, u_ode, semi, t)
    compute_density!(system, u, u_ode, semi, system.density_calculator)
    compute_surface_normal!(system, system.surface_tension, v, u, v_ode, u_ode, semi, t)
    update_average_pressure!(system, system.transport_velocity, v_ode, u_ode, semi)
end

function update_average_pressure!(system, ::Nothing, v_ode, u_ode, semi)
    return system
end

# This technique is for a more robust `pressure_acceleration` but only with TVF.
# It results only in significant improvement for EDAC and not for WCSPH.
# See Ramachandran (2019) p. 582.
function update_average_pressure!(system, ::TransportVelocityAdami, v_ode, u_ode, semi)
    (; cache) = system
    (; pressure_average, neighbor_counter) = cache

    set_zero!(pressure_average)
    set_zero!(neighbor_counter)

    u = wrap_u(u_ode, system, semi)

    # Use all other systems for the average pressure
    @trixi_timeit timer() "compute average pressure" foreach_system(semi) do neighbor_system
        u_neighbor_system = wrap_u(u_ode, neighbor_system, semi)
        v_neighbor_system = wrap_v(v_ode, neighbor_system, semi)

        system_coords = current_coordinates(u, system)
        neighbor_coords = current_coordinates(u_neighbor_system, neighbor_system)

        neighborhood_search = get_neighborhood_search(system, neighbor_system, semi)

        # Loop over all pairs of particles and neighbors within the kernel cutoff.
        foreach_point_neighbor(system, neighbor_system, system_coords, neighbor_coords,
                               neighborhood_search;
                               points=each_moving_particle(system)) do particle, neighbor,
                                                                       pos_diff, distance
            pressure_average[particle] += particle_pressure(v_neighbor_system,
                                                            neighbor_system,
                                                            neighbor)
            neighbor_counter[particle] += 1
        end
    end

    # We do not need to check for zero division here, as `neighbor_counter = 1`
    # for zero neighbors. That is, the `particle` itself is also taken into account.
    pressure_average ./= neighbor_counter

    return system
end

function write_v0!(v0, system::EntropicallyDampedSPHSystem, ::SummationDensity)
    # Note that `.=` is very slightly faster, but not GPU-compatible
    v0[end, :] = system.initial_condition.pressure

    return v0
end

function write_v0!(v0, system::EntropicallyDampedSPHSystem, ::ContinuityDensity)
    # Note that `.=` is very slightly faster, but not GPU-compatible
    v0[end - 1, :] = system.initial_condition.density
    v0[end, :] = system.initial_condition.pressure

    return v0
end

function restart_with!(system::EntropicallyDampedSPHSystem, v, u)
    for particle in each_moving_particle(system)
        system.initial_condition.coordinates[:, particle] .= u[:, particle]
        system.initial_condition.velocity[:, particle] .= v[1:ndims(system), particle]
        system.initial_condition.pressure[particle] = v[end, particle]
    end
end<|MERGE_RESOLUTION|>--- conflicted
+++ resolved
@@ -88,8 +88,6 @@
     buffer = isnothing(buffer_size) ? nothing :
              SystemBuffer(nparticles(initial_condition), buffer_size)
 
-    particle_refinement = nothing # TODO
-
     initial_condition = allocate_buffer(initial_condition, buffer)
 
     NDIMS = ndims(initial_condition)
@@ -128,12 +126,9 @@
                                          n_particles)...,
              create_cache_surface_tension(surface_tension, ELTYPE, NDIMS,
                                           n_particles)...,
-<<<<<<< HEAD
              create_cache_refinement(initial_condition, particle_refinement,
-                                     smoothing_length)..., cache...)
-=======
+                                     smoothing_length)...,
              create_cache_resize(n_particles)...)
->>>>>>> 7a16ddbd
 
     EntropicallyDampedSPHSystem{NDIMS, ELTYPE, typeof(initial_condition), typeof(mass),
                                 typeof(density_calculator), typeof(smoothing_kernel),
