@doc raw"""
    EntropicallyDampedSPHSystem(initial_condition, smoothing_kernel,
                                smoothing_length, sound_speed;
                                pressure_acceleration=inter_particle_averaged_pressure,
                                density_calculator=SummationDensity(),
                                alpha=0.5, viscosity=nothing,
                                acceleration=ntuple(_ -> 0.0, NDIMS),
                                source_terms=nothing)

System for particles of a fluid.
As opposed to the [weakly compressible SPH scheme](@ref wcsph), which uses an equation of state,
this scheme uses a pressure evolution equation to calculate the pressure.
See [Entropically Damped Artificial Compressibility for SPH](@ref edac) for more details on the method.

# Arguments
- `initial_condition`:  Initial condition representing the system's particles.
- `sound_speed`:        Speed of sound.
- `smoothing_kernel`:   Smoothing kernel to be used for this system.
                        See [Smoothing Kernels](@ref smoothing_kernel).
- `smoothing_length`:   Smoothing length to be used for this system.
                        See [Smoothing Kernels](@ref smoothing_kernel).

# Keyword Arguments
- `viscosity`:      Viscosity model for this system (default: no viscosity).
                    Recommended: [`ViscosityAdami`](@ref).
- `acceleration`:   Acceleration vector for the system. (default: zero vector)
- `pressure_acceleration`: Pressure acceleration formulation (default: inter-particle averaged pressure).
                        When set to `nothing`, the pressure acceleration formulation for the
                        corresponding [density calculator](@ref density_calculator) is chosen.
- `density_calculator`: [Density calculator](@ref density_calculator) (default: [`SummationDensity`](@ref))
- `source_terms`:   Additional source terms for this system. Has to be either `nothing`
                    (by default), or a function of `(coords, velocity, density, pressure)`
                    (which are the quantities of a single particle), returning a `Tuple`
                    or `SVector` that is to be added to the acceleration of that particle.
                    See, for example, [`SourceTermDamping`](@ref).
                    Note that these source terms will not be used in the calculation of the
                    boundary pressure when using a boundary with
                    [`BoundaryModelDummyParticles`](@ref) and [`AdamiPressureExtrapolation`](@ref).
                    The keyword argument `acceleration` should be used instead for
                    gravity-like source terms.
"""
<<<<<<< HEAD
struct EntropicallyDampedSPHSystem{NDIMS, ELTYPE <: Real, DC, K, V, ST, B} <:
       FluidSystem{NDIMS}
    initial_condition  :: InitialCondition{ELTYPE}
    mass               :: Array{ELTYPE, 1} # [particle]
    density            :: Array{ELTYPE, 1} # [particle]
    density_calculator :: DC
    smoothing_kernel   :: K
    smoothing_length   :: ELTYPE
    sound_speed        :: ELTYPE
    viscosity          :: V
    nu_edac            :: ELTYPE
    acceleration       :: SVector{NDIMS, ELTYPE}
    source_terms       :: ST
    buffer             :: B
=======
struct EntropicallyDampedSPHSystem{NDIMS, ELTYPE <: Real, DC, K, V,
                                   PF, ST, C} <: FluidSystem{NDIMS}
    initial_condition                 :: InitialCondition{ELTYPE}
    mass                              :: Array{ELTYPE, 1} # [particle]
    density_calculator                :: DC
    smoothing_kernel                  :: K
    smoothing_length                  :: ELTYPE
    sound_speed                       :: ELTYPE
    viscosity                         :: V
    nu_edac                           :: ELTYPE
    acceleration                      :: SVector{NDIMS, ELTYPE}
    correction                        :: Nothing
    pressure_acceleration_formulation :: PF
    source_terms                      :: ST
    cache                             :: C
>>>>>>> 53b1484c

    function EntropicallyDampedSPHSystem(initial_condition, smoothing_kernel,
                                         smoothing_length, sound_speed;
                                         pressure_acceleration=inter_particle_averaged_pressure,
                                         density_calculator=SummationDensity(),
                                         alpha=0.5, viscosity=nothing,
                                         acceleration=ntuple(_ -> 0.0,
                                                             ndims(smoothing_kernel)),
                                         source_terms=nothing, buffer=nothing)
        (buffer ≠ nothing) && (buffer = SystemBuffer(nparticles(initial_condition), buffer))
        initial_condition = allocate_buffer(initial_condition, buffer)

        NDIMS = ndims(initial_condition)
        ELTYPE = eltype(initial_condition)

        mass = copy(initial_condition.mass)

        if ndims(smoothing_kernel) != NDIMS
            throw(ArgumentError("smoothing kernel dimensionality must be $NDIMS for a $(NDIMS)D problem"))
        end

        acceleration_ = SVector(acceleration...)
        if length(acceleration_) != NDIMS
            throw(ArgumentError("`acceleration` must be of length $NDIMS for a $(NDIMS)D problem"))
        end

        pressure_acceleration = choose_pressure_acceleration_formulation(pressure_acceleration,
                                                                         density_calculator,
                                                                         NDIMS, ELTYPE,
                                                                         nothing)

        nu_edac = (alpha * smoothing_length * sound_speed) / 8

        cache = create_cache_density(initial_condition, density_calculator)

<<<<<<< HEAD
        new{NDIMS, ELTYPE, typeof(density_calculator),
            typeof(smoothing_kernel), typeof(viscosity), typeof(source_terms),
            typeof(buffer)}(initial_condition, mass, density, density_calculator,
                            smoothing_kernel, smoothing_length, sound_speed,
                            viscosity, nu_edac, acceleration_, source_terms, buffer)
=======
        new{NDIMS, ELTYPE, typeof(density_calculator), typeof(smoothing_kernel),
            typeof(viscosity), typeof(pressure_acceleration), typeof(source_terms),
            typeof(cache)}(initial_condition, mass, density_calculator, smoothing_kernel,
                           smoothing_length, sound_speed, viscosity, nu_edac, acceleration_,
                           nothing, pressure_acceleration, source_terms, cache)
>>>>>>> 53b1484c
    end
end

function Base.show(io::IO, system::EntropicallyDampedSPHSystem)
    @nospecialize system # reduce precompilation time

    print(io, "EntropicallyDampedSPHSystem{", ndims(system), "}(")
    print(io, system.density_calculator)
    print(io, ", ", system.viscosity)
    print(io, ", ", system.smoothing_kernel)
    print(io, ", ", system.acceleration)
    print(io, ") with ", nparticles(system), " particles")
end

function Base.show(io::IO, ::MIME"text/plain", system::EntropicallyDampedSPHSystem)
    @nospecialize system # reduce precompilation time

    if get(io, :compact, false)
        show(io, system)
    else
        summary_header(io, "EntropicallyDampedSPHSystem{$(ndims(system))}")
<<<<<<< HEAD
        if system.buffer isa SystemBuffer
            summary_line(io, "#particles", nparticles(system))
            summary_line(io, "#buffer_particles", system.buffer.buffer_size)
        else
            summary_line(io, "#particles", nparticles(system))
        end
=======
        summary_line(io, "#particles", nparticles(system))
        summary_line(io, "density calculator",
                     system.density_calculator |> typeof |> nameof)
>>>>>>> 53b1484c
        summary_line(io, "viscosity", system.viscosity |> typeof |> nameof)
        summary_line(io, "ν₍EDAC₎", "≈ $(round(system.nu_edac; digits=3))")
        summary_line(io, "smoothing kernel", system.smoothing_kernel |> typeof |> nameof)
        summary_line(io, "acceleration", system.acceleration)
        summary_footer(io)
    end
end

@inline function v_nvariables(system::EntropicallyDampedSPHSystem)
    return v_nvariables(system, system.density_calculator)
end

@inline function v_nvariables(system::EntropicallyDampedSPHSystem, density_calculator)
    return ndims(system) + 1
end

@inline function v_nvariables(system::EntropicallyDampedSPHSystem, ::ContinuityDensity)
    return ndims(system) + 2
end

@inline function particle_density(v, ::ContinuityDensity,
                                  system::EntropicallyDampedSPHSystem, particle)
    return v[end - 1, particle]
end

@inline function particle_pressure(v, system::EntropicallyDampedSPHSystem, particle)
    return v[end, particle]
end

<<<<<<< HEAD
@inline function set_particle_pressure(particle, v, system::EntropicallyDampedSPHSystem,
                                       pressure)
    return v[end, particle] = pressure
end

@inline v_nvariables(system::EntropicallyDampedSPHSystem) = ndims(system) + 1
=======
@inline system_sound_speed(system::EntropicallyDampedSPHSystem) = system.sound_speed
>>>>>>> 53b1484c

function update_quantities!(system::EntropicallyDampedSPHSystem, v, u,
                            v_ode, u_ode, semi, t)
    compute_density!(system, u, u_ode, semi, system.density_calculator)
end

function write_v0!(v0, system::EntropicallyDampedSPHSystem, density_calculator)
    for particle in eachparticle(system)
        v0[end, particle] = system.initial_condition.pressure[particle]
    end

    return v0
end

function write_v0!(v0, system::EntropicallyDampedSPHSystem, ::ContinuityDensity)
    for particle in eachparticle(system)
        v0[end - 1, particle] = system.initial_condition.density[particle]
        v0[end, particle] = system.initial_condition.pressure[particle]
    end

    return v0
end

function restart_with!(system::EntropicallyDampedSPHSystem, v, u)
    for particle in each_moving_particle(system)
        system.initial_condition.coordinates[:, particle] .= u[:, particle]
        system.initial_condition.velocity[:, particle] .= v[1:ndims(system), particle]
        system.initial_condition.pressure[particle] = v[end, particle]
    end
end<|MERGE_RESOLUTION|>--- conflicted
+++ resolved
@@ -39,24 +39,8 @@
                     The keyword argument `acceleration` should be used instead for
                     gravity-like source terms.
 """
-<<<<<<< HEAD
-struct EntropicallyDampedSPHSystem{NDIMS, ELTYPE <: Real, DC, K, V, ST, B} <:
-       FluidSystem{NDIMS}
-    initial_condition  :: InitialCondition{ELTYPE}
-    mass               :: Array{ELTYPE, 1} # [particle]
-    density            :: Array{ELTYPE, 1} # [particle]
-    density_calculator :: DC
-    smoothing_kernel   :: K
-    smoothing_length   :: ELTYPE
-    sound_speed        :: ELTYPE
-    viscosity          :: V
-    nu_edac            :: ELTYPE
-    acceleration       :: SVector{NDIMS, ELTYPE}
-    source_terms       :: ST
-    buffer             :: B
-=======
 struct EntropicallyDampedSPHSystem{NDIMS, ELTYPE <: Real, DC, K, V,
-                                   PF, ST, C} <: FluidSystem{NDIMS}
+                                   PF, ST, B, C} <: FluidSystem{NDIMS}
     initial_condition                 :: InitialCondition{ELTYPE}
     mass                              :: Array{ELTYPE, 1} # [particle]
     density_calculator                :: DC
@@ -69,8 +53,8 @@
     correction                        :: Nothing
     pressure_acceleration_formulation :: PF
     source_terms                      :: ST
+    buffer                            :: B
     cache                             :: C
->>>>>>> 53b1484c
 
     function EntropicallyDampedSPHSystem(initial_condition, smoothing_kernel,
                                          smoothing_length, sound_speed;
@@ -106,19 +90,13 @@
 
         cache = create_cache_density(initial_condition, density_calculator)
 
-<<<<<<< HEAD
-        new{NDIMS, ELTYPE, typeof(density_calculator),
-            typeof(smoothing_kernel), typeof(viscosity), typeof(source_terms),
-            typeof(buffer)}(initial_condition, mass, density, density_calculator,
-                            smoothing_kernel, smoothing_length, sound_speed,
-                            viscosity, nu_edac, acceleration_, source_terms, buffer)
-=======
         new{NDIMS, ELTYPE, typeof(density_calculator), typeof(smoothing_kernel),
             typeof(viscosity), typeof(pressure_acceleration), typeof(source_terms),
-            typeof(cache)}(initial_condition, mass, density_calculator, smoothing_kernel,
-                           smoothing_length, sound_speed, viscosity, nu_edac, acceleration_,
-                           nothing, pressure_acceleration, source_terms, cache)
->>>>>>> 53b1484c
+            typeof(cache),
+            typeof(buffer)}(initial_condition, mass, density_calculator, smoothing_kernel,
+                            smoothing_length, sound_speed, viscosity, nu_edac,
+                            acceleration_, nothing, pressure_acceleration, source_terms,
+                            buffer, cache)
     end
 end
 
@@ -140,18 +118,14 @@
         show(io, system)
     else
         summary_header(io, "EntropicallyDampedSPHSystem{$(ndims(system))}")
-<<<<<<< HEAD
         if system.buffer isa SystemBuffer
             summary_line(io, "#particles", nparticles(system))
             summary_line(io, "#buffer_particles", system.buffer.buffer_size)
         else
             summary_line(io, "#particles", nparticles(system))
         end
-=======
-        summary_line(io, "#particles", nparticles(system))
         summary_line(io, "density calculator",
                      system.density_calculator |> typeof |> nameof)
->>>>>>> 53b1484c
         summary_line(io, "viscosity", system.viscosity |> typeof |> nameof)
         summary_line(io, "ν₍EDAC₎", "≈ $(round(system.nu_edac; digits=3))")
         summary_line(io, "smoothing kernel", system.smoothing_kernel |> typeof |> nameof)
@@ -181,16 +155,12 @@
     return v[end, particle]
 end
 
-<<<<<<< HEAD
 @inline function set_particle_pressure(particle, v, system::EntropicallyDampedSPHSystem,
                                        pressure)
     return v[end, particle] = pressure
 end
 
-@inline v_nvariables(system::EntropicallyDampedSPHSystem) = ndims(system) + 1
-=======
 @inline system_sound_speed(system::EntropicallyDampedSPHSystem) = system.sound_speed
->>>>>>> 53b1484c
 
 function update_quantities!(system::EntropicallyDampedSPHSystem, v, u,
                             v_ode, u_ode, semi, t)
