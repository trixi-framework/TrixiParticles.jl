--- conflicted
+++ resolved
@@ -41,13 +41,8 @@
                     The keyword argument `acceleration` should be used instead for
                     gravity-like source terms.
 """
-<<<<<<< HEAD
 struct EntropicallyDampedSPHSystem{NDIMS, ELTYPE <: Real, IC, M, DC, K, V, TV,
-                                   PF, ST, C} <: FluidSystem{NDIMS}
-=======
-struct EntropicallyDampedSPHSystem{NDIMS, ELTYPE <: Real, IC, M, DC, K, V,
                                    PF, ST, C} <: FluidSystem{NDIMS, IC}
->>>>>>> ad902882
     initial_condition                 :: IC
     mass                              :: M # Vector{ELTYPE}: [particle]
     density_calculator                :: DC
