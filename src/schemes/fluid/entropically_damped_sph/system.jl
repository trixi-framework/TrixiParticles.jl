@doc raw"""
    EntropicallyDampedSPHSystem(initial_condition, smoothing_kernel,
                                smoothing_length, sound_speed;
                                pressure_acceleration=inter_particle_averaged_pressure,
                                density_calculator=SummationDensity(),
                                transport_velocity=nothing,
                                alpha=0.5, viscosity=nothing,
                                acceleration=ntuple(_ -> 0.0, NDIMS), surface_tension=nothing,
                                surface_normal_method=nothing, buffer_size=nothing,
                                reference_particle_spacing=0.0, source_terms=nothing)

System for particles of a fluid.
As opposed to the [weakly compressible SPH scheme](@ref wcsph), which uses an equation of state,
this scheme uses a pressure evolution equation to calculate the pressure.
See [Entropically Damped Artificial Compressibility for SPH](@ref edac) for more details on the method.

# Arguments
- `initial_condition`:  Initial condition representing the system's particles.
- `sound_speed`:        Speed of sound.
- `smoothing_kernel`:   Smoothing kernel to be used for this system.
                        See [Smoothing Kernels](@ref smoothing_kernel).
- `smoothing_length`:   Smoothing length to be used for this system.
                        See [Smoothing Kernels](@ref smoothing_kernel).

# Keyword Arguments
- `viscosity`:                  Viscosity model for this system (default: no viscosity).
                                Recommended: [`ViscosityAdami`](@ref).
- `acceleration`:               Acceleration vector for the system. (default: zero vector)
- `pressure_acceleration`:      Pressure acceleration formulation (default: inter-particle averaged pressure).
                                When set to `nothing`, the pressure acceleration formulation for the
                                corresponding [density calculator](@ref density_calculator) is chosen.
- `density_calculator`:         [Density calculator](@ref density_calculator) (default: [`SummationDensity`](@ref))
- `transport_velocity`:         [Transport Velocity Formulation (TVF)](@ref transport_velocity_formulation). Default is no TVF.
- `buffer_size`:                Number of buffer particles.
                                This is needed when simulating with [`OpenBoundarySPHSystem`](@ref).
- `source_terms`:               Additional source terms for this system. Has to be either `nothing`
                                (by default), or a function of `(coords, velocity, density, pressure, t)`
                                (which are the quantities of a single particle), returning a `Tuple`
                                or `SVector` that is to be added to the acceleration of that particle.
                                See, for example, [`SourceTermDamping`](@ref).
                                Note that these source terms will not be used in the calculation of the
                                boundary pressure when using a boundary with
                                [`BoundaryModelDummyParticles`](@ref) and [`AdamiPressureExtrapolation`](@ref).
                                The keyword argument `acceleration` should be used instead for
                                gravity-like source terms.
- `surface_tension`:            Surface tension model used for this SPH system. (default: no surface tension)
- `surface_normal_method`:      The surface normal method to be used for this SPH system.
                                (default: no surface normal method or ColorfieldSurfaceNormal() if a surface_tension model is used)
- `reference_particle_spacing`: The reference particle spacing used for weighting values at the boundary,
                                which currently is only needed when using surface tension.

"""
struct EntropicallyDampedSPHSystem{NDIMS, ELTYPE <: Real, IC, M, DC, K, V, TV,
                                   PF, ST, SRFT, SRFN, B, C} <: FluidSystem{NDIMS, IC}
    initial_condition                 :: IC
    mass                              :: M # Vector{ELTYPE}: [particle]
    density_calculator                :: DC
    smoothing_kernel                  :: K
    smoothing_length                  :: ELTYPE
    ideal_neighbor_count              :: Int
    color                             :: Int
    sound_speed                       :: ELTYPE
    viscosity                         :: V
    nu_edac                           :: ELTYPE
    acceleration                      :: SVector{NDIMS, ELTYPE}
    correction                        :: Nothing
    pressure_acceleration_formulation :: PF
    transport_velocity                :: TV
    source_terms                      :: ST
    surface_tension                   :: SRFT
    surface_normal_method             :: SRFN
    buffer                            :: B
    cache                             :: C

    function EntropicallyDampedSPHSystem(initial_condition, smoothing_kernel,
                                         smoothing_length, sound_speed;
                                         pressure_acceleration=inter_particle_averaged_pressure,
                                         density_calculator=SummationDensity(),
                                         transport_velocity=nothing,
                                         alpha=0.5, viscosity=nothing,
                                         acceleration=ntuple(_ -> 0.0,
                                                             ndims(smoothing_kernel)),
                                         source_terms=nothing, surface_tension=nothing,
                                         surface_normal_method=nothing, buffer_size=nothing,
<<<<<<< HEAD
                                         reference_particle_spacing=0.0, color_value=1)
=======
                                         reference_particle_spacing=0.0)
>>>>>>> 2540f081
        buffer = isnothing(buffer_size) ? nothing :
                 SystemBuffer(nparticles(initial_condition), buffer_size)

        initial_condition = allocate_buffer(initial_condition, buffer)

        NDIMS = ndims(initial_condition)
        ELTYPE = eltype(initial_condition)

        mass = copy(initial_condition.mass)
        n_particles = length(initial_condition.mass)

        if ndims(smoothing_kernel) != NDIMS
            throw(ArgumentError("smoothing kernel dimensionality must be $NDIMS for a $(NDIMS)D problem"))
        end

        acceleration_ = SVector(acceleration...)
        if length(acceleration_) != NDIMS
            throw(ArgumentError("`acceleration` must be of length $NDIMS for a $(NDIMS)D problem"))
        end

        if surface_tension !== nothing && surface_normal_method === nothing
            surface_normal_method = ColorfieldSurfaceNormal()
        end

        if surface_normal_method !== nothing && reference_particle_spacing < eps()
            throw(ArgumentError("`reference_particle_spacing` must be set to a positive value when using `ColorfieldSurfaceNormal` or a surface tension model"))
        end

<<<<<<< HEAD
        ideal_neighbor_count_ = 0
        if reference_particle_spacing > 0.0
            ideal_neighbor_count_ = ideal_neighbor_count(Val(NDIMS),
                                                         reference_particle_spacing,
                                                         compact_support(smoothing_kernel,
                                                                         smoothing_length))
        end

=======
>>>>>>> 2540f081
        pressure_acceleration = choose_pressure_acceleration_formulation(pressure_acceleration,
                                                                         density_calculator,
                                                                         NDIMS, ELTYPE,
                                                                         nothing)

        nu_edac = (alpha * smoothing_length * sound_speed) / 8

        cache = create_cache_density(initial_condition, density_calculator)
        cache = (;
                 create_cache_edac(initial_condition, transport_velocity)...,
                 create_cache_surface_normal(surface_normal_method, ELTYPE, NDIMS,
                                             n_particles)...,
                 create_cache_surface_tension(surface_tension, ELTYPE, NDIMS,
                                              n_particles)...,
                 cache...)

        new{NDIMS, ELTYPE, typeof(initial_condition), typeof(mass),
            typeof(density_calculator), typeof(smoothing_kernel), typeof(viscosity),
            typeof(transport_velocity), typeof(pressure_acceleration), typeof(source_terms),
            typeof(surface_tension), typeof(surface_normal_method),
            typeof(buffer), typeof(cache)}(initial_condition, mass, density_calculator,
                                           smoothing_kernel, smoothing_length,
<<<<<<< HEAD
                                           ideal_neighbor_count_,
                                           color_value, sound_speed, viscosity, nu_edac,
                                           acceleration_,
                                           nothing, pressure_acceleration,
=======
                                           sound_speed, viscosity, nu_edac,
                                           acceleration_, nothing, pressure_acceleration,
>>>>>>> 2540f081
                                           transport_velocity, source_terms,
                                           surface_tension, surface_normal_method, buffer,
                                           cache)
    end
end

function Base.show(io::IO, system::EntropicallyDampedSPHSystem)
    @nospecialize system # reduce precompilation time

    print(io, "EntropicallyDampedSPHSystem{", ndims(system), "}(")
    print(io, system.density_calculator)
    print(io, ", ", system.viscosity)
    print(io, ", ", system.smoothing_kernel)
    print(io, ", ", system.acceleration)
    print(io, ", ", system.surface_tension)
    print(io, ", ", system.surface_normal_method)
    print(io, ") with ", nparticles(system), " particles")
end

function Base.show(io::IO, ::MIME"text/plain", system::EntropicallyDampedSPHSystem)
    @nospecialize system # reduce precompilation time

    if get(io, :compact, false)
        show(io, system)
    else
        summary_header(io, "EntropicallyDampedSPHSystem{$(ndims(system))}")
        if system.buffer isa SystemBuffer
            summary_line(io, "#particles", nparticles(system))
            summary_line(io, "#buffer_particles", system.buffer.buffer_size)
        else
            summary_line(io, "#particles", nparticles(system))
        end
        summary_line(io, "density calculator",
                     system.density_calculator |> typeof |> nameof)
        summary_line(io, "viscosity", system.viscosity |> typeof |> nameof)
        summary_line(io, "ν₍EDAC₎", "≈ $(round(system.nu_edac; digits=3))")
        summary_line(io, "smoothing kernel", system.smoothing_kernel |> typeof |> nameof)
        summary_line(io, "tansport velocity formulation",
                     system.transport_velocity |> typeof |> nameof)
        summary_line(io, "acceleration", system.acceleration)
        summary_line(io, "surface tension", system.surface_tension)
        summary_line(io, "surface normal method", system.surface_normal_method)
        summary_footer(io)
    end
end

create_cache_edac(initial_condition, ::Nothing) = (;)

function create_cache_edac(initial_condition, ::TransportVelocityAdami)
    pressure_average = copy(initial_condition.pressure)
    neighbor_counter = Vector{Int}(undef, nparticles(initial_condition))
    update_callback_used = Ref(false)

    return (; pressure_average, neighbor_counter, update_callback_used)
end

@inline function v_nvariables(system::EntropicallyDampedSPHSystem)
    return v_nvariables(system, system.density_calculator)
end

@inline function v_nvariables(system::EntropicallyDampedSPHSystem, density_calculator)
    return ndims(system) * factor_tvf(system) + 1
end

@inline function v_nvariables(system::EntropicallyDampedSPHSystem, ::ContinuityDensity)
    return ndims(system) * factor_tvf(system) + 2
end

@inline function particle_density(v, ::ContinuityDensity,
                                  system::EntropicallyDampedSPHSystem, particle)
    return v[end - 1, particle]
end

@inline function particle_pressure(v, system::EntropicallyDampedSPHSystem, particle)
    return v[end, particle]
end

# WARNING!
# These functions are intended to be used internally to set the pressure
# of newly activated particles in a callback.
# DO NOT use outside a callback. OrdinaryDiffEq does not allow changing `v` and `u`
# outside of callbacks.
@inline function set_particle_pressure!(v, system::EntropicallyDampedSPHSystem, particle,
                                        pressure)
    v[end, particle] = pressure

    return v
end

@inline system_sound_speed(system::EntropicallyDampedSPHSystem) = system.sound_speed

@inline average_pressure(system, particle) = zero(eltype(system))

@inline function average_pressure(system::EntropicallyDampedSPHSystem, particle)
    average_pressure(system, system.transport_velocity, particle)
end

@inline function average_pressure(system, ::TransportVelocityAdami, particle)
    return system.cache.pressure_average[particle]
end

@inline average_pressure(system, ::Nothing, particle) = zero(eltype(system))

function update_quantities!(system::EntropicallyDampedSPHSystem, v, u,
                            v_ode, u_ode, semi, t)
    compute_density!(system, u, u_ode, semi, system.density_calculator)
<<<<<<< HEAD
end

function update_pressure!(system::EntropicallyDampedSPHSystem, v, u, v_ode, u_ode, semi, t)
    compute_surface_normal!(system, system.surface_normal_method, v, u, v_ode, u_ode, semi,
                            t)
    compute_surface_delta_function!(system, system.surface_tension)
end

function update_final!(system::EntropicallyDampedSPHSystem, v, u, v_ode, u_ode, semi, t;
                       update_from_callback=false)
    (; surface_tension) = system

    # Surface normal of neighbor and boundary needs to have been calculated already
    compute_curvature!(system, surface_tension, v, u, v_ode, u_ode, semi, t)
    compute_stress_tensors!(system, surface_tension, v, u, v_ode, u_ode, semi, t)
=======
    compute_surface_normal!(system, system.surface_tension, v, u, v_ode, u_ode, semi, t)
>>>>>>> 2540f081
    update_average_pressure!(system, system.transport_velocity, v_ode, u_ode, semi)
end

function update_average_pressure!(system, ::Nothing, v_ode, u_ode, semi)
    return system
end

# This technique is for a more robust `pressure_acceleration` but only with TVF.
# It results only in significant improvement for EDAC and not for WCSPH.
# See Ramachandran (2019) p. 582.
function update_average_pressure!(system, ::TransportVelocityAdami, v_ode, u_ode, semi)
    (; cache) = system
    (; pressure_average, neighbor_counter) = cache

    set_zero!(pressure_average)
    set_zero!(neighbor_counter)

    u = wrap_u(u_ode, system, semi)

    # Use all other systems for the average pressure
    @trixi_timeit timer() "compute average pressure" foreach_system(semi) do neighbor_system
        u_neighbor_system = wrap_u(u_ode, neighbor_system, semi)
        v_neighbor_system = wrap_v(v_ode, neighbor_system, semi)

        system_coords = current_coordinates(u, system)
        neighbor_coords = current_coordinates(u_neighbor_system, neighbor_system)

        neighborhood_search = get_neighborhood_search(system, neighbor_system, semi)

        # Loop over all pairs of particles and neighbors within the kernel cutoff.
        foreach_point_neighbor(system, neighbor_system, system_coords, neighbor_coords,
                               neighborhood_search;
                               points=each_moving_particle(system)) do particle, neighbor,
                                                                       pos_diff, distance
            pressure_average[particle] += particle_pressure(v_neighbor_system,
                                                            neighbor_system,
                                                            neighbor)
            neighbor_counter[particle] += 1
        end
    end

    # We do not need to check for zero division here, as `neighbor_counter = 1`
    # for zero neighbors. That is, the `particle` itself is also taken into account.
    pressure_average ./= neighbor_counter

    return system
end

function write_v0!(v0, system::EntropicallyDampedSPHSystem, ::SummationDensity)
    for particle in eachparticle(system)
        v0[end, particle] = system.initial_condition.pressure[particle]
    end

    return v0
end

function write_v0!(v0, system::EntropicallyDampedSPHSystem, ::ContinuityDensity)
    for particle in eachparticle(system)
        v0[end - 1, particle] = system.initial_condition.density[particle]
        v0[end, particle] = system.initial_condition.pressure[particle]
    end

    return v0
end

function restart_with!(system::EntropicallyDampedSPHSystem, v, u)
    for particle in each_moving_particle(system)
        system.initial_condition.coordinates[:, particle] .= u[:, particle]
        system.initial_condition.velocity[:, particle] .= v[1:ndims(system), particle]
        system.initial_condition.pressure[particle] = v[end, particle]
    end
end<|MERGE_RESOLUTION|>--- conflicted
+++ resolved
@@ -45,7 +45,7 @@
                                 gravity-like source terms.
 - `surface_tension`:            Surface tension model used for this SPH system. (default: no surface tension)
 - `surface_normal_method`:      The surface normal method to be used for this SPH system.
-                                (default: no surface normal method or ColorfieldSurfaceNormal() if a surface_tension model is used)
+                                (default: no surface normal method or `ColorfieldSurfaceNormal()` if a surface_tension model is used)
 - `reference_particle_spacing`: The reference particle spacing used for weighting values at the boundary,
                                 which currently is only needed when using surface tension.
 
@@ -82,11 +82,7 @@
                                                              ndims(smoothing_kernel)),
                                          source_terms=nothing, surface_tension=nothing,
                                          surface_normal_method=nothing, buffer_size=nothing,
-<<<<<<< HEAD
                                          reference_particle_spacing=0.0, color_value=1)
-=======
-                                         reference_particle_spacing=0.0)
->>>>>>> 2540f081
         buffer = isnothing(buffer_size) ? nothing :
                  SystemBuffer(nparticles(initial_condition), buffer_size)
 
@@ -115,7 +111,6 @@
             throw(ArgumentError("`reference_particle_spacing` must be set to a positive value when using `ColorfieldSurfaceNormal` or a surface tension model"))
         end
 
-<<<<<<< HEAD
         ideal_neighbor_count_ = 0
         if reference_particle_spacing > 0.0
             ideal_neighbor_count_ = ideal_neighbor_count(Val(NDIMS),
@@ -124,8 +119,6 @@
                                                                          smoothing_length))
         end
 
-=======
->>>>>>> 2540f081
         pressure_acceleration = choose_pressure_acceleration_formulation(pressure_acceleration,
                                                                          density_calculator,
                                                                          NDIMS, ELTYPE,
@@ -148,15 +141,10 @@
             typeof(surface_tension), typeof(surface_normal_method),
             typeof(buffer), typeof(cache)}(initial_condition, mass, density_calculator,
                                            smoothing_kernel, smoothing_length,
-<<<<<<< HEAD
                                            ideal_neighbor_count_,
                                            color_value, sound_speed, viscosity, nu_edac,
                                            acceleration_,
                                            nothing, pressure_acceleration,
-=======
-                                           sound_speed, viscosity, nu_edac,
-                                           acceleration_, nothing, pressure_acceleration,
->>>>>>> 2540f081
                                            transport_velocity, source_terms,
                                            surface_tension, surface_normal_method, buffer,
                                            cache)
@@ -263,7 +251,6 @@
 function update_quantities!(system::EntropicallyDampedSPHSystem, v, u,
                             v_ode, u_ode, semi, t)
     compute_density!(system, u, u_ode, semi, system.density_calculator)
-<<<<<<< HEAD
 end
 
 function update_pressure!(system::EntropicallyDampedSPHSystem, v, u, v_ode, u_ode, semi, t)
@@ -279,9 +266,6 @@
     # Surface normal of neighbor and boundary needs to have been calculated already
     compute_curvature!(system, surface_tension, v, u, v_ode, u_ode, semi, t)
     compute_stress_tensors!(system, surface_tension, v, u, v_ode, u_ode, semi, t)
-=======
-    compute_surface_normal!(system, system.surface_tension, v, u, v_ode, u_ode, semi, t)
->>>>>>> 2540f081
     update_average_pressure!(system, system.transport_velocity, v_ode, u_ode, semi)
 end
 
