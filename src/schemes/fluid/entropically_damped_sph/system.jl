@doc raw"""
    EntropicallyDampedSPHSystem(initial_condition, smoothing_kernel,
                                smoothing_length, sound_speed;
                                alpha=0.5, viscosity=NoViscosity(),
                                initial_pressure_function=nothing,
                                acceleration=ntuple(_ -> 0.0, NDIMS),
                                source_terms=nothing)

Entropically damped artiﬁcial compressibility (EDAC) for SPH introduced by (Ramachandran 2019).
As opposed to the weakly compressible SPH scheme, which uses an equation of state
(see [`WeaklyCompressibleSPHSystem`](@ref)), this scheme uses a pressure evolution equation
(PEE) to calculate the pressure. This equation is similar to the continuity equation (see
[`ContinuityDensity`](@ref)), but also contains a pressure damping term, which reduces
oscillations and is discretized as
```math
\frac{\mathrm{d} p_a}{\mathrm{d}t} = \sum_{b} m_b \frac{\rho_a}{\rho_b} c_s^2 v_{ab} \cdot \nabla_{r_a} W(\Vert r_a - r_b \Vert, h) +
\frac{V_a^2 + V_b^2}{m_a} \tilde{\eta}_{ab} \frac{p_{ab}}{\Vert r_{ab}^2 \Vert + \eta h_{ab}^2} \nabla_{r_a}
W(\Vert r_a - r_b \Vert, h) \cdot r_{ab},
```
where ``\rho_a``, ``\rho_b``,  ``r_a``, ``r_b``, ``V_a`` and
``V_b`` denote the density, coordinates and volume of particles ``a`` and ``b`` respectively, ``c_s``
is the speed of sound and ``v_{ab} = v_a - v_b`` and ``p_{ab}= p_a -p_b`` is the difference
in the velocity and pressure between particles ``a`` and ``b`` respectively.

The viscosity parameter ``\eta_a`` for a particle ``a`` is given as
```math
\eta_a = \rho_a \frac{\alpha h c_s}{8}
```
where it is found in the numerical experiments of (Ramachandran 2019) that ``\alpha = 0.5``
is a good choice for a wide range of Reynolds numbers (0.0125 to 10000).

## References:
- Prabhu Ramachandran. "Entropically damped artiﬁcial compressibility for SPH".
  In: Computers and Fluids 179 (2019), pages 579-594.
  [doi: 10.1016/j.compfluid.2018.11.023](https://doi.org/10.1016/j.compfluid.2018.11.023)
"""
<<<<<<< HEAD
struct EntropicallyDampedSPHSystem{NDIMS, ELTYPE <: Real, DC, K, V, PF, ST} <:
       FluidSystem{NDIMS}
    initial_condition         :: InitialCondition{ELTYPE}
    mass                      :: Array{ELTYPE, 1} # [particle]
    density                   :: Array{ELTYPE, 1} # [particle]
    density_calculator        :: DC
    smoothing_kernel          :: K
    smoothing_length          :: ELTYPE
    sound_speed               :: ELTYPE
    viscosity                 :: V
    nu_edac                   :: ELTYPE
    initial_pressure_function :: PF
    acceleration              :: SVector{NDIMS, ELTYPE}
    source_terms              :: ST
=======
struct EntropicallyDampedSPHSystem{NDIMS, ELTYPE <: Real, DC, K, V} <: FluidSystem{NDIMS}
    initial_condition  :: InitialCondition{ELTYPE}
    mass               :: Array{ELTYPE, 1} # [particle]
    density            :: Array{ELTYPE, 1} # [particle]
    density_calculator :: DC
    smoothing_kernel   :: K
    smoothing_length   :: ELTYPE
    sound_speed        :: ELTYPE
    viscosity          :: V
    nu_edac            :: ELTYPE
    acceleration       :: SVector{NDIMS, ELTYPE}
>>>>>>> 52740d74

    function EntropicallyDampedSPHSystem(initial_condition, smoothing_kernel,
                                         smoothing_length, sound_speed;
                                         alpha=0.5, viscosity=NoViscosity(),
                                         acceleration=ntuple(_ -> 0.0,
                                                             ndims(smoothing_kernel)),
                                         source_terms=nothing)
        NDIMS = ndims(initial_condition)
        ELTYPE = eltype(initial_condition)

        mass = copy(initial_condition.mass)
        density = copy(initial_condition.density)

        if ndims(smoothing_kernel) != NDIMS
            throw(ArgumentError("smoothing kernel dimensionality must be $NDIMS for a $(NDIMS)D problem"))
        end

        acceleration_ = SVector(acceleration...)
        if length(acceleration_) != NDIMS
            throw(ArgumentError("`acceleration` must be of length $NDIMS for a $(NDIMS)D problem"))
        end

        nu_edac = (alpha * smoothing_length * sound_speed) / 8

        density_calculator = SummationDensity()

<<<<<<< HEAD
        new{NDIMS, ELTYPE, typeof(density_calculator),
            typeof(smoothing_kernel), typeof(viscosity),
            typeof(initial_pressure_function),
            typeof(source_terms)}(initial_condition, mass, density, density_calculator,
                                  smoothing_kernel, smoothing_length, sound_speed,
                                  viscosity, nu_edac, initial_pressure_function,
                                  acceleration_, source_terms)
=======
        new{NDIMS, ELTYPE, typeof(density_calculator), typeof(smoothing_kernel),
            typeof(viscosity)}(initial_condition, mass, density, density_calculator,
                               smoothing_kernel, smoothing_length, sound_speed, viscosity,
                               nu_edac, acceleration_)
>>>>>>> 52740d74
    end
end

function Base.show(io::IO, system::EntropicallyDampedSPHSystem)
    @nospecialize system # reduce precompilation time

    print(io, "EntropicallyDampedSPHSystem{", ndims(system), "}(")
    print(io, system.viscosity)
    print(io, ", ", system.smoothing_kernel)
    print(io, ", ", system.acceleration)
    print(io, ") with ", nparticles(system), " particles")
end

function Base.show(io::IO, ::MIME"text/plain", system::EntropicallyDampedSPHSystem)
    @nospecialize system # reduce precompilation time

    if get(io, :compact, false)
        show(io, system)
    else
        summary_header(io, "EntropicallyDampedSPHSystem{$(ndims(system))}")
        summary_line(io, "#particles", nparticles(system))
        summary_line(io, "viscosity", system.viscosity |> typeof |> nameof)
        summary_line(io, "ν₍EDAC₎", "≈ $(round(system.nu_edac; digits=3))")
        summary_line(io, "smoothing kernel", system.smoothing_kernel |> typeof |> nameof)
        summary_line(io, "acceleration", system.acceleration)
        summary_footer(io)
    end
end

@inline function particle_density(v, system::EntropicallyDampedSPHSystem, particle)
    return system.density[particle]
end

@inline function particle_pressure(v, system::EntropicallyDampedSPHSystem, particle)
    return v[end, particle]
end

@inline v_nvariables(system::EntropicallyDampedSPHSystem) = ndims(system) + 1

function update_quantities!(system::EntropicallyDampedSPHSystem, v, u,
                            v_ode, u_ode, semi, t)
    summation_density!(system, semi, u, u_ode, system.density)
end

function write_v0!(v0, system::EntropicallyDampedSPHSystem)
    (; initial_condition) = system

    for particle in eachparticle(system)
        # Write particle velocities
        for dim in 1:ndims(system)
            v0[dim, particle] = initial_condition.velocity[dim, particle]
        end
        v0[end, particle] = system.initial_condition.pressure[particle]
    end

    return v0
end

function restart_with!(system::EntropicallyDampedSPHSystem, v, u)
    for particle in each_moving_particle(system)
        system.initial_condition.coordinates[:, particle] .= u[:, particle]
        system.initial_condition.velocity[:, particle] .= v[1:ndims(system), particle]
        system.initial_condition.pressure[particle] = v[end, particle]
    end
end<|MERGE_RESOLUTION|>--- conflicted
+++ resolved
@@ -34,8 +34,7 @@
   In: Computers and Fluids 179 (2019), pages 579-594.
   [doi: 10.1016/j.compfluid.2018.11.023](https://doi.org/10.1016/j.compfluid.2018.11.023)
 """
-<<<<<<< HEAD
-struct EntropicallyDampedSPHSystem{NDIMS, ELTYPE <: Real, DC, K, V, PF, ST} <:
+struct EntropicallyDampedSPHSystem{NDIMS, ELTYPE <: Real, DC, K, V, ST} <:
        FluidSystem{NDIMS}
     initial_condition         :: InitialCondition{ELTYPE}
     mass                      :: Array{ELTYPE, 1} # [particle]
@@ -46,22 +45,8 @@
     sound_speed               :: ELTYPE
     viscosity                 :: V
     nu_edac                   :: ELTYPE
-    initial_pressure_function :: PF
     acceleration              :: SVector{NDIMS, ELTYPE}
     source_terms              :: ST
-=======
-struct EntropicallyDampedSPHSystem{NDIMS, ELTYPE <: Real, DC, K, V} <: FluidSystem{NDIMS}
-    initial_condition  :: InitialCondition{ELTYPE}
-    mass               :: Array{ELTYPE, 1} # [particle]
-    density            :: Array{ELTYPE, 1} # [particle]
-    density_calculator :: DC
-    smoothing_kernel   :: K
-    smoothing_length   :: ELTYPE
-    sound_speed        :: ELTYPE
-    viscosity          :: V
-    nu_edac            :: ELTYPE
-    acceleration       :: SVector{NDIMS, ELTYPE}
->>>>>>> 52740d74
 
     function EntropicallyDampedSPHSystem(initial_condition, smoothing_kernel,
                                          smoothing_length, sound_speed;
@@ -88,20 +73,11 @@
 
         density_calculator = SummationDensity()
 
-<<<<<<< HEAD
         new{NDIMS, ELTYPE, typeof(density_calculator),
             typeof(smoothing_kernel), typeof(viscosity),
-            typeof(initial_pressure_function),
             typeof(source_terms)}(initial_condition, mass, density, density_calculator,
                                   smoothing_kernel, smoothing_length, sound_speed,
-                                  viscosity, nu_edac, initial_pressure_function,
-                                  acceleration_, source_terms)
-=======
-        new{NDIMS, ELTYPE, typeof(density_calculator), typeof(smoothing_kernel),
-            typeof(viscosity)}(initial_condition, mass, density, density_calculator,
-                               smoothing_kernel, smoothing_length, sound_speed, viscosity,
-                               nu_edac, acceleration_)
->>>>>>> 52740d74
+                                  viscosity, nu_edac, acceleration_, source_terms)
     end
 end
 
