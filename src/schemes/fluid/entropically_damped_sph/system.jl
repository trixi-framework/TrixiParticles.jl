@doc raw"""
    EntropicallyDampedSPHSystem(initial_condition,
                                smoothing_kernel, smoothing_length, sound_speed;
                                alpha=0.5, viscosity=NoViscosity(),
<<<<<<< HEAD
                                transport_velocity=nothing,
=======
>>>>>>> d5b62072
                                acceleration=ntuple(_ -> 0.0, NDIMS),
                                source_terms=nothing)

Entropically damped artiﬁcial compressibility (EDAC) for SPH introduced by (Ramachandran 2019).
As opposed to the weakly compressible SPH scheme, which uses an equation of state
(see [`WeaklyCompressibleSPHSystem`](@ref)), this scheme uses a pressure evolution equation
(PEE) to calculate the pressure. This equation is similar to the continuity equation (see
[`ContinuityDensity`](@ref)), but also contains a pressure damping term, which reduces
oscillations and is discretized as
```math
\frac{\mathrm{d} p_a}{\mathrm{d}t} = \sum_{b} m_b \frac{\rho_a}{\rho_b} c_s^2 v_{ab} \cdot \nabla_{r_a} W(\Vert r_a - r_b \Vert, h) +
\frac{V_a^2 + V_b^2}{m_a} \tilde{\eta}_{ab} \frac{p_{ab}}{\Vert r_{ab}^2 \Vert + \eta h_{ab}^2} \nabla_{r_a}
W(\Vert r_a - r_b \Vert, h) \cdot r_{ab},
```
where ``\rho_a``, ``\rho_b``,  ``r_a``, ``r_b``, ``V_a`` and
``V_b`` denote the density, coordinates and volume of particles ``a`` and ``b`` respectively, ``c_s``
is the speed of sound and ``v_{ab} = v_a - v_b`` and ``p_{ab}= p_a -p_b`` is the difference
in the velocity and pressure between particles ``a`` and ``b`` respectively.

The viscosity parameter ``\eta_a`` for a particle ``a`` is given as
```math
\eta_a = \rho_a \frac{\alpha h c_s}{8}
```
where it is found in the numerical experiments of (Ramachandran 2019) that ``\alpha = 0.5``
is a good choice for a wide range of Reynolds numbers (0.0125 to 10000).

# Arguments
- `initial_condition`:  Initial condition representing the system's particles.
- `sound_speed`:        Speed of sound.
- `smoothing_kernel`:   Smoothing kernel to be used for this system.
                        See [`SmoothingKernel`](@ref).
- `smoothing_length`:   Smoothing length to be used for this system.
                        See [`SmoothingKernel`](@ref).

# Keyword Arguments
- `viscosity`:      Viscosity model for this system (default: no viscosity).
                    Recommended: [`ViscosityAdami`](@ref).
- `acceleration`:   Acceleration vector for the system. (default: zero vector)
- `source_terms`:   Additional source terms for this system. Has to be either `nothing`
                    (by default), or a function of `(coords, velocity, density, pressure)`
                    (which are the quantities of a single particle), returning a `Tuple`
                    or `SVector` that is to be added to the acceleration of that particle.
                    See, for example, [`SourceTermDamping`](@ref).
                    Note that these source terms will not be used in the calculation of the
                    boundary pressure when using a boundary with
                    [`BoundaryModelDummyParticles`](@ref) and [`AdamiPressureExtrapolation`](@ref).
                    The keyword argument `acceleration` should be used instead for
                    gravity-like source terms.

# References:
- Prabhu Ramachandran. "Entropically damped artiﬁcial compressibility for SPH".
  In: Computers and Fluids 179 (2019), pages 579-594.
  [doi: 10.1016/j.compfluid.2018.11.023](https://doi.org/10.1016/j.compfluid.2018.11.023)
"""
struct EntropicallyDampedSPHSystem{NDIMS, ELTYPE <: Real, DC, K, V, TV, ST, C} <:
       FluidSystem{NDIMS}
    initial_condition  :: InitialCondition{ELTYPE}
    mass               :: Array{ELTYPE, 1} # [particle]
    density            :: Array{ELTYPE, 1} # [particle]
    density_calculator :: DC
    smoothing_kernel   :: K
    smoothing_length   :: ELTYPE
    sound_speed        :: ELTYPE
    viscosity          :: V
    nu_edac            :: ELTYPE
    acceleration       :: SVector{NDIMS, ELTYPE}
    transport_velocity :: TV
    source_terms       :: ST
    cache              :: C

    function EntropicallyDampedSPHSystem(initial_condition, smoothing_kernel,
                                         smoothing_length, sound_speed;
                                         alpha=0.5, viscosity=NoViscosity(),
                                         transport_velocity=nothing,
                                         acceleration=ntuple(_ -> 0.0,
                                                             ndims(smoothing_kernel)),
                                         source_terms=nothing)
        NDIMS = ndims(initial_condition)
        ELTYPE = eltype(initial_condition)

        mass = copy(initial_condition.mass)
        density = copy(initial_condition.density)

        if ndims(smoothing_kernel) != NDIMS
            throw(ArgumentError("smoothing kernel dimensionality must be $NDIMS for a $(NDIMS)D problem"))
        end

        acceleration_ = SVector(acceleration...)
        if length(acceleration_) != NDIMS
            throw(ArgumentError("`acceleration` must be of length $NDIMS for a $(NDIMS)D problem"))
        end

        nu_edac = (alpha * smoothing_length * sound_speed) / 8

        density_calculator = SummationDensity()

        cache = create_cache_edac(initial_condition, transport_velocity)

        new{NDIMS, ELTYPE, typeof(density_calculator), typeof(smoothing_kernel),
            typeof(viscosity), typeof(transport_velocity), typeof(source_terms),
            typeof(cache)}(initial_condition, mass, density, density_calculator,
                           smoothing_kernel, smoothing_length, sound_speed, viscosity,
                           nu_edac, acceleration_, transport_velocity, source_terms, cache)
    end
end

function Base.show(io::IO, system::EntropicallyDampedSPHSystem)
    @nospecialize system # reduce precompilation time

    print(io, "EntropicallyDampedSPHSystem{", ndims(system), "}(")
    print(io, system.viscosity)
    print(io, ", ", system.smoothing_kernel)
    print(io, ", ", system.acceleration)
    print(io, ") with ", nparticles(system), " particles")
end

function Base.show(io::IO, ::MIME"text/plain", system::EntropicallyDampedSPHSystem)
    @nospecialize system # reduce precompilation time

    if get(io, :compact, false)
        show(io, system)
    else
        summary_header(io, "EntropicallyDampedSPHSystem{$(ndims(system))}")
        summary_line(io, "#particles", nparticles(system))
        summary_line(io, "viscosity", system.viscosity |> typeof |> nameof)
        summary_line(io, "ν₍EDAC₎", "≈ $(round(system.nu_edac; digits=3))")
        summary_line(io, "smoothing kernel", system.smoothing_kernel |> typeof |> nameof)
        summary_line(io, "acceleration", system.acceleration)
        summary_footer(io)
    end
end

create_cache_edac(initial_condition, ::Nothing) = (;)

function create_cache_edac(initial_condition, ::TransportVelocityAdami)
    pressure_average = copy(initial_condition.pressure)
    neighbor_counter = Vector{Int}(undef, nparticles(initial_condition))

    return (; pressure_average, neighbor_counter)
end

@inline function particle_density(v, system::EntropicallyDampedSPHSystem, particle)
    return system.density[particle]
end

@inline function particle_pressure(v, system::EntropicallyDampedSPHSystem, particle)
    return v[end, particle]
end

@inline average_pressure(system, particle) = zero(eltype(system))

@inline function average_pressure(system::EntropicallyDampedSPHSystem, particle)
    average_pressure(system, system.transport_velocity, particle)
end

@inline function average_pressure(system, ::TransportVelocityAdami, particle)
    return system.cache.pressure_average[particle]
end

@inline average_pressure(system, ::Nothing, particle) = zero(eltype(system))

@inline function v_nvariables(system::EntropicallyDampedSPHSystem)
    return ndims(system) * factor_tvf(system) + 1
end

function update_quantities!(system::EntropicallyDampedSPHSystem, v, u,
                            v_ode, u_ode, semi, t)
    summation_density!(system, semi, u, u_ode, system.density)
    update_average_pressure!(system, system.transport_velocity, v_ode, u_ode, semi)
end

function update_average_pressure!(system, ::Nothing, v_ode, u_ode, semi)
    return system
end

function update_average_pressure!(system, ::TransportVelocityAdami, v_ode, u_ode, semi)
    (; cache) = system
    (; pressure_average, neighbor_counter) = cache

    set_zero!(pressure_average)
    set_zero!(neighbor_counter)

    u = wrap_u(u_ode, system, semi)

    # Use all other systems for the average pressure
    @trixi_timeit timer() "compute average pressure" foreach_system(semi) do neighbor_system
        u_neighbor_system = wrap_u(u_ode, neighbor_system, semi)
        v_neighbor_system = wrap_v(v_ode, neighbor_system, semi)

        system_coords = current_coordinates(u, system)
        neighbor_coords = current_coordinates(u_neighbor_system, neighbor_system)

        neighborhood_search = get_neighborhood_search(system, neighbor_system, semi)

        # Loop over all pairs of particles and neighbors within the kernel cutoff.
        for_particle_neighbor(system, neighbor_system, system_coords, neighbor_coords,
                              neighborhood_search) do particle, neighbor, pos_diff, distance
            pressure_average[particle] += particle_pressure(v_neighbor_system,
                                                            neighbor_system,
                                                            neighbor)
            neighbor_counter[particle] += 1
        end
    end

    for particle in eachparticle(system)
        if neighbor_counter[particle] > 0
            pressure_average[particle] /= neighbor_counter[particle]
        end
    end
end

function write_v0!(v0, density_calculator, system::EntropicallyDampedSPHSystem)
    for particle in eachparticle(system)
        v0[end, particle] = system.initial_condition.pressure[particle]
    end

    return v0
end

function restart_with!(system::EntropicallyDampedSPHSystem, v, u)
    for particle in each_moving_particle(system)
        system.initial_condition.coordinates[:, particle] .= u[:, particle]
        system.initial_condition.velocity[:, particle] .= v[1:ndims(system), particle]
        system.initial_condition.pressure[particle] = v[end, particle]
    end
end<|MERGE_RESOLUTION|>--- conflicted
+++ resolved
@@ -2,10 +2,7 @@
     EntropicallyDampedSPHSystem(initial_condition,
                                 smoothing_kernel, smoothing_length, sound_speed;
                                 alpha=0.5, viscosity=NoViscosity(),
-<<<<<<< HEAD
                                 transport_velocity=nothing,
-=======
->>>>>>> d5b62072
                                 acceleration=ntuple(_ -> 0.0, NDIMS),
                                 source_terms=nothing)
 
