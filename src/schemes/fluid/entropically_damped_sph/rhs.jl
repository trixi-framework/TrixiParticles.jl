# Fluid-fluid and fluid-boundary interaction
function interact!(dv, v_particle_system, u_particle_system,
                   v_neighbor_system, u_neighbor_system, neighborhood_search,
                   particle_system::EntropicallyDampedSPHSystem,
                   neighbor_system)
    (; sound_speed, density_calculator, correction) = particle_system

    system_coords = current_coordinates(u_particle_system, particle_system)
    neighbor_coords = current_coordinates(u_neighbor_system, neighbor_system)

    # Loop over all pairs of particles and neighbors within the kernel cutoff.
    for_particle_neighbor(particle_system, neighbor_system,
                          system_coords, neighbor_coords,
                          neighborhood_search) do particle, neighbor, pos_diff, distance
        # Only consider particles with a distance > 0.
        distance < sqrt(eps()) && return

        rho_a = particle_density(v_particle_system, particle_system, particle)
        rho_b = particle_density(v_neighbor_system, neighbor_system, neighbor)
        rho_mean = 0.5 * (rho_a + rho_b)

        p_a = particle_pressure(v_particle_system, particle_system, particle)
        p_b = particle_pressure(v_neighbor_system, neighbor_system, neighbor)

        m_a = hydrodynamic_mass(particle_system, particle)
        m_b = hydrodynamic_mass(neighbor_system, neighbor)

        grad_kernel = smoothing_kernel_grad(particle_system, pos_diff, distance)

        dv_pressure = pressure_acceleration(particle_system, neighbor_system, neighbor,
                                            m_a, m_b, p_a, p_b, rho_a, rho_b, pos_diff,
                                            distance, grad_kernel, correction)

        dv_viscosity_ = dv_viscosity(particle_system, neighbor_system,
                                     v_particle_system, v_neighbor_system,
                                     particle, neighbor, pos_diff, distance,
                                     sound_speed, m_a, m_b, rho_mean)

        for i in 1:ndims(particle_system)
            dv[i, particle] += dv_pressure[i] + dv_viscosity_[i]
        end

        v_diff = current_velocity(v_particle_system, particle_system, particle) -
                 current_velocity(v_neighbor_system, neighbor_system, neighbor)

        pressure_evolution!(dv, particle_system, v_diff, grad_kernel,
                            particle, pos_diff, distance, sound_speed, m_a, m_b,
                            p_a, p_b, rho_a, rho_b)

        continuity_equation!(dv, density_calculator, v_diff, particle, m_b, rho_a, rho_b,
                             particle_system, grad_kernel)
    end

    return dv
end

@inline function pressure_evolution!(dv, particle_system, v_diff, grad_kernel, particle,
                                     pos_diff, distance, sound_speed, m_a, m_b,
                                     p_a, p_b, rho_a, rho_b)
    (; smoothing_length) = particle_system

    volume_a = m_a / rho_a
    volume_b = m_b / rho_b
    volume_term = (volume_a^2 + volume_b^2) / m_a

    # EDAC pressure evolution
    pressure_diff = p_a - p_b

    # This is basically the continuity equation times `sound_speed^2`
    artificial_eos = m_b * rho_a / rho_b * sound_speed^2 * dot(v_diff, grad_kernel)

    eta_a = rho_a * particle_system.nu_edac
    eta_b = rho_b * particle_system.nu_edac
    eta_tilde = 2 * eta_a * eta_b / (eta_a + eta_b)

    # TODO For variable smoothing length use average smoothing length
    tmp = eta_tilde / (distance^2 + 0.01 * smoothing_length^2)

    # This formulation was introduced by Hu and Adams (2006). https://doi.org/10.1016/j.jcp.2005.09.001
    # They argued that the formulation is more flexible because of the possibility to formulate
    # different inter-particle averages or to assume different inter-particle distributions.
    # Ramachandran (2019) and Adami (2012) use this formulation also for the pressure acceleration.
    #
    # TODO: Is there a better formulation to discretize the Laplace operator?
    # Because when using this formulation for the pressure acceleration, it is not
    # energy conserving.
    # See issue: https://github.com/trixi-framework/TrixiParticles.jl/issues/394
    #
    # This is similar to density diffusion in WCSPH
    damping_term = volume_term * tmp * pressure_diff * dot(grad_kernel, pos_diff)

    dv[end, particle] += artificial_eos + damping_term

    return dv
end

<<<<<<< HEAD
@inline function pressure_acceleration(particle_system::EntropicallyDampedSPHSystem,
                                       neighbor_system, neighbor,
                                       m_a, m_b, p_a, p_b, rho_a, rho_b, pos_diff,
                                       distance, W_a, pressure_correction, correction)
    volume_a = m_a / rho_a
    volume_b = m_b / rho_b
    volume_term = (volume_a^2 + volume_b^2) / m_a

    # Inter-particle averaged pressure
    pressure_tilde = (rho_b * p_a + rho_a * p_b) / (rho_a + rho_b)

    return -volume_term * pressure_tilde * W_a
=======
# We need a separate method for EDAC since the density is stored in `v[end-1,:]`.
@inline function continuity_equation!(dv, density_calculator::ContinuityDensity,
                                      vdiff, particle, m_b, rho_a, rho_b,
                                      particle_system::EntropicallyDampedSPHSystem,
                                      grad_kernel)
    dv[end - 1, particle] += rho_a / rho_b * m_b * dot(vdiff, grad_kernel)

    return dv
end

@inline function continuity_equation!(dv, density_calculator,
                                      vdiff, particle, m_b, rho_a, rho_b,
                                      particle_system::EntropicallyDampedSPHSystem,
                                      grad_kernel)
    return dv
>>>>>>> 53b1484c
end<|MERGE_RESOLUTION|>--- conflicted
+++ resolved
@@ -94,20 +94,6 @@
     return dv
 end
 
-<<<<<<< HEAD
-@inline function pressure_acceleration(particle_system::EntropicallyDampedSPHSystem,
-                                       neighbor_system, neighbor,
-                                       m_a, m_b, p_a, p_b, rho_a, rho_b, pos_diff,
-                                       distance, W_a, pressure_correction, correction)
-    volume_a = m_a / rho_a
-    volume_b = m_b / rho_b
-    volume_term = (volume_a^2 + volume_b^2) / m_a
-
-    # Inter-particle averaged pressure
-    pressure_tilde = (rho_b * p_a + rho_a * p_b) / (rho_a + rho_b)
-
-    return -volume_term * pressure_tilde * W_a
-=======
 # We need a separate method for EDAC since the density is stored in `v[end-1,:]`.
 @inline function continuity_equation!(dv, density_calculator::ContinuityDensity,
                                       vdiff, particle, m_b, rho_a, rho_b,
@@ -123,5 +109,4 @@
                                       particle_system::EntropicallyDampedSPHSystem,
                                       grad_kernel)
     return dv
->>>>>>> 53b1484c
 end