# Fluid-fluid and fluid-boundary interaction
function interact!(dv, v_particle_system, u_particle_system,
                   v_neighbor_system, u_neighbor_system, neighborhood_search,
                   particle_system::EntropicallyDampedSPHSystem,
                   neighbor_system)
<<<<<<< HEAD
    (; sound_speed, density_calculator) = particle_system
    viscosity = viscosity_model(neighbor_system)
=======
    (; sound_speed) = particle_system
>>>>>>> 712bd8db

    system_coords = current_coordinates(u_particle_system, particle_system)
    neighbor_coords = current_coordinates(u_neighbor_system, neighbor_system)

    # Loop over all pairs of particles and neighbors within the kernel cutoff.
    for_particle_neighbor(particle_system, neighbor_system,
                          system_coords, neighbor_coords,
                          neighborhood_search) do particle, neighbor, pos_diff, distance
        # Only consider particles with a distance > 0.
        distance < sqrt(eps()) && return

        rho_a = particle_density(v_particle_system, particle_system, particle)
        rho_b = particle_density(v_neighbor_system, neighbor_system, neighbor)
        rho_mean = 0.5 * (rho_a + rho_b)

        p_a = particle_pressure(v_particle_system, particle_system, particle)
        p_b = particle_pressure(v_neighbor_system, neighbor_system, neighbor)

        m_a = hydrodynamic_mass(particle_system, particle)
        m_b = hydrodynamic_mass(neighbor_system, neighbor)

        grad_kernel = smoothing_kernel_grad(particle_system, pos_diff, distance)

        dv_pressure = pressure_acceleration(particle_system, neighbor_system, neighbor,
                                            m_a, m_b, p_a, p_b, rho_a, rho_b, pos_diff,
                                            distance, grad_kernel, 1.0,
                                            particle_system.correction)

        dv_viscosity_ = dv_viscosity(particle_system, neighbor_system,
                                     v_particle_system, v_neighbor_system,
                                     particle, neighbor, pos_diff, distance,
                                     sound_speed, m_a, m_b, rho_mean)

        for i in 1:ndims(particle_system)
            dv[i, particle] += dv_pressure[i] + dv_viscosity_[i]
        end

        v_diff = current_velocity(v_particle_system, particle_system, particle) -
                 current_velocity(v_neighbor_system, neighbor_system, neighbor)

        pressure_evolution!(dv, particle_system, v_diff, grad_kernel,
                            particle, pos_diff, distance, sound_speed, m_a, m_b,
                            p_a, p_b, rho_a, rho_b)

        continuity_equation!(dv, density_calculator, v_diff, particle, m_b, rho_a, rho_b,
                             particle_system, grad_kernel)
    end

    return dv
end

@inline function pressure_evolution!(dv, particle_system, v_diff, grad_kernel, particle,
                                     pos_diff, distance, sound_speed, m_a, m_b,
                                     p_a, p_b, rho_a, rho_b)
    (; smoothing_length) = particle_system

    volume_a = m_a / rho_a
    volume_b = m_b / rho_b
    volume_term = (volume_a^2 + volume_b^2) / m_a

    # EDAC pressure evolution
    pressure_diff = p_a - p_b

    # This is basically the continuity equation times `sound_speed^2`
    artificial_eos = m_b * rho_a / rho_b * sound_speed^2 * dot(v_diff, grad_kernel)

    eta_a = rho_a * particle_system.nu_edac
    eta_b = rho_b * particle_system.nu_edac
    eta_tilde = 2 * eta_a * eta_b / (eta_a + eta_b)

    # TODO For variable smoothing length use average smoothing length
    tmp = eta_tilde / (distance^2 + 0.01 * smoothing_length^2)

    # This formulation was introduced by Hu and Adams (https://doi.org/10.1016/j.jcp.2005.09.001)
    # they argued that the formulation is more flexible because of the possibility to formulate
    # different inter-particle averages or to assume different inter-particle distributions.
    # Ramachandran (2019) and Adami (2012) use this formulation also for the pressure acceleration.
    #
    # TODO: Is there a better formulation to discretize the Laplace operator?
    # Because when using this formulation for the pressure acceleration, it is not
    # energy conserving.
    #
    # This is similar to density diffusion in WCSPH
    damping_term = volume_term * tmp * pressure_diff * dot(grad_kernel, pos_diff)

    dv[end, particle] += artificial_eos + damping_term

    return dv
end

# We need a separate method for EDAC since the density is stored in `v[end-1,:]`.
@inline function continuity_equation!(dv, density_calculator::ContinuityDensity,
                                      vdiff, particle, m_b, rho_a, rho_b,
                                      particle_system::EntropicallyDampedSPHSystem,
                                      grad_kernel)
    dv[end - 1, particle] += rho_a / rho_b * m_b * dot(vdiff, grad_kernel)

    return dv
end

@inline function continuity_equation!(dv, density_calculator,
                                      vdiff, particle, m_b, rho_a, rho_b,
                                      particle_system::EntropicallyDampedSPHSystem,
                                      grad_kernel)
    return dv
end<|MERGE_RESOLUTION|>--- conflicted
+++ resolved
@@ -3,12 +3,7 @@
                    v_neighbor_system, u_neighbor_system, neighborhood_search,
                    particle_system::EntropicallyDampedSPHSystem,
                    neighbor_system)
-<<<<<<< HEAD
-    (; sound_speed, density_calculator) = particle_system
-    viscosity = viscosity_model(neighbor_system)
-=======
-    (; sound_speed) = particle_system
->>>>>>> 712bd8db
+    (; sound_speed, density_calculator, correction) = particle_system
 
     system_coords = current_coordinates(u_particle_system, particle_system)
     neighbor_coords = current_coordinates(u_neighbor_system, neighbor_system)
@@ -34,8 +29,7 @@
 
         dv_pressure = pressure_acceleration(particle_system, neighbor_system, neighbor,
                                             m_a, m_b, p_a, p_b, rho_a, rho_b, pos_diff,
-                                            distance, grad_kernel, 1.0,
-                                            particle_system.correction)
+                                            distance, grad_kernel, correction)
 
         dv_viscosity_ = dv_viscosity(particle_system, neighbor_system,
                                      v_particle_system, v_neighbor_system,
