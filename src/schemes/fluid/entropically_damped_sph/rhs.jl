# Fluid-fluid and fluid-boundary interaction
function interact!(dv, v_particle_system, u_particle_system,
                   v_neighbor_system, u_neighbor_system, neighborhood_search,
                   particle_system::EntropicallyDampedSPHSystem,
                   neighbor_system)
    (; sound_speed, density_calculator, correction) = particle_system

    system_coords = current_coordinates(u_particle_system, particle_system)
    neighbor_coords = current_coordinates(u_neighbor_system, neighbor_system)

    # Loop over all pairs of particles and neighbors within the kernel cutoff.
    foreach_point_neighbor(particle_system, neighbor_system,
                           system_coords, neighbor_coords,
                           neighborhood_search) do particle, neighbor, pos_diff, distance
        # Only consider particles with a distance > 0.
        distance < sqrt(eps()) && return

        rho_a = particle_density(v_particle_system, particle_system, particle)
        rho_b = particle_density(v_neighbor_system, neighbor_system, neighbor)

        p_a = particle_pressure(v_particle_system, particle_system, particle)
        p_b = particle_pressure(v_neighbor_system, neighbor_system, neighbor)

        # This technique is for a more robust `pressure_acceleration` but only with TVF.
        # It results only in significant improvement for EDAC and not for WCSPH.
        # See Ramachandran (2019) p. 582
        # Note that the return value is zero when not using EDAC with TVF.
        p_avg = average_pressure(particle_system, particle)

        m_a = hydrodynamic_mass(particle_system, particle)
        m_b = hydrodynamic_mass(neighbor_system, neighbor)

        grad_kernel = smoothing_kernel_grad(particle_system, pos_diff, distance, particle)

        dv_pressure = pressure_acceleration(particle_system, neighbor_system,
                                            particle, neighbor,
                                            m_a, m_b, p_a - p_avg, p_b - p_avg, rho_a,
                                            rho_b, pos_diff, distance, grad_kernel,
                                            correction)

        dv_viscosity_ = dv_viscosity(particle_system, neighbor_system,
                                     v_particle_system, v_neighbor_system,
                                     particle, neighbor, pos_diff, distance,
                                     sound_speed, m_a, m_b, rho_a, rho_b, grad_kernel)

        # Add convection term when using `TransportVelocityAdami`
        dv_convection = momentum_convection(particle_system, neighbor_system,
                                            pos_diff, distance,
                                            v_particle_system, v_neighbor_system,
                                            rho_a, rho_b, m_a, m_b,
                                            particle, neighbor, grad_kernel)

        dv_velocity_correction = velocity_correction(particle_system, neighbor_system,
                                                     pos_diff, distance,
                                                     v_particle_system, v_neighbor_system,
                                                     rho_a, rho_b, m_a, m_b,
                                                     particle, neighbor, grad_kernel)

        for i in 1:ndims(particle_system)
            dv[i, particle] += dv_pressure[i] + dv_viscosity_[i] + dv_convection[i] +
                               dv_velocity_correction[i]
        end

        v_diff = current_velocity(v_particle_system, particle_system, particle) -
                 current_velocity(v_neighbor_system, neighbor_system, neighbor)

        pressure_evolution!(dv, particle_system, neighbor_system, v_diff, grad_kernel,
                            particle, neighbor, pos_diff, distance, sound_speed,
                            m_a, m_b, p_a, p_b, rho_a, rho_b)

        transport_velocity!(dv, particle_system, rho_a, rho_b, m_a, m_b,
                            grad_kernel, particle)

        continuity_equation!(dv, density_calculator, v_diff, particle, m_b, rho_a, rho_b,
                             particle_system, grad_kernel)
    end

    return dv
end

<<<<<<< HEAD
@inline function pressure_evolution!(dv, particle_system, neighbor_system,
                                     v_diff, grad_kernel, particle, neighbor,
                                     pos_diff, distance, sound_speed,
                                     m_a, m_b, p_a, p_b, rho_a, rho_b)
    (; particle_refinement) = particle_system

    # This is basically the continuity equation times `sound_speed^2`
    artificial_eos = m_b * rho_a / rho_b * sound_speed^2 * dot(v_diff, grad_kernel)

    beta_inv_a = beta_correction(particle_system, particle_system.particle_refinement,
                                 particle)
    beta_inv_b = beta_correction(neighbor_system, neighbor_system.particle_refinement,
                                 neighbor)

    dv[end, particle] += beta_inv_a * artificial_eos +
                         pressure_damping_term(particle_system, neighbor_system,
                                               particle_refinement, particle, neighbor,
                                               pos_diff, distance, beta_inv_a,
                                               m_a, m_b, p_a, p_b, rho_b, rho_b) +
                         pressure_reduction(particle_system, neighbor_system,
                                            particle_refinement,
                                            v_particle_system, v_neighbor_system,
                                            particle, neighbor, pos_diff, distance, m_b,
                                            p_a, p_b, rho_a, rho_b, beta_inv_a, beta_inv_b)

    return dv
end

function beta_correction(particle_system, ::Nothing, particle)
    return one(eltype(particle_system))
end

function beta_correction(particle_system, ::ParticleRefinement, particle)
    return inv(particle_system.cache.beta[particle])
end

function pressure_damping_term(particle_system, neighbor_system, ::Nothing,
                               particle, neighbor, pos_diff, distance, beta_inv_a,
                               m_a, m_b, p_a, p_b, rho_b, rho_b)
=======
@inline function pressure_evolution!(dv, particle_system, v_diff, grad_kernel, particle,
                                     pos_diff, distance, sound_speed, m_a, m_b,
                                     p_a, p_b, rho_a, rho_b)
>>>>>>> 36e40021
    volume_a = m_a / rho_a
    volume_b = m_b / rho_b
    volume_term = (volume_a^2 + volume_b^2) / m_a

    # EDAC pressure evolution
    pressure_diff = p_a - p_b

    eta_a = rho_a * particle_system.nu_edac
    eta_b = rho_b * particle_system.nu_edac
    eta_tilde = 2 * eta_a * eta_b / (eta_a + eta_b)

<<<<<<< HEAD
    # TODO For variable smoothing length use average smoothing length
    tmp = eta_tilde / (distance^2 + 0.01 * particle_system.smoothing_length^2)
=======
    smoothing_length_average = 0.5 * (smoothing_length(particle_system, particle) +
                                      smoothing_length(particle_system, particle))
    tmp = eta_tilde / (distance^2 + 0.01 * smoothing_length_average^2)
>>>>>>> 36e40021

    # This formulation was introduced by Hu and Adams (2006). https://doi.org/10.1016/j.jcp.2005.09.001
    # They argued that the formulation is more flexible because of the possibility to formulate
    # different inter-particle averages or to assume different inter-particle distributions.
    # Ramachandran (2019) and Adami (2012) use this formulation also for the pressure acceleration.
    #
    # TODO: Is there a better formulation to discretize the Laplace operator?
    # Because when using this formulation for the pressure acceleration, it is not
    # energy conserving.
    # See issue: https://github.com/trixi-framework/TrixiParticles.jl/issues/394
    #
    # This is similar to density diffusion in WCSPH
    return volume_term * tmp * pressure_diff * dot(grad_kernel, pos_diff)
end

function pressure_damping_term(particle_system, neighbor_system, ::ParticleRefinement,
                               particle, neighbor, pos_diff, distance, beta_inv_a,
                               m_a, m_b, p_a, p_b, rho_b, rho_b)
    # EDAC pressure evolution
    pressure_diff = p_a - p_b

    # Haftu et al. (2022) uses `alpha_edac = 1.5` in all their simulations
    alpha_edac = 1.5

    # TODO: Haftu et al. (2022) use `8` but I think it depeneds on the dimension (see Monaghan, 2005)
    tmp = 2 * ndims(particle_system) + 4

    nu_edac_a = alpha_edac * sound_speed * particle_system.smoothing_length[particle] / tmp
    nu_edac_a = alpha_edac * sound_speed * particle_system.smoothing_length[neighbor] / tmp

    nu_edac_ab = 4 * (nu_edac_a * nu_edac_b) / (nu_edac_a + nu_edac_b)

    # TODO: Use wrapped version
    grad_kernel_a = kernel_grad(particle_system.smoothing_kernel, pos_diff, distance,
                                particle_system.smoothing_length[particle])
    grad_kernel_b = kernel_grad(neighbor_system.smoothing_kernel, pos_diff, distance,
                                neighbor_system.smoothing_length[neighbor])

    grad_W_avg = 0.5 * (grad_kernel_a + grad_kernel_b)

    return beta_inv_a * nu_edac_ab * pressure_diff * dot(pos_diff, grad_W_avg) * m_b / rho_b
end
function pressure_damping_term(particle_system, neighbor_system, ::ParticleRefinement,
                               particle, neighbor, pos_diff, distance, m_b, rho_b)
end

function pressure_reduction(particle_system, neighbor_system, ::Nothing,
                            v_particle_system, v_neighbor_system,
                            particle, neighbor, pos_diff, distance, m_b,
                            p_a, p_b, rho_a, rho_b, beta_a, beta_b)
    return zero(eltype(particle_system))
end

function pressure_reduction(particle_system, neighbor_system, ::ParticleRefinement,
                            v_particle_system, v_neighbor_system,
                            particle, neighbor, pos_diff, distance, m_b,
                            p_a, p_b, rho_a, rho_b, beta_a, beta_b)
    beta_inv_a = beta_correction(particle_system, particle_refinement, particle)
    beta_inv_b = beta_correction(particle_system, particle_refinement, neighbor)

    p_a_avg = average_pressure(particle_system, particle)
    p_b_avg = average_pressure(neighbor_system, neighbor)

    P_a = (p_a - p_a_avg) / (rho_a^2 * beta_inv_a)
    P_b = (p_b - p_b_avg) / (rho_b^2 * beta_inv_b)

    grad_kernel_a = kernel_grad(particle_system.smoothing_kernel, pos_diff, distance,
                                particle_system.smoothing_length[particle])
    grad_kernel_b = kernel_grad(neighbor_system.smoothing_kernel, pos_diff, distance,
                                neighbor_system.smoothing_length[neighbor])

    v_diff = advection_velocity(v_particle_system, particle_system, particle) -
             current_velocity(v_particle_system, particle_system, particle)

    return m_b * (dot(v_diff, P_a * grad_kernel_a + P_b * grad_kernel_b))
end

@inline function velocity_correction(particle_system, neighbor_system,
                                     pos_diff, distance,
                                     v_particle_system, v_neighbor_system,
                                     rho_a, rho_b, m_a, m_b,
                                     particle, neighbor, grad_kernel)
    velocity_correction(particle_system, neighbor_system,
                        particle_system.particle_refinement,
                        pos_diff, distance, v_particle_system, v_neighbor_system,
                        rho_a, rho_b, m_a, m_b, particle, neighbor, grad_kernel)
end

@inline function velocity_correction(particle_system, neighbor_system, ::Nothing,
                                     pos_diff, distance,
                                     v_particle_system, v_neighbor_system,
                                     rho_a, rho_b, m_a, m_b,
                                     particle, neighbor, grad_kernel)
    return zero(eltype(particle_system))
end

@inline function velocity_correction(particle_system, neighbor_system,
                                     particle_refinement::ParticleRefinement,
                                     pos_diff, distance,
                                     v_particle_system, v_neighbor_system,
                                     rho_a, rho_b, m_a, m_b, particle, neighbor,
                                     grad_kernel)
    momentum_velocity_a = current_velocity(v_particle_system, system, particle)
    advection_velocity_a = advection_velocity(v_particle_system, system, particle)

    momentum_velocity_b = current_velocity(v_neighbor_system, neighbor_system, neighbor)
    advection_velocity_b = advection_velocity(v_neighbor_system, neighbor_system, neighbor)

    v_diff = momentum_velocity_a - momentum_velocity_b
    v_diff_tilde = advection_velocity_a - advection_velocity_b

    beta_inv_a = beta_correction(particle_system, particle_refinement, particle)

    return -m_b * beta_inv_a *
           (dot(v_diff_tilde - v_diff, grad_kernel) * momentum_velocity_a) / rho_b
end

# We need a separate method for EDAC since the density is stored in `v[end-1,:]`.
@inline function continuity_equation!(dv, density_calculator::ContinuityDensity,
                                      vdiff, particle, m_b, rho_a, rho_b,
                                      particle_system::EntropicallyDampedSPHSystem,
                                      grad_kernel)
    dv[end - 1, particle] += rho_a / rho_b * m_b * dot(vdiff, grad_kernel)

    return dv
end

@inline function continuity_equation!(dv, density_calculator,
                                      vdiff, particle, m_b, rho_a, rho_b,
                                      particle_system::EntropicallyDampedSPHSystem,
                                      grad_kernel)
    return dv
end


# Formulation using symmetric gradient formulation for corrections not depending on local neighborhood.
@inline function pressure_acceleration(particle_system::EntropicallyDampedSPHSystem,
                                       neighbor_system, particle, neighbor,
                                       m_a, m_b, p_a, p_b, rho_a, rho_b, pos_diff,
                                       distance, W_a, correction)
    return pressure_acceleration(particle_system, particle_system.particle_refinement,
                                 neighbor_system, particle, neighbor,
                                 m_a, m_b, p_a, p_b, rho_a, rho_b, pos_diff, distance, W_a,
                                 correction)
end

# Formulation using symmetric gradient formulation for corrections not depending on local neighborhood.
@inline function pressure_acceleration(particle_system::EntropicallyDampedSPHSystem,
                                       ::Nothing, particle, neighbor_system, neighbor,
                                       m_a, m_b, p_a, p_b, rho_a, rho_b, pos_diff,
                                       distance, W_a, correction)
    (; pressure_acceleration_formulation) = particle_system
    return pressure_acceleration_formulation(m_a, m_b, rho_a, rho_b, p_a, p_b, W_a)
end

@inline function pressure_acceleration(particle_system::EntropicallyDampedSPHSystem,
                                       particle_refinement::ParticleRefinement,
                                       neighbor_system, particle, neighbor, m_a, m_b, p_a,
                                       p_b,
                                       rho_a, rho_b, pos_diff, distance, W_a, correction)
    p_a_avg = average_pressure(particle_system, particle)
    p_b_avg = average_pressure(neighbor_system, neighbor)

    P_a = beta_correction(particle_system, particle_refinement, particle) *
          (p_a - p_a_avg) / rho_a^2
    P_b = beta_correction(particle_system, particle_refinement, neighbor) *
          (p_b - p_b_avg) / rho_b^2

    # TODO: Use wrapped version
    grad_kernel_a = kernel_grad(particle_system.smoothing_kernel, pos_diff, distance,
                                particle_system.smoothing_length[particle])
    grad_kernel_b = kernel_grad(neighbor_system.smoothing_kernel, pos_diff, distance,
                                neighbor_system.smoothing_length[neighbor])

    return -m_b * (P_a * grad_kernel_a + P_b * grad_kernel_b)
end<|MERGE_RESOLUTION|>--- conflicted
+++ resolved
@@ -78,7 +78,6 @@
     return dv
 end
 
-<<<<<<< HEAD
 @inline function pressure_evolution!(dv, particle_system, neighbor_system,
                                      v_diff, grad_kernel, particle, neighbor,
                                      pos_diff, distance, sound_speed,
@@ -118,11 +117,6 @@
 function pressure_damping_term(particle_system, neighbor_system, ::Nothing,
                                particle, neighbor, pos_diff, distance, beta_inv_a,
                                m_a, m_b, p_a, p_b, rho_b, rho_b)
-=======
-@inline function pressure_evolution!(dv, particle_system, v_diff, grad_kernel, particle,
-                                     pos_diff, distance, sound_speed, m_a, m_b,
-                                     p_a, p_b, rho_a, rho_b)
->>>>>>> 36e40021
     volume_a = m_a / rho_a
     volume_b = m_b / rho_b
     volume_term = (volume_a^2 + volume_b^2) / m_a
@@ -134,14 +128,9 @@
     eta_b = rho_b * particle_system.nu_edac
     eta_tilde = 2 * eta_a * eta_b / (eta_a + eta_b)
 
-<<<<<<< HEAD
-    # TODO For variable smoothing length use average smoothing length
-    tmp = eta_tilde / (distance^2 + 0.01 * particle_system.smoothing_length^2)
-=======
     smoothing_length_average = 0.5 * (smoothing_length(particle_system, particle) +
-                                      smoothing_length(particle_system, particle))
+                                smoothing_length(particle_system, particle))
     tmp = eta_tilde / (distance^2 + 0.01 * smoothing_length_average^2)
->>>>>>> 36e40021
 
     # This formulation was introduced by Hu and Adams (2006). https://doi.org/10.1016/j.jcp.2005.09.001
     # They argued that the formulation is more flexible because of the possibility to formulate
@@ -169,23 +158,17 @@
     # TODO: Haftu et al. (2022) use `8` but I think it depeneds on the dimension (see Monaghan, 2005)
     tmp = 2 * ndims(particle_system) + 4
 
-    nu_edac_a = alpha_edac * sound_speed * particle_system.smoothing_length[particle] / tmp
-    nu_edac_a = alpha_edac * sound_speed * particle_system.smoothing_length[neighbor] / tmp
+    nu_edac_a = alpha_edac * sound_speed * smoothing_length(particle_system, particle) / tmp
+    nu_edac_a = alpha_edac * sound_speed * smoothing_length(neighbor_system, neighbor) / tmp
 
     nu_edac_ab = 4 * (nu_edac_a * nu_edac_b) / (nu_edac_a + nu_edac_b)
 
-    # TODO: Use wrapped version
-    grad_kernel_a = kernel_grad(particle_system.smoothing_kernel, pos_diff, distance,
-                                particle_system.smoothing_length[particle])
-    grad_kernel_b = kernel_grad(neighbor_system.smoothing_kernel, pos_diff, distance,
-                                neighbor_system.smoothing_length[neighbor])
+    grad_kernel_a = smoothing_kernel_grad(particle_system, pos_diff, distance, particle)
+    grad_kernel_b = smoothing_kernel_grad(neighbor_system, pos_diff, distance, neighbor)
 
     grad_W_avg = 0.5 * (grad_kernel_a + grad_kernel_b)
 
     return beta_inv_a * nu_edac_ab * pressure_diff * dot(pos_diff, grad_W_avg) * m_b / rho_b
-end
-function pressure_damping_term(particle_system, neighbor_system, ::ParticleRefinement,
-                               particle, neighbor, pos_diff, distance, m_b, rho_b)
 end
 
 function pressure_reduction(particle_system, neighbor_system, ::Nothing,
@@ -208,10 +191,8 @@
     P_a = (p_a - p_a_avg) / (rho_a^2 * beta_inv_a)
     P_b = (p_b - p_b_avg) / (rho_b^2 * beta_inv_b)
 
-    grad_kernel_a = kernel_grad(particle_system.smoothing_kernel, pos_diff, distance,
-                                particle_system.smoothing_length[particle])
-    grad_kernel_b = kernel_grad(neighbor_system.smoothing_kernel, pos_diff, distance,
-                                neighbor_system.smoothing_length[neighbor])
+    grad_kernel_a = smoothing_kernel_grad(particle_system, pos_diff, distance, particle)
+    grad_kernel_b = smoothing_kernel_grad(neighbor_system, pos_diff, distance, neighbor)
 
     v_diff = advection_velocity(v_particle_system, particle_system, particle) -
              current_velocity(v_particle_system, particle_system, particle)
@@ -275,7 +256,6 @@
                                       grad_kernel)
     return dv
 end
-
 
 # Formulation using symmetric gradient formulation for corrections not depending on local neighborhood.
 @inline function pressure_acceleration(particle_system::EntropicallyDampedSPHSystem,
@@ -310,11 +290,8 @@
     P_b = beta_correction(particle_system, particle_refinement, neighbor) *
           (p_b - p_b_avg) / rho_b^2
 
-    # TODO: Use wrapped version
-    grad_kernel_a = kernel_grad(particle_system.smoothing_kernel, pos_diff, distance,
-                                particle_system.smoothing_length[particle])
-    grad_kernel_b = kernel_grad(neighbor_system.smoothing_kernel, pos_diff, distance,
-                                neighbor_system.smoothing_length[neighbor])
+    grad_kernel_a = smoothing_kernel_grad(particle_system, pos_diff, distance, particle)
+    grad_kernel_b = smoothing_kernel_grad(neighbor_system, pos_diff, distance, neighbor)
 
     return -m_b * (P_a * grad_kernel_a + P_b * grad_kernel_b)
 end