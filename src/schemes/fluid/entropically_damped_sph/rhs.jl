--- conflicted
+++ resolved
@@ -79,16 +79,10 @@
         v_diff = current_velocity(v_particle_system, particle_system, particle) -
                  current_velocity(v_neighbor_system, neighbor_system, neighbor)
 
-<<<<<<< HEAD
         pressure_evolution!(dv, particle_system, neighbor_system,
                             v_particle_system, v_neighbor_system, v_diff, grad_kernel,
                             particle, neighbor, pos_diff, distance, sound_speed,
                             m_a, m_b, p_a, p_b, rho_a, rho_b)
-=======
-        pressure_evolution!(dv, particle_system, neighbor_system, v_diff, grad_kernel,
-                            particle, neighbor, pos_diff, distance,
-                            sound_speed, m_a, m_b, p_a, p_b, rho_a, rho_b)
->>>>>>> d847bd83
 
         transport_velocity!(dv, particle_system, rho_a, rho_b, m_a, m_b,
                             grad_kernel, particle)
@@ -100,7 +94,6 @@
     return dv
 end
 
-<<<<<<< HEAD
 @inline function pressure_evolution!(dv, particle_system, neighbor_system,
                                      v_particle_system, v_neighbor_system,
                                      v_diff, grad_kernel, particle, neighbor,
@@ -142,12 +135,6 @@
 function pressure_damping_term(particle_system, neighbor_system, ::Nothing,
                                particle, neighbor, pos_diff, distance, beta_inv_a,
                                m_a, m_b, p_a, p_b, rho_a, rho_b, grad_kernel)
-=======
-@inline function pressure_evolution!(dv, particle_system, neighbor_system, v_diff,
-                                     grad_kernel, particle, neighbor,
-                                     pos_diff, distance, sound_speed, m_a, m_b,
-                                     p_a, p_b, rho_a, rho_b)
->>>>>>> d847bd83
     volume_a = m_a / rho_a
     volume_b = m_b / rho_b
     volume_term = (volume_a^2 + volume_b^2) / m_a
@@ -159,13 +146,8 @@
     eta_b = rho_b * particle_system.nu_edac
     eta_tilde = 2 * eta_a * eta_b / (eta_a + eta_b)
 
-<<<<<<< HEAD
-    smoothing_length_average = 0.5 * (smoothing_length(particle_system, particle) +
-                                smoothing_length(particle_system, particle))
-=======
     smoothing_length_average = (smoothing_length(particle_system, particle) +
                                 smoothing_length(neighbor_system, neighbor)) / 2
->>>>>>> d847bd83
     tmp = eta_tilde / (distance^2 + smoothing_length_average^2 / 100)
 
     # This formulation was introduced by Hu and Adams (2006). https://doi.org/10.1016/j.jcp.2005.09.001
