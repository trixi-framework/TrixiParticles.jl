--- conflicted
+++ resolved
@@ -87,7 +87,6 @@
     dv[end, particle] += artificial_eos + damping_term
 
     return dv
-<<<<<<< HEAD
 end
 
 @inline function momentum_convection(system, neighbor_system,
@@ -152,7 +151,4 @@
 @inline average_pressure(system, particle) = 0.0
 
 @inline viscosity_function(system) = system.viscosity
-@inline viscosity_function(system::BoundarySPHSystem) = system.boundary_model.viscosity
-=======
-end
->>>>>>> fe6eedc4
+@inline viscosity_function(system::BoundarySPHSystem) = system.boundary_model.viscosity