--- conflicted
+++ resolved
@@ -14,27 +14,15 @@
     # Loop over all pairs of particles and neighbors within the kernel cutoff
     foreach_point_neighbor(particle_system, neighbor_system,
                            system_coords, neighbor_coords, semi;
-<<<<<<< HEAD
-                           points=each_moving_particle(particle_system)) do particle,
-                                                                            neighbor,
-                                                                            pos_diff,
-                                                                            distance
+                           points=each_integrated_particle(particle_system)) do particle,
+                                                                                neighbor,
+                                                                                pos_diff,
+                                                                                distance
         # `foreach_point_neighbor` makes sure that `particle` and `neighbor` are
         # in bounds of the respective system. For performance reasons, we use `@inbounds`
         # in this hot loop to avoid bounds checking when extracting particle quantities.
         rho_a = @inbounds current_density(v_particle_system, particle_system, particle)
         rho_b = @inbounds current_density(v_neighbor_system, neighbor_system, neighbor)
-=======
-                           points=each_integrated_particle(particle_system)) do particle,
-                                                                                neighbor,
-                                                                                pos_diff,
-                                                                                distance
-        # Only consider particles with a distance > 0
-        distance < sqrt(eps()) && return
-
-        rho_a = current_density(v_particle_system, particle_system, particle)
-        rho_b = current_density(v_neighbor_system, neighbor_system, neighbor)
->>>>>>> 5d4bfee0
 
         p_a = current_pressure(v_particle_system, particle_system, particle)
         p_b = current_pressure(v_neighbor_system, neighbor_system, neighbor)
