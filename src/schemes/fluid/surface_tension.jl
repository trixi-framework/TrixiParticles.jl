--- conflicted
+++ resolved
@@ -172,21 +172,13 @@
                                        surface_tension_b::CohesionForceAkinci,
                                        particle_system::FluidSystem,
                                        neighbor_system::FluidSystem, particle, neighbor,
-<<<<<<< HEAD
-                                       pos_diff, distance)
-=======
-                                       pos_diff, distance, rho_a, rho_b, grad_kernel)
->>>>>>> fb70620e
+                                       pos_diff, distance, rho_a, rho_b, grad_kernel)
     # No cohesion with oneself
     distance < sqrt(eps()) && return zero(pos_diff)
 
     m_b = hydrodynamic_mass(neighbor_system, neighbor)
     support_radius = compact_support(smoothing_kernel,
-<<<<<<< HEAD
-                                     maximum_smoothing_length(particle_system))
-=======
                                      smoothing_length(particle_system, particle))
->>>>>>> fb70620e
 
     return cohesion_force_akinci(surface_tension_a, support_radius, m_b, pos_diff, distance)
 end
@@ -195,19 +187,11 @@
                                        surface_tension_b::SurfaceTensionAkinci,
                                        particle_system::FluidSystem,
                                        neighbor_system::FluidSystem, particle, neighbor,
-<<<<<<< HEAD
-                                       pos_diff, distance)
+                                       pos_diff, distance, rho_a, rho_b, grad_kernel)
     (; smoothing_kernel) = particle_system
     (; surface_tension_coefficient) = surface_tension_a
 
-    smoothing_length = maximum_smoothing_length(particle_system)
-=======
-                                       pos_diff, distance, rho_a, rho_b, grad_kernel)
-    (; smoothing_kernel) = particle_system
-    (; surface_tension_coefficient) = surface_tension_a
-
     smoothing_length_ = smoothing_length(particle_system, particle)
->>>>>>> fb70620e
     # No surface tension with oneself
     distance < sqrt(eps()) && return zero(pos_diff)
 
