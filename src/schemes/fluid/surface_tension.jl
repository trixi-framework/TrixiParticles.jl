--- conflicted
+++ resolved
@@ -176,11 +176,7 @@
                                        rho_a, rho_b, grad_kernel)
     # No cohesion with oneself.
     # Handle numerical precision issues (see also https://github.com/trixi-framework/TrixiParticles.jl/pull/913).
-<<<<<<< HEAD
-    distance^2 < sqrt(eps(distance^2)) && return zero(pos_diff)
-=======
-    distance^2 < eps(distance^2) && return zero(pos_diff)
->>>>>>> aa4b9486
+    distance^2 < eps(distance^2) && return zero(pos_diff)
 
     m_b = hydrodynamic_mass(neighbor_system, neighbor)
     support_radius = compact_support(smoothing_kernel,
@@ -201,11 +197,7 @@
     smoothing_length_ = smoothing_length(particle_system, particle)
     # No surface tension with oneself.
     # Handle numerical precision issues (see also https://github.com/trixi-framework/TrixiParticles.jl/pull/913).
-<<<<<<< HEAD
-    distance^2 < sqrt(eps(distance^2)) && return zero(pos_diff)
-=======
-    distance^2 < eps(distance^2) && return zero(pos_diff)
->>>>>>> aa4b9486
+    distance^2 < eps(distance^2) && return zero(pos_diff)
 
     m_b = hydrodynamic_mass(neighbor_system, neighbor)
     n_a = surface_normal(particle_system, particle)
@@ -227,11 +219,7 @@
 
     # No surface tension with oneself.
     # Handle numerical precision issues (see also https://github.com/trixi-framework/TrixiParticles.jl/pull/913).
-<<<<<<< HEAD
-    distance^2 < sqrt(eps(distance^2)) && return zero(pos_diff)
-=======
-    distance^2 < eps(distance^2) && return zero(pos_diff)
->>>>>>> aa4b9486
+    distance^2 < eps(distance^2) && return zero(pos_diff)
 
     n_a = surface_normal(particle_system, particle)
     curvature_a = curvature(particle_system, particle)
@@ -302,11 +290,7 @@
 
     # No surface tension with oneself.
     # Handle numerical precision issues (see also https://github.com/trixi-framework/TrixiParticles.jl/pull/913).
-<<<<<<< HEAD
-    distance^2 < sqrt(eps(distance^2)) && return zero(pos_diff)
-=======
-    distance^2 < eps(distance^2) && return zero(pos_diff)
->>>>>>> aa4b9486
+    distance^2 < eps(distance^2) && return zero(pos_diff)
 
     S_a = stress_tensor(particle_system, particle)
     S_b = stress_tensor(neighbor_system, neighbor)
@@ -324,11 +308,7 @@
 
     # No adhesion with oneself.
     # Handle numerical precision issues (see also https://github.com/trixi-framework/TrixiParticles.jl/pull/913).
-<<<<<<< HEAD
-    distance^2 < sqrt(eps(distance^2)) && return zero(pos_diff)
-=======
-    distance^2 < eps(distance^2) && return zero(pos_diff)
->>>>>>> aa4b9486
+    distance^2 < eps(distance^2) && return zero(pos_diff)
 
     # No reason to calculate the adhesion force if adhesion coefficient is near zero
     abs(adhesion_coefficient) < eps() && return zero(pos_diff)
