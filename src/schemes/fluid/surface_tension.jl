--- conflicted
+++ resolved
@@ -172,12 +172,7 @@
                                        surface_tension_b::CohesionForceAkinci,
                                        particle_system::FluidSystem,
                                        neighbor_system::FluidSystem, particle, neighbor,
-<<<<<<< HEAD
-                                       pos_diff, distance)
-=======
-                                       pos_diff, distance, rho_a, rho_b, grad_kernel)
-    (; smoothing_length) = particle_system
->>>>>>> aa110a6f
+                                       pos_diff, distance, rho_a, rho_b, grad_kernel)
     # No cohesion with oneself
     distance < sqrt(eps()) && return zero(pos_diff)
 
@@ -192,13 +187,8 @@
                                        surface_tension_b::SurfaceTensionAkinci,
                                        particle_system::FluidSystem,
                                        neighbor_system::FluidSystem, particle, neighbor,
-<<<<<<< HEAD
-                                       pos_diff, distance)
+                                       pos_diff, distance, rho_a, rho_b, grad_kernel)
     (; smoothing_kernel) = particle_system
-=======
-                                       pos_diff, distance, rho_a, rho_b, grad_kernel)
-    (; smoothing_length, smoothing_kernel) = particle_system
->>>>>>> aa110a6f
     (; surface_tension_coefficient) = surface_tension_a
 
     smoothing_length_ = smoothing_length(particle_system, particle)
