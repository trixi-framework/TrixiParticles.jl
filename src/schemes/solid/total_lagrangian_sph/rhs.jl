# Solid-solid interaction
function interact!(dv, v_particle_system, u_particle_system,
                   v_neighbor_system, u_neighbor_system, neighborhood_search,
                   particle_system::TotalLagrangianSPHSystem,
                   neighbor_system::TotalLagrangianSPHSystem)
    interact_solid_solid!(dv, neighborhood_search, particle_system, neighbor_system)
end

# Function barrier without dispatch for unit testing
@inline function interact_solid_solid!(dv, neighborhood_search, particle_system,
                                       neighbor_system)
    (; penalty_force) = particle_system

    # Different solids do not interact with each other (yet)
    if particle_system !== neighbor_system
        return dv
    end

    # Everything here is done in the initial coordinates
    system_coords = initial_coordinates(particle_system)
    neighbor_coords = initial_coordinates(neighbor_system)

    # Loop over all pairs of particles and neighbors within the kernel cutoff.
    # For solid-solid interaction, this has to happen in the initial coordinates.
    for_particle_neighbor(particle_system, neighbor_system,
                          system_coords, neighbor_coords,
                          neighborhood_search) do particle, neighbor, initial_pos_diff,
                                                  initial_distance
        # Only consider particles with a distance > 0.
        initial_distance < sqrt(eps()) && return

        rho_a = particle_system.material_density[particle]
        rho_b = neighbor_system.material_density[neighbor]

        grad_kernel = smoothing_kernel_grad(particle_system, initial_pos_diff,
                                            initial_distance)

        m_b = neighbor_system.mass[neighbor]

        dv_particle = m_b *
                      (pk1_corrected(particle_system, particle) / rho_a^2 +
                       pk1_corrected(neighbor_system, neighbor) / rho_b^2) *
                      grad_kernel

        for i in 1:ndims(particle_system)
            dv[i, particle] += dv_particle[i]
        end

        calc_penalty_force!(dv, particle, neighbor, initial_pos_diff,
                            initial_distance, particle_system, penalty_force)

        # TODO continuity equation?
    end

    return dv
end

# Solid-fluid interaction
function interact!(dv, v_particle_system, u_particle_system,
                   v_neighbor_system, u_neighbor_system, neighborhood_search,
                   particle_system::TotalLagrangianSPHSystem,
                   neighbor_system::WeaklyCompressibleSPHSystem)
    (; boundary_model) = particle_system
    (; density_calculator, state_equation, viscosity, correction) = neighbor_system
    (; sound_speed) = state_equation

    system_coords = current_coordinates(u_particle_system, particle_system)
    neighbor_coords = current_coordinates(u_neighbor_system, neighbor_system)

    # Loop over all pairs of particles and neighbors within the kernel cutoff.
    for_particle_neighbor(particle_system, neighbor_system,
                          system_coords, neighbor_coords,
                          neighborhood_search) do particle, neighbor, pos_diff, distance
        # Only consider particles with a distance > 0.
        distance < sqrt(eps()) && return

        # Apply the same force to the solid particle
        # that the fluid particle experiences due to the soild particle.
        # Note that the same arguments are passed here as in fluid-solid interact!,
        # except that pos_diff has a flipped sign.
        #
        # In fluid-solid interaction, use the "hydrodynamic mass" of the solid particles
        # corresponding to the rest density of the fluid and not the material density.
        m_a = hydrodynamic_mass(particle_system, particle)
        m_b = hydrodynamic_mass(neighbor_system, neighbor)

        rho_a = particle_density(v_particle_system, particle_system, particle)
        rho_b = particle_density(v_neighbor_system, neighbor_system, neighbor)
        rho_mean = (rho_a + rho_b) / 2

        grad_kernel = smoothing_kernel_grad(particle_system, pos_diff, distance)

        # use `m_a` to get the same viscosity as for the fluid-solid direction.
<<<<<<< HEAD
        dv_viscosity = viscosity(neighbor_system, particle_system,
                                 v_neighbor_system, v_particle_system,
                                 neighbor, particle,
                                 pos_diff, distance, sound_speed, m_b, m_a, rho_mean)
=======
        dv_viscosity = viscosity(neighbor_system, particle_system, v_neighbor_system,
                                 v_particle_system, neighbor, particle, pos_diff, distance,
                                 sound_speed, m_b, m_a, rho_mean)
>>>>>>> 15ceaeb6

        # In fluid-solid interaction, use the "hydrodynamic pressure" of the solid particles
        # corresponding to the chosen boundary model.
        p_a = particle_pressure(v_particle_system, particle_system, particle)
        p_b = particle_pressure(v_neighbor_system, neighbor_system, neighbor)

<<<<<<< HEAD
        # Boundary forces
        # Note: neighbor and particle pressure are switched in this call
        #       and `pressure_correction` is set to `1.0` (no correction)
        dv_boundary = pressure_acceleration(1.0, m_b, p_b, p_a, rho_b, rho_a, pos_diff,
                                            neighbor_system.smoothing_length,
                                            grad_kernel, boundary_model, density_calculator)
=======
        # Particle and neighbor (and corresponding systems and all corresponding quantities)
        # are switched in this call.
        # This way, we obtain the exact same force as for the fluid-solid interaction,
        # but with a flipped sign (because `pos_diff` is flipped compared to fluid-solid).
        # `pressure_correction` is set to `1.0` (no correction).
        dv_boundary = pressure_acceleration(neighbor_system, particle_system, particle,
                                            m_b, m_a, p_b, p_a, rho_b, rho_a, pos_diff,
                                            distance, grad_kernel, 1.0,
                                            correction)
>>>>>>> 15ceaeb6
        dv_particle = dv_boundary + dv_viscosity

        for i in 1:ndims(particle_system)
            # Multiply `dv` (acceleration on fluid particle b) by the mass of
            # particle b to obtain the same force as for the fluid-solid interaction.
            # Divide by the material mass of particle a to obtain the acceleration
            # of solid particle a.
            dv[i, particle] += dv_particle[i] * m_b / particle_system.mass[particle]
        end

        continuity_equation!(dv, v_particle_system, v_neighbor_system,
                             particle, neighbor, pos_diff, distance,
                             m_b, rho_a, rho_b,
                             particle_system, neighbor_system, grad_kernel)
    end

    return dv
end

@inline function continuity_equation!(dv, v_particle_system, v_neighbor_system,
                                      particle, neighbor, pos_diff, distance,
                                      m_b, rho_a, rho_b,
                                      particle_system::TotalLagrangianSPHSystem,
                                      neighbor_system::WeaklyCompressibleSPHSystem,
                                      grad_kernel)
    return dv
end

@inline function continuity_equation!(dv, v_particle_system, v_neighbor_system,
                                      particle, neighbor, pos_diff, distance,
                                      m_b, rho_a, rho_b,
                                      particle_system::TotalLagrangianSPHSystem{<:BoundaryModelDummyParticles{ContinuityDensity}},
                                      neighbor_system::WeaklyCompressibleSPHSystem,
                                      grad_kernel)
    fluid_density_calculator = neighbor_system.density_calculator

    v_diff = current_velocity(v_particle_system, particle_system, particle) -
             current_velocity(v_neighbor_system, neighbor_system, neighbor)

    # Call the dummy BC version of the continuity equation
    continuity_equation!(dv, fluid_density_calculator, m_b, rho_a, rho_b, v_diff,
                         grad_kernel, particle)
end

# Solid-boundary interaction
function interact!(dv, v_particle_system, u_particle_system,
                   v_neighbor_system, u_neighbor_system, neighborhood_search,
                   particle_system::TotalLagrangianSPHSystem,
                   neighbor_system::BoundarySPHSystem)
    # TODO continuity equation?
    return dv
end<|MERGE_RESOLUTION|>--- conflicted
+++ resolved
@@ -91,30 +91,15 @@
         grad_kernel = smoothing_kernel_grad(particle_system, pos_diff, distance)
 
         # use `m_a` to get the same viscosity as for the fluid-solid direction.
-<<<<<<< HEAD
-        dv_viscosity = viscosity(neighbor_system, particle_system,
-                                 v_neighbor_system, v_particle_system,
-                                 neighbor, particle,
-                                 pos_diff, distance, sound_speed, m_b, m_a, rho_mean)
-=======
         dv_viscosity = viscosity(neighbor_system, particle_system, v_neighbor_system,
                                  v_particle_system, neighbor, particle, pos_diff, distance,
                                  sound_speed, m_b, m_a, rho_mean)
->>>>>>> 15ceaeb6
 
         # In fluid-solid interaction, use the "hydrodynamic pressure" of the solid particles
         # corresponding to the chosen boundary model.
         p_a = particle_pressure(v_particle_system, particle_system, particle)
         p_b = particle_pressure(v_neighbor_system, neighbor_system, neighbor)
 
-<<<<<<< HEAD
-        # Boundary forces
-        # Note: neighbor and particle pressure are switched in this call
-        #       and `pressure_correction` is set to `1.0` (no correction)
-        dv_boundary = pressure_acceleration(1.0, m_b, p_b, p_a, rho_b, rho_a, pos_diff,
-                                            neighbor_system.smoothing_length,
-                                            grad_kernel, boundary_model, density_calculator)
-=======
         # Particle and neighbor (and corresponding systems and all corresponding quantities)
         # are switched in this call.
         # This way, we obtain the exact same force as for the fluid-solid interaction,
@@ -124,7 +109,6 @@
                                             m_b, m_a, p_b, p_a, rho_b, rho_a, pos_diff,
                                             distance, grad_kernel, 1.0,
                                             correction)
->>>>>>> 15ceaeb6
         dv_particle = dv_boundary + dv_viscosity
 
         for i in 1:ndims(particle_system)
