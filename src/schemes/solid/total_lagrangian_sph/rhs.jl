# Solid-solid interaction
function interact!(dv, v_particle_system, u_particle_system,
                   v_neighbor_system, u_neighbor_system, neighborhood_search,
                   particle_system::TotalLagrangianSPHSystem,
                   neighbor_system::TotalLagrangianSPHSystem)
    interact_solid_solid!(dv, neighborhood_search, particle_system, neighbor_system)
end

# Function barrier without dispatch for unit testing
@inline function interact_solid_solid!(dv, neighborhood_search, particle_system,
                                       neighbor_system)
    (; penalty_force) = particle_system

    # Different solids do not interact with each other (yet)
    if particle_system !== neighbor_system
        return dv
    end

    # Everything here is done in the initial coordinates
    system_coords = initial_coordinates(particle_system)
    neighbor_coords = initial_coordinates(neighbor_system)

    # Loop over all pairs of particles and neighbors within the kernel cutoff.
    # For solid-solid interaction, this has to happen in the initial coordinates.
    for_particle_neighbor(particle_system, neighbor_system,
                          system_coords, neighbor_coords,
                          neighborhood_search) do particle, neighbor, initial_pos_diff,
                                                  initial_distance
        # Only consider particles with a distance > 0.
        initial_distance < sqrt(eps()) && return

        rho_a = particle_system.material_density[particle]
        rho_b = neighbor_system.material_density[neighbor]

        grad_kernel = smoothing_kernel_grad(particle_system, initial_pos_diff,
                                            initial_distance)

        m_b = neighbor_system.mass[neighbor]

        dv_particle = m_b *
                      (pk1_corrected(particle_system, particle) / rho_a^2 +
                       pk1_corrected(neighbor_system, neighbor) / rho_b^2) *
                      grad_kernel

        for i in 1:ndims(particle_system)
            dv[i, particle] += dv_particle[i]
        end

        calc_penalty_force!(dv, particle, neighbor, initial_pos_diff,
                            initial_distance, particle_system, penalty_force)

        # TODO continuity equation?
    end

    return dv
end

# Solid-fluid interaction
function interact!(dv, v_particle_system, u_particle_system,
                   v_neighbor_system, u_neighbor_system, neighborhood_search,
                   particle_system::TotalLagrangianSPHSystem,
                   neighbor_system::WeaklyCompressibleSPHSystem)
    (; boundary_model) = particle_system
    (; density_calculator, state_equation, viscosity) = neighbor_system
    (; sound_speed) = state_equation

    system_coords = current_coordinates(u_particle_system, particle_system)
    neighbor_coords = current_coordinates(u_neighbor_system, neighbor_system)

    # Loop over all pairs of particles and neighbors within the kernel cutoff.
    for_particle_neighbor(particle_system, neighbor_system,
                          system_coords, neighbor_coords,
                          neighborhood_search) do particle, neighbor, pos_diff, distance
        # Only consider particles with a distance > 0.
        distance < sqrt(eps()) && return

        # Apply the same force to the solid particle
        # that the fluid particle experiences due to the soild particle.
        # Note that the same arguments are passed here as in fluid-solid interact!,
        # except that pos_diff has a flipped sign.
        #
        # In fluid-solid interaction, use the "hydrodynamic mass" of the solid particles
        # corresponding to the rest density of the fluid and not the material density.
        m_a = hydrodynamic_mass(particle_system, particle)
        m_b = hydrodynamic_mass(neighbor_system, neighbor)

        rho_a = particle_density(v_particle_system, particle_system, particle)
        rho_b = particle_density(v_neighbor_system, neighbor_system, neighbor)
        rho_mean = (rho_a + rho_b) / 2

        grad_kernel = smoothing_kernel_grad(particle_system, pos_diff, distance)

        # use `m_a` to get the same viscosity as for the fluid-solid direction.
        dv_viscosity = viscosity(neighbor_system, particle_system,
                                 v_neighbor_system, v_particle_system,
                                 neighbor, particle,
                                 pos_diff, distance, sound_speed, m_b, m_a, rho_mean)

        # Boundary forces
        # Note: neighbor and particle are switched in this call and `pressure_correction` is set to `1.0` (no correction)
        dv_boundary = pressure_acceleration(1.0, m_b, neighbor, neighbor_system,
                                            v_neighbor_system, particle,
                                            particle_system, v_particle_system,
                                            boundary_model, rho_a,
                                            rho_b, pos_diff, distance,
<<<<<<< HEAD
                                            grad_kernel, density_calculator)
=======
                                            grad_kernel)
>>>>>>> 90897f69
        dv_particle = dv_boundary + dv_viscosity

        for i in 1:ndims(particle_system)
            # Multiply `dv` (acceleration on fluid particle b) by the mass of
            # particle b to obtain the force.
            # Divide by the material mass of particle a to obtain the acceleration
            # of solid particle a.
            dv[i, particle] += dv_particle[i] * neighbor_system.mass[neighbor] /
                               particle_system.mass[particle]
        end

        continuity_equation!(dv, v_particle_system, v_neighbor_system,
                             particle, neighbor, pos_diff, distance,
                             particle_system, neighbor_system)
    end

    return dv
end

@inline function continuity_equation!(dv, v_particle_system, v_neighbor_system,
                                      particle, neighbor, pos_diff, distance,
                                      particle_system::TotalLagrangianSPHSystem,
                                      neighbor_system::WeaklyCompressibleSPHSystem)
    return dv
end

@inline function continuity_equation!(dv, v_particle_system, v_neighbor_system,
                                      particle, neighbor, pos_diff, distance,
                                      particle_system::TotalLagrangianSPHSystem{
                                                                                <:BoundaryModelDummyParticles
                                                                                },
                                      neighbor_system::WeaklyCompressibleSPHSystem)
    (; density_calculator) = particle_system.boundary_model

    continuity_equation!(dv, density_calculator,
                         v_particle_system, v_neighbor_system,
                         particle, neighbor, pos_diff, distance,
                         particle_system, neighbor_system)
end

@inline function continuity_equation!(dv, density_calculator,
                                      u_particle_system, u_neighbor_system,
                                      particle, neighbor, pos_diff, distance,
                                      particle_system::TotalLagrangianSPHSystem,
                                      neighbor_system::WeaklyCompressibleSPHSystem)
    return dv
end

@inline function continuity_equation!(dv, ::ContinuityDensity,
                                      v_particle_system, v_neighbor_system,
                                      particle, neighbor, pos_diff, distance,
                                      particle_system::TotalLagrangianSPHSystem,
                                      neighbor_system::WeaklyCompressibleSPHSystem)
    vdiff = current_velocity(v_particle_system, particle_system, particle) -
            current_velocity(v_neighbor_system, neighbor_system, neighbor)

    dv[end, particle] += sum(neighbor_system.mass[neighbor] * vdiff .*
                             smoothing_kernel_grad(neighbor_system, pos_diff,
                                                   distance))

    return dv
end

# Solid-boundary interaction
function interact!(dv, v_particle_system, u_particle_system,
                   v_neighbor_system, u_neighbor_system, neighborhood_search,
                   particle_system::TotalLagrangianSPHSystem,
                   neighbor_system::BoundarySPHSystem)
    # TODO continuity equation?
    return dv
end<|MERGE_RESOLUTION|>--- conflicted
+++ resolved
@@ -90,10 +90,17 @@
 
         grad_kernel = smoothing_kernel_grad(particle_system, pos_diff, distance)
 
+        rho_a = particle_density(v_particle_system, particle_system, particle)
+        rho_b = particle_density(v_neighbor_system, neighbor_system, neighbor)
+        rho_mean = (rho_a + rho_b) / 2
+
+        grad_kernel = smoothing_kernel_grad(particle_system, pos_diff, distance)
+
         # use `m_a` to get the same viscosity as for the fluid-solid direction.
         dv_viscosity = viscosity(neighbor_system, particle_system,
                                  v_neighbor_system, v_particle_system,
                                  neighbor, particle,
+                                 pos_diff, distance, sound_speed, m_b, m_a, rho_mean)
                                  pos_diff, distance, sound_speed, m_b, m_a, rho_mean)
 
         # Boundary forces
@@ -103,11 +110,7 @@
                                             particle_system, v_particle_system,
                                             boundary_model, rho_a,
                                             rho_b, pos_diff, distance,
-<<<<<<< HEAD
                                             grad_kernel, density_calculator)
-=======
-                                            grad_kernel)
->>>>>>> 90897f69
         dv_particle = dv_boundary + dv_viscosity
 
         for i in 1:ndims(particle_system)
