# Solid-solid interaction
function interact!(dv, v_particle_system, u_particle_system,
                   v_neighbor_system, u_neighbor_system, neighborhood_search,
                   particle_system::TotalLagrangianSPHSystem,
                   neighbor_system::TotalLagrangianSPHSystem)
    interact_solid_solid!(dv, neighborhood_search, particle_system, neighbor_system)
end

# Function barrier without dispatch for unit testing
@inline function interact_solid_solid!(dv, neighborhood_search, particle_system,
                                       neighbor_system)
    (; penalty_force) = particle_system

    # Different solids do not interact with each other (yet)
    if particle_system !== neighbor_system
        return dv
    end

    # Everything here is done in the initial coordinates
    system_coords = initial_coordinates(particle_system)
    neighbor_coords = initial_coordinates(neighbor_system)

    # Loop over all pairs of particles and neighbors within the kernel cutoff.
    # For solid-solid interaction, this has to happen in the initial coordinates.
    for_particle_neighbor(particle_system, neighbor_system,
                          system_coords, neighbor_coords,
                          neighborhood_search) do particle, neighbor, initial_pos_diff,
                                                  initial_distance
        # Only consider particles with a distance > 0.
        initial_distance < sqrt(eps()) && return

        rho_a = particle_system.material_density[particle]
        rho_b = neighbor_system.material_density[neighbor]

        grad_kernel = smoothing_kernel_grad(particle_system, initial_pos_diff,
                                            initial_distance)

        m_b = neighbor_system.mass[neighbor]

        dv_particle = m_b *
                      (pk1_corrected(particle_system, particle) / rho_a^2 +
                       pk1_corrected(neighbor_system, neighbor) / rho_b^2) *
                      grad_kernel

        for i in 1:ndims(particle_system)
            dv[i, particle] += dv_particle[i]
        end

        calc_penalty_force!(dv, particle, neighbor, initial_pos_diff,
                            initial_distance, particle_system, penalty_force)

        # TODO continuity equation?
    end

    return dv
end

# Solid-fluid interaction according to O'Conner et al. (https://doi.org/10.1016/j.jfluidstructs.2021.103312)
function interact!(dv, v_particle_system, u_particle_system,
                   v_neighbor_system, u_neighbor_system, neighborhood_search,
                   particle_system::TotalLagrangianSPHSystem,
                   neighbor_system::WeaklyCompressibleSPHSystem)
    (; density_calculator, state_equation, correction) = neighbor_system
    (; sound_speed) = state_equation

    # For viscous interaction with `WeaklyCompressibleSPHSystem`, use the viscosity model
    # for the corresponding boundary model.
    viscosity = viscosity_model(particle_system)

    system_coords = current_coordinates(u_particle_system, particle_system)
    neighbor_coords = current_coordinates(u_neighbor_system, neighbor_system)

    # Loop over all pairs of particles and neighbors within the kernel cutoff.
    for_particle_neighbor(particle_system, neighbor_system,
                          system_coords, neighbor_coords,
                          neighborhood_search) do particle, neighbor, pos_diff, distance
        # Only consider particles with a distance > 0.
        distance < sqrt(eps()) && return

        # Apply the same force to the solid particle
        # that the fluid particle experiences due to the soild particle.
        # Note that the same arguments are passed here as in fluid-solid interact!,
        # except that pos_diff has a flipped sign.

        # In fluid-solid interaction, use the "hydrodynamic mass" of the solid particles
        # corresponding to the rest density of the fluid and not the material density.
        m_a = hydrodynamic_mass(particle_system, particle)
        m_b = hydrodynamic_mass(neighbor_system, neighbor)

        rho_a = particle_density(v_particle_system, particle_system, particle)
        rho_b = particle_density(v_neighbor_system, neighbor_system, neighbor)
        rho_mean = (rho_a + rho_b) / 2

        # Use the kernel-gradient of the fluid system, as this is a hydrodynamics interaction.
        grad_kernel = smoothing_kernel_grad(neighbor_system, pos_diff, distance)

        dv_viscosity = viscosity(particle_system, neighbor_system,
                                 v_particle_system, v_neighbor_system,
                                 particle, neighbor, pos_diff, distance,
                                 sound_speed, m_a, m_b, rho_mean)

        # In fluid-solid interaction, use the "hydrodynamic pressure" of the solid particles
        # corresponding to the chosen boundary model.
        p_a = particle_pressure(v_particle_system, particle_system, particle)
        p_b = particle_pressure(v_neighbor_system, neighbor_system, neighbor)

        # `pressure_correction` is set to `1.0` (no correction).
<<<<<<< HEAD
        dv_boundary = pressure_acceleration(1.0, m_b, p_a, p_b,
                                            rho_a, rho_b, pos_diff, distance, grad_kernel,
                                            particle_system, neighbor, neighbor_system,
                                            density_calculator, correction)
=======
        dv_boundary = pressure_acceleration(1.0, m_b, m_a, p_b, p_a, rho_b, rho_a,
                                            pos_diff, distance, grad_kernel,
                                            neighbor_system, particle,
                                            particle_system, correction)
>>>>>>> d03021a5
        dv_particle = dv_boundary + dv_viscosity

        for i in 1:ndims(particle_system)
            # Multiply by the ratio of hydrodynamic mass and material mass to obtain the
            # acceleration of solid particle `a`.
            dv[i, particle] += dv_particle[i] * m_a / particle_system.mass[particle]
        end

        continuity_equation!(dv, v_particle_system, v_neighbor_system,
                             particle, neighbor, pos_diff, distance,
                             m_b, rho_a, rho_b,
                             particle_system, neighbor_system, grad_kernel)
    end

    return dv
end

@inline function continuity_equation!(dv, v_particle_system, v_neighbor_system,
                                      particle, neighbor, pos_diff, distance,
                                      m_b, rho_a, rho_b,
                                      particle_system::TotalLagrangianSPHSystem,
                                      neighbor_system::WeaklyCompressibleSPHSystem,
                                      grad_kernel)
    return dv
end

@inline function continuity_equation!(dv, v_particle_system, v_neighbor_system,
                                      particle, neighbor, pos_diff, distance,
                                      m_b, rho_a, rho_b,
                                      particle_system::TotalLagrangianSPHSystem{<:BoundaryModelDummyParticles{ContinuityDensity}},
                                      neighbor_system::WeaklyCompressibleSPHSystem,
                                      grad_kernel)
    fluid_density_calculator = neighbor_system.density_calculator

    v_diff = current_velocity(v_particle_system, particle_system, particle) -
             current_velocity(v_neighbor_system, neighbor_system, neighbor)

    # Call the dummy BC version of the continuity equation
    continuity_equation!(dv, fluid_density_calculator, m_b, rho_a, rho_b, v_diff,
                         grad_kernel, particle)
end

# Solid-boundary interaction
function interact!(dv, v_particle_system, u_particle_system,
                   v_neighbor_system, u_neighbor_system, neighborhood_search,
                   particle_system::TotalLagrangianSPHSystem,
                   neighbor_system::BoundarySPHSystem)
    # TODO continuity equation?
    return dv
end<|MERGE_RESOLUTION|>--- conflicted
+++ resolved
@@ -105,17 +105,10 @@
         p_b = particle_pressure(v_neighbor_system, neighbor_system, neighbor)
 
         # `pressure_correction` is set to `1.0` (no correction).
-<<<<<<< HEAD
-        dv_boundary = pressure_acceleration(1.0, m_b, p_a, p_b,
-                                            rho_a, rho_b, pos_diff, distance, grad_kernel,
+        dv_boundary = pressure_acceleration(1.0, m_a, m_b, p_a, p_b, rho_a, rho_b,
+                                            pos_diff, distance, grad_kernel,
                                             particle_system, neighbor, neighbor_system,
-                                            density_calculator, correction)
-=======
-        dv_boundary = pressure_acceleration(1.0, m_b, m_a, p_b, p_a, rho_b, rho_a,
-                                            pos_diff, distance, grad_kernel,
-                                            neighbor_system, particle,
-                                            particle_system, correction)
->>>>>>> d03021a5
+                                            correction)
         dv_particle = dv_boundary + dv_viscosity
 
         for i in 1:ndims(particle_system)
