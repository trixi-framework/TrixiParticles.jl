# Solid-solid interaction
function interact!(dv, v_particle_system, u_particle_system,
                   v_neighbor_system, u_neighbor_system,
                   particle_system::TotalLagrangianSPHSystem,
<<<<<<< HEAD
                   neighbor_system::TotalLagrangianSPHSystem, semi;
                   integrate_tlsph=semi.integrate_tlsph[])
    # Skip interaction if TLSPH systems are integrated separately
    integrate_tlsph || return dv

    interact_solid_solid!(dv, particle_system, neighbor_system, semi)
=======
                   neighbor_system::TotalLagrangianSPHSystem, semi)
    # Different solids do not interact with each other (yet)
    particle_system !== neighbor_system && return dv

    interact_solid_solid!(dv, v_particle_system, particle_system, semi)
>>>>>>> eb5707bd
end

# Function barrier without dispatch for unit testing
@inline function interact_solid_solid!(dv, v_system, system, semi)
    (; penalty_force) = system

    # Everything here is done in the initial coordinates
    system_coords = initial_coordinates(system)

    # Loop over all pairs of particles and neighbors within the kernel cutoff.
    # For solid-solid interaction, this has to happen in the initial coordinates.
    foreach_point_neighbor(system, system, system_coords, system_coords, semi;
                           points=each_moving_particle(system)) do particle, neighbor,
                                                                   initial_pos_diff,
                                                                   initial_distance
        # Only consider particles with a distance > 0.
        initial_distance < sqrt(eps()) && return

        rho_a = @inbounds system.material_density[particle]
        rho_b = @inbounds system.material_density[neighbor]

        grad_kernel = smoothing_kernel_grad(system, initial_pos_diff,
                                            initial_distance, particle)

        m_a = @inbounds system.mass[particle]
        m_b = @inbounds system.mass[neighbor]

        current_pos_diff = @inbounds current_coords(system, particle) -
                                     current_coords(system, neighbor)
        current_distance = norm(current_pos_diff)

        dv_stress = m_b *
                    (pk1_corrected(system, particle) / rho_a^2 +
                     pk1_corrected(system, neighbor) / rho_b^2) * grad_kernel

        dv_penalty_force_ = dv_penalty_force(penalty_force, particle, neighbor,
                                             initial_pos_diff, initial_distance,
                                             current_pos_diff, current_distance,
                                             system, m_a, m_b, rho_a, rho_b)

        dv_viscosity = dv_viscosity_tlsph(system, v_system, particle, neighbor,
                                          current_pos_diff, current_distance,
                                          m_a, m_b, rho_a, rho_b, grad_kernel)

        for i in 1:ndims(system)
            @inbounds dv[i,
                         particle] += dv_stress[i] + dv_penalty_force_[i] +
                                      dv_viscosity[i]
        end

        # TODO continuity equation for boundary model with `ContinuityDensity`?
    end

    return dv
end

# Solid-fluid interaction
function interact!(dv, v_particle_system, u_particle_system,
                   v_neighbor_system, u_neighbor_system,
                   particle_system::TotalLagrangianSPHSystem,
                   neighbor_system::FluidSystem, semi;
                   integrate_tlsph=semi.integrate_tlsph[])
    # Skip interaction if TLSPH systems are integrated separately
    integrate_tlsph || return dv

    sound_speed = system_sound_speed(neighbor_system)

    system_coords = current_coordinates(u_particle_system, particle_system)
    neighbor_coords = current_coordinates(u_neighbor_system, neighbor_system)

    # Loop over all pairs of particles and neighbors within the kernel cutoff.
    foreach_point_neighbor(particle_system, neighbor_system, system_coords, neighbor_coords,
                           semi;
                           points=each_moving_particle(particle_system)) do particle,
                                                                            neighbor,
                                                                            pos_diff,
                                                                            distance
        # Only consider particles with a distance > 0.
        distance < sqrt(eps()) && return

        # Apply the same force to the solid particle
        # that the fluid particle experiences due to the solid particle.
        # Note that the same arguments are passed here as in fluid-solid interact!,
        # except that pos_diff has a flipped sign.
        #
        # In fluid-solid interaction, use the "hydrodynamic mass" of the solid particles
        # corresponding to the rest density of the fluid and not the material density.
        m_a = hydrodynamic_mass(particle_system, particle)
        m_b = hydrodynamic_mass(neighbor_system, neighbor)

        rho_a = current_density(v_particle_system, particle_system, particle)
        rho_b = current_density(v_neighbor_system, neighbor_system, neighbor)

        # Use kernel from the fluid system in order to get the same force here in
        # solid-fluid interaction as for fluid-solid interaction.
        # TODO this will not use corrections if the fluid uses corrections.
        grad_kernel = smoothing_kernel_grad(neighbor_system, pos_diff, distance, particle)

        # In fluid-solid interaction, use the "hydrodynamic pressure" of the solid particles
        # corresponding to the chosen boundary model.
        p_a = current_pressure(v_particle_system, particle_system, particle)
        p_b = current_pressure(v_neighbor_system, neighbor_system, neighbor)

        # Particle and neighbor (and corresponding systems and all corresponding quantities)
        # are switched in the following two calls.
        # This way, we obtain the exact same force as for the fluid-solid interaction,
        # but with a flipped sign (because `pos_diff` is flipped compared to fluid-solid).
        dv_boundary = pressure_acceleration(neighbor_system, particle_system,
                                            neighbor, particle,
                                            m_b, m_a, p_b, p_a, rho_b, rho_a, pos_diff,
                                            distance, grad_kernel,
                                            neighbor_system.correction)

        dv_viscosity_ = dv_viscosity(neighbor_system, particle_system,
                                     v_neighbor_system, v_particle_system,
                                     neighbor, particle, pos_diff, distance,
                                     sound_speed, m_b, m_a, rho_a, rho_b, grad_kernel)

        dv_particle = dv_boundary + dv_viscosity_

        for i in 1:ndims(particle_system)
            # Multiply `dv` (acceleration on fluid particle b) by the mass of
            # particle b to obtain the same force as for the fluid-solid interaction.
            # Divide by the material mass of particle a to obtain the acceleration
            # of solid particle a.
            dv[i, particle] += dv_particle[i] * m_b / particle_system.mass[particle]
        end

        continuity_equation!(dv, v_particle_system, v_neighbor_system,
                             particle, neighbor, pos_diff, distance,
                             m_b, rho_a, rho_b,
                             particle_system, neighbor_system, grad_kernel)
    end

    return dv
end

@inline function continuity_equation!(dv, v_particle_system, v_neighbor_system,
                                      particle, neighbor, pos_diff, distance,
                                      m_b, rho_a, rho_b,
                                      particle_system::TotalLagrangianSPHSystem,
                                      neighbor_system::FluidSystem,
                                      grad_kernel)
    return dv
end

@inline function continuity_equation!(dv, v_particle_system, v_neighbor_system,
                                      particle, neighbor, pos_diff, distance,
                                      m_b, rho_a, rho_b,
                                      particle_system::TotalLagrangianSPHSystem{<:BoundaryModelDummyParticles{ContinuityDensity}},
                                      neighbor_system::FluidSystem,
                                      grad_kernel)
    fluid_density_calculator = neighbor_system.density_calculator

    v_diff = current_velocity(v_particle_system, particle_system, particle) -
             current_velocity(v_neighbor_system, neighbor_system, neighbor)

    # Call the dummy BC version of the continuity equation
    continuity_equation!(dv, fluid_density_calculator, m_b, rho_a, rho_b, v_diff,
                         grad_kernel, particle)
end

# Solid-boundary interaction
function interact!(dv, v_particle_system, u_particle_system,
                   v_neighbor_system, u_neighbor_system,
                   particle_system::TotalLagrangianSPHSystem,
                   neighbor_system::Union{BoundarySPHSystem, OpenBoundarySPHSystem}, semi;
                   integrate_tlsph=semi.integrate_tlsph[])
    # TODO continuity equation?
    return dv
end<|MERGE_RESOLUTION|>--- conflicted
+++ resolved
@@ -2,20 +2,15 @@
 function interact!(dv, v_particle_system, u_particle_system,
                    v_neighbor_system, u_neighbor_system,
                    particle_system::TotalLagrangianSPHSystem,
-<<<<<<< HEAD
                    neighbor_system::TotalLagrangianSPHSystem, semi;
                    integrate_tlsph=semi.integrate_tlsph[])
+    # Different solids do not interact with each other (yet)
+    particle_system === neighbor_system || return dv
+
     # Skip interaction if TLSPH systems are integrated separately
     integrate_tlsph || return dv
 
-    interact_solid_solid!(dv, particle_system, neighbor_system, semi)
-=======
-                   neighbor_system::TotalLagrangianSPHSystem, semi)
-    # Different solids do not interact with each other (yet)
-    particle_system !== neighbor_system && return dv
-
     interact_solid_solid!(dv, v_particle_system, particle_system, semi)
->>>>>>> eb5707bd
 end
 
 # Function barrier without dispatch for unit testing
