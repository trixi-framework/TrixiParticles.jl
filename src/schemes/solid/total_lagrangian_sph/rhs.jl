--- conflicted
+++ resolved
@@ -134,14 +134,9 @@
 
 @inline function continuity_equation!(dv, v_particle_container, v_neighbor_container,
                                       particle, neighbor, pos_diff, distance,
-<<<<<<< HEAD
                                       particle_container::TotalLagrangianSPHSystem{
-                                                                                 BoundaryModelDummyParticles
-=======
-                                      particle_container::SolidParticleContainer{
-                                                                                 <:BoundaryModelDummyParticles
->>>>>>> 7896d55b
-                                                                                 },
+                                                                                   <:BoundaryModelDummyParticles
+                                                                                   },
                                       neighbor_container::WeaklyCompressibleSPHSystem)
     @unpack density_calculator = particle_container.boundary_model
 
