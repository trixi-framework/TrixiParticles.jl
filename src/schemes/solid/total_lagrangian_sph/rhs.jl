--- conflicted
+++ resolved
@@ -91,14 +91,9 @@
         rho_b = particle_density(v_fluid_system, fluid_system_b, neighbor)
         rho_mean = (rho_a + rho_b) / 2
 
-<<<<<<< HEAD
-        # Use the kernel-gradient of the fluid system, as this is a hydrodynamics interaction.
-        grad_kernel = smoothing_kernel_grad(fluid_system_b, pos_diff, distance)
-=======
         # Use kernel from the fluid system in order to get the same force here in
         # solid-fluid interaction as for fluid-solid interaction.
-        grad_kernel = smoothing_kernel_grad(neighbor_system, pos_diff, distance)
->>>>>>> d5b62072
+        grad_kernel = smoothing_kernel_grad(fluid_system_b, pos_diff, distance)
 
         dv_viscosity = viscosity(solid_system_a, fluid_system_b,
                                  v_solid_system, v_fluid_system,
@@ -112,22 +107,15 @@
 
         # Call `pressure_acceleration` with the fluid system
         # `pressure_correction` is set to `1.0` (no correction).
-<<<<<<< HEAD
-        dv_boundary = pressure_acceleration(1.0, m_a, m_b, p_a, p_b, rho_a, rho_b,
-                                            pos_diff, distance, grad_kernel,
-                                            fluid_system_b, neighbor, solid_system_a,
-                                            correction)
-=======
-        dv_boundary = pressure_acceleration(neighbor_system, particle_system, particle,
+        dv_boundary = pressure_acceleration(fluid_system_b, solid_system_a, particle,
                                             m_b, m_a, p_b, p_a, rho_b, rho_a, pos_diff,
                                             distance, grad_kernel, 1.0, correction)
->>>>>>> d5b62072
         dv_particle = dv_boundary + dv_viscosity
 
         for i in 1:ndims(solid_system_a)
             # Multiply by the ratio of hydrodynamic mass and material mass to obtain the
             # acceleration of solid particle `a`.
-            dv[i, particle] += dv_particle[i] * m_a / solid_system_a.mass[particle]
+            dv[i, particle] += dv_particle[i] * m_b / solid_system_a.mass[particle]
         end
 
         continuity_equation!(dv, v_solid_system, v_fluid_system,
