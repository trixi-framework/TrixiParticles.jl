@doc raw"""
    TotalLagrangianSPHSystem(initial_condition,
                             smoothing_kernel, smoothing_length,
                             young_modulus, poisson_ratio;
                             n_fixed_particles=0, boundary_model=nothing,
                             acceleration=ntuple(_ -> 0.0, NDIMS),
                             penalty_force=nothing, source_terms=nothing)

System for particles of an elastic structure.

A Total Lagrangian framework is used wherein the governing equations are formulated such that
all relevant quantities and operators are measured with respect to the
initial configuration (O’Connor & Rogers 2021, Belytschko et al. 2000).
See [Total Lagrangian SPH](@ref tlsph) for more details on the method.

# Arguments
- `initial_condition`:  Initial condition representing the system's particles.
- `young_modulus`:      Young's modulus.
- `poisson_ratio`:      Poisson ratio.
- `smoothing_kernel`:   Smoothing kernel to be used for this system.
                        See [Smoothing Kernels](@ref smoothing_kernel).
- `smoothing_length`:   Smoothing length to be used for this system.
                        See [Smoothing Kernels](@ref smoothing_kernel).

# Keyword Arguments
- `n_fixed_particles`:  Number of fixed particles which are used to clamp the structure
                        particles. Note that the fixed particles must be the **last**
                        particles in the `InitialCondition`. See the info box below.
- `boundary_model`: Boundary model to compute the hydrodynamic density and pressure for
                    fluid-structure interaction (see [Boundary Models](@ref boundary_models)).
- `penalty_force`:  Penalty force to ensure regular particle position under large deformations
                    (see [`PenaltyForceGanzenmueller`](@ref)).
- `viscosity`:      Artificial viscosity model to stabilize both the TLSPH and the FSI.
                    Currently, only [`ArtificialViscosityMonaghan`](@ref) is supported.
- `acceleration`:   Acceleration vector for the system. (default: zero vector)
- `source_terms`:   Additional source terms for this system. Has to be either `nothing`
                    (by default), or a function of `(coords, velocity, density, pressure)`
                    (which are the quantities of a single particle), returning a `Tuple`
                    or `SVector` that is to be added to the acceleration of that particle.
                    See, for example, [`SourceTermDamping`](@ref).

!!! note
    The fixed particles must be the **last** particles in the `InitialCondition`.
    To do so, e.g. use the `union` function:
    ```jldoctest; output = false, setup = :(fixed_particles = RectangularShape(0.1, (1, 4), (0.0, 0.0), density=1.0); beam = RectangularShape(0.1, (3, 4), (0.1, 0.0), density=1.0))
    solid = union(beam, fixed_particles)

    # output
    ┌──────────────────────────────────────────────────────────────────────────────────────────────────┐
    │ InitialCondition{Float64}                                                                        │
    │ ═════════════════════════                                                                        │
    │ #dimensions: ……………………………………………… 2                                                                │
    │ #particles: ………………………………………………… 16                                                               │
    │ particle spacing: ………………………………… 0.1                                                              │
    └──────────────────────────────────────────────────────────────────────────────────────────────────┘
    ```
    where `beam` and `fixed_particles` are of type `InitialCondition`.
"""
struct TotalLagrangianSPHSystem{BM, NDIMS, ELTYPE <: Real, IC, ARRAY1D, ARRAY2D, ARRAY3D,
                                YM, PR, LL, LM, K, PF, V, ST} <: SolidSystem{NDIMS}
    initial_condition   :: IC
    initial_coordinates :: ARRAY2D # Array{ELTYPE, 2}: [dimension, particle]
    current_coordinates :: ARRAY2D # Array{ELTYPE, 2}: [dimension, particle]
    mass                :: ARRAY1D # Array{ELTYPE, 1}: [particle]
    correction_matrix   :: ARRAY3D # Array{ELTYPE, 3}: [i, j, particle]
    pk1_corrected       :: ARRAY3D # Array{ELTYPE, 3}: [i, j, particle]
    deformation_grad    :: ARRAY3D # Array{ELTYPE, 3}: [i, j, particle]
    material_density    :: ARRAY1D # Array{ELTYPE, 1}: [particle]
    n_moving_particles  :: Int64
    young_modulus       :: YM
    poisson_ratio       :: PR
    lame_lambda         :: LL
    lame_mu             :: LM
    smoothing_kernel    :: K
    smoothing_length    :: ELTYPE
    acceleration        :: SVector{NDIMS, ELTYPE}
    boundary_model      :: BM
    penalty_force       :: PF
    viscosity           :: V
    source_terms        :: ST
end

function TotalLagrangianSPHSystem(initial_condition,
                                  smoothing_kernel, smoothing_length,
                                  young_modulus, poisson_ratio;
                                  n_fixed_particles=0, boundary_model=nothing,
                                  acceleration=ntuple(_ -> 0.0,
                                                      ndims(smoothing_kernel)),
                                  penalty_force=nothing, viscosity=nothing,
                                  source_terms=nothing)
    NDIMS = ndims(initial_condition)
    ELTYPE = eltype(initial_condition)
    n_particles = nparticles(initial_condition)

    if ndims(smoothing_kernel) != NDIMS
        throw(ArgumentError("smoothing kernel dimensionality must be $NDIMS for a $(NDIMS)D problem"))
    end

    # Make acceleration an SVector
    acceleration_ = SVector(acceleration...)
    if length(acceleration_) != NDIMS
        throw(ArgumentError("`acceleration` must be of length $NDIMS for a $(NDIMS)D problem"))
    end

    initial_coordinates = copy(initial_condition.coordinates)
    current_coordinates = copy(initial_condition.coordinates)
    mass = copy(initial_condition.mass)
    material_density = copy(initial_condition.density)
    correction_matrix = Array{ELTYPE, 3}(undef, NDIMS, NDIMS, n_particles)
    pk1_corrected = Array{ELTYPE, 3}(undef, NDIMS, NDIMS, n_particles)
    deformation_grad = Array{ELTYPE, 3}(undef, NDIMS, NDIMS, n_particles)

    n_moving_particles = n_particles - n_fixed_particles

    lame_lambda = @. young_modulus * poisson_ratio /
                     ((1 + poisson_ratio) * (1 - 2 * poisson_ratio))
    lame_mu = @. (young_modulus / 2) / (1 + poisson_ratio)

    return TotalLagrangianSPHSystem(initial_condition, initial_coordinates,
                                    current_coordinates, mass, correction_matrix,
                                    pk1_corrected, deformation_grad, material_density,
                                    n_moving_particles, young_modulus, poisson_ratio,
                                    lame_lambda, lame_mu, smoothing_kernel,
                                    smoothing_length, acceleration_, boundary_model,
<<<<<<< HEAD
                                    penalty_force, source_terms)
=======
                                    penalty_force, viscosity, source_terms, nothing)
>>>>>>> 0597721d
end

function Base.show(io::IO, system::TotalLagrangianSPHSystem)
    @nospecialize system # reduce precompilation time

    print(io, "TotalLagrangianSPHSystem{", ndims(system), "}(")
    print(io, "", system.smoothing_kernel)
    print(io, ", ", system.acceleration)
    print(io, ", ", system.boundary_model)
    print(io, ", ", system.penalty_force)
    print(io, ", ", system.viscosity)
    print(io, ") with ", nparticles(system), " particles")
end

function Base.show(io::IO, ::MIME"text/plain", system::TotalLagrangianSPHSystem)
    @nospecialize system # reduce precompilation time

    function display_param(param)
        if param isa AbstractVector
            min_val = round(minimum(param), digits=3)
            max_val = round(maximum(param), digits=3)
            return "min = $(min_val), max = $(max_val)"
        else
            return string(param)
        end
    end

    if get(io, :compact, false)
        show(io, system)
    else
        n_fixed_particles = nparticles(system) - n_moving_particles(system)

        summary_header(io, "TotalLagrangianSPHSystem{$(ndims(system))}")
        summary_line(io, "total #particles", nparticles(system))
        summary_line(io, "#fixed particles", n_fixed_particles)
        summary_line(io, "Young's modulus", display_param(system.young_modulus))
        summary_line(io, "Poisson ratio", display_param(system.poisson_ratio))
        summary_line(io, "smoothing kernel", system.smoothing_kernel |> typeof |> nameof)
        summary_line(io, "acceleration", system.acceleration)
        summary_line(io, "boundary model", system.boundary_model)
        summary_line(io, "penalty force", system.penalty_force)
        summary_line(io, "viscosity", system.viscosity)
        summary_footer(io)
    end
end

@inline function Base.eltype(::TotalLagrangianSPHSystem{<:Any, <:Any, ELTYPE}) where {ELTYPE}
    return ELTYPE
end

@inline function v_nvariables(system::TotalLagrangianSPHSystem)
    return ndims(system)
end

@inline function v_nvariables(system::TotalLagrangianSPHSystem{<:BoundaryModelDummyParticles{ContinuityDensity}})
    return ndims(system) + 1
end

@inline function n_moving_particles(system::TotalLagrangianSPHSystem)
    system.n_moving_particles
end

@inline initial_coordinates(system::TotalLagrangianSPHSystem) = system.initial_coordinates

@inline function current_coordinates(u, system::TotalLagrangianSPHSystem)
    return system.current_coordinates
end

@inline function current_coords(system::TotalLagrangianSPHSystem, particle)
    # For this system, the current coordinates are stored in the system directly,
    # so we don't need a `u` array. This function is only to be used in this file
    # when no `u` is available.
    current_coords(nothing, system, particle)
end

@inline function current_velocity(v, system::TotalLagrangianSPHSystem, particle)
    if particle > n_moving_particles(system)
        return zero(SVector{ndims(system), eltype(system)})
    end

    return extract_svector(v, system, particle)
end

@inline function viscous_velocity(v, system::TotalLagrangianSPHSystem, particle)
    return extract_svector(system.boundary_model.cache.wall_velocity, system, particle)
end

@inline function current_density(v, system::TotalLagrangianSPHSystem)
    return current_density(v, system.boundary_model, system)
end

# In fluid-solid interaction, use the "hydrodynamic pressure" of the solid particles
# corresponding to the chosen boundary model.
@inline function current_pressure(v, system::TotalLagrangianSPHSystem)
    return current_pressure(v, system.boundary_model, system)
end

@inline function hydrodynamic_mass(system::TotalLagrangianSPHSystem, particle)
    return system.boundary_model.hydrodynamic_mass[particle]
end

@inline function correction_matrix(system, particle)
    extract_smatrix(system.correction_matrix, system, particle)
end

@inline function deformation_gradient(system, particle)
    extract_smatrix(system.deformation_grad, system, particle)
end
@inline function pk1_corrected(system, particle)
    extract_smatrix(system.pk1_corrected, system, particle)
end

function young_modulus(system::TotalLagrangianSPHSystem, particle)
    return young_modulus(system, system.young_modulus, particle)
end

function young_modulus(::TotalLagrangianSPHSystem, young_modulus, particle)
    return young_modulus
end

function young_modulus(::TotalLagrangianSPHSystem,
                       young_modulus::AbstractVector, particle)
    return young_modulus[particle]
end

function poisson_ratio(system::TotalLagrangianSPHSystem, particle)
    return poisson_ratio(system, system.poisson_ratio, particle)
end

function poisson_ratio(::TotalLagrangianSPHSystem, poisson_ratio, particle)
    return poisson_ratio
end

function poisson_ratio(::TotalLagrangianSPHSystem,
                       poisson_ratio::AbstractVector, particle)
    return poisson_ratio[particle]
end

function initialize!(system::TotalLagrangianSPHSystem, semi)
    (; correction_matrix) = system

    initial_coords = initial_coordinates(system)

    density_fun(particle) = system.material_density[particle]

    # Calculate correction matrix
    compute_gradient_correction_matrix!(correction_matrix, system, initial_coords,
                                        density_fun, semi)
end

function update_positions!(system::TotalLagrangianSPHSystem, v, u, v_ode, u_ode, semi, t)
    (; current_coordinates) = system

    # `current_coordinates` stores the coordinates of both integrated and fixed particles.
    # Copy the coordinates of the integrated particles from `u`.
    @threaded semi for particle in each_moving_particle(system)
        for i in 1:ndims(system)
            current_coordinates[i, particle] = u[i, particle]
        end
    end
end

function update_quantities!(system::TotalLagrangianSPHSystem, v, u, v_ode, u_ode, semi, t)
    # Precompute PK1 stress tensor
    @trixi_timeit timer() "stress tensor" compute_pk1_corrected!(system, semi)

    return system
end

function update_boundary_interpolation!(system::TotalLagrangianSPHSystem, v, u,
                                        v_ode, u_ode, semi, t)
    (; boundary_model) = system

    # Only update boundary model
    update_pressure!(boundary_model, system, v, u, v_ode, u_ode, semi)
end

@inline function compute_pk1_corrected!(system, semi)
    (; deformation_grad) = system

    calc_deformation_grad!(deformation_grad, system, semi)

    @threaded semi for particle in eachparticle(system)
        pk1_particle = pk1_stress_tensor(system, particle)
        pk1_particle_corrected = pk1_particle * correction_matrix(system, particle)

        @inbounds for j in 1:ndims(system), i in 1:ndims(system)
            system.pk1_corrected[i, j, particle] = pk1_particle_corrected[i, j]
        end
    end
end

@inline function calc_deformation_grad!(deformation_grad, system, semi)
    (; mass, material_density) = system

    # Reset deformation gradient
    set_zero!(deformation_grad)

    # Loop over all pairs of particles and neighbors within the kernel cutoff.
    initial_coords = initial_coordinates(system)
    foreach_point_neighbor(system, system, initial_coords, initial_coords,
                           semi) do particle, neighbor, initial_pos_diff, initial_distance
        # Only consider particles with a distance > 0.
        initial_distance < sqrt(eps()) && return

        volume = mass[neighbor] / material_density[neighbor]
        pos_diff = current_coords(system, particle) - current_coords(system, neighbor)

        grad_kernel = smoothing_kernel_grad(system, initial_pos_diff,
                                            initial_distance, particle)

        result = volume * pos_diff * grad_kernel'

        # Multiply by L_{0a}
        result *= correction_matrix(system, particle)'

        @inbounds for j in 1:ndims(system), i in 1:ndims(system)
            deformation_grad[i, j, particle] -= result[i, j]
        end
    end

    return deformation_grad
end

# First Piola-Kirchhoff stress tensor
@inline function pk1_stress_tensor(system, particle)
    (; lame_lambda, lame_mu) = system

    F = deformation_gradient(system, particle)
    S = pk2_stress_tensor(F, lame_lambda, lame_mu, particle)

    return F * S
end

# Second Piola-Kirchhoff stress tensor
@inline function pk2_stress_tensor(F, lame_lambda::AbstractVector, lame_mu::AbstractVector,
                                   particle)

    # Compute the Green-Lagrange strain
    E = (transpose(F) * F - I) / 2

    return lame_lambda[particle] * tr(E) * I + 2 * lame_mu[particle] * E
end

# Second Piola-Kirchhoff stress tensor
@inline function pk2_stress_tensor(F, lame_lambda, lame_mu, particle)

    # Compute the Green-Lagrange strain
    E = (transpose(F) * F - I) / 2

    return lame_lambda * tr(E) * I + 2 * lame_mu * E
end

function write_u0!(u0, system::TotalLagrangianSPHSystem)
    (; initial_condition) = system

    # This is as fast as a loop with `@inbounds`, but it's GPU-compatible
    indices = CartesianIndices((ndims(system), each_moving_particle(system)))
    copyto!(u0, indices, initial_condition.coordinates, indices)

    return u0
end

function write_v0!(v0, system::TotalLagrangianSPHSystem)
    (; initial_condition, boundary_model) = system

    # This is as fast as a loop with `@inbounds`, but it's GPU-compatible
    indices = CartesianIndices((ndims(system), each_moving_particle(system)))
    copyto!(v0, indices, initial_condition.velocity, indices)

    write_v0!(v0, boundary_model, system)

    return v0
end

function write_v0!(v0, model, system::TotalLagrangianSPHSystem)
    return v0
end

function write_v0!(v0, ::BoundaryModelDummyParticles{ContinuityDensity},
                   system::TotalLagrangianSPHSystem)
    (; cache) = system.boundary_model
    (; initial_density) = cache

    for particle in each_moving_particle(system)
        # Set particle densities
        v0[ndims(system) + 1, particle] = initial_density[particle]
    end

    return v0
end

function restart_with!(system::TotalLagrangianSPHSystem, v, u)
    for particle in each_moving_particle(system)
        system.current_coordinates[:, particle] .= u[:, particle]
        system.initial_condition.velocity[:, particle] .= v[1:ndims(system), particle]
    end

    # This is dispatched in the boundary system.jl file
    restart_with!(system, system.boundary_model, v, u)
end

# An explanation of these equation can be found in
# J. Lubliner, 2008. Plasticity theory.
# See here below Equation 5.3.21 for the equation for the equivalent stress.
# The von-Mises stress is one form of equivalent stress, where sigma is the deviatoric stress.
# See pages 32 and 123.
function von_mises_stress(system)
    von_mises_stress_vector = zeros(eltype(system.pk1_corrected), nparticles(system))

    @threaded default_backend(von_mises_stress_vector) for particle in
                                                           each_moving_particle(system)
        von_mises_stress_vector[particle] = von_mises_stress(system, particle)
    end

    return von_mises_stress_vector
end

# Use this function barrier and unpack inside to avoid passing closures to Polyester.jl
# with `@batch` (`@threaded`).
# Otherwise, `@threaded` does not work here with Julia ARM on macOS.
# See https://github.com/JuliaSIMD/Polyester.jl/issues/88.
@inline function von_mises_stress(system, particle::Integer)
    F = deformation_gradient(system, particle)
    J = det(F)
    P = pk1_corrected(system, particle)
    sigma = (1.0 / J) * P * F'

    # Calculate deviatoric stress tensor
    s = sigma - (1.0 / 3.0) * tr(sigma) * I

    return sqrt(3.0 / 2.0 * sum(s .^ 2))
end

# An explanation of these equation can be found in
# J. Lubliner, 2008. Plasticity theory.
# See here page 473 for the relation between the `pk1`, the first Piola-Kirchhoff tensor,
# and the Cauchy stress.
function cauchy_stress(system::TotalLagrangianSPHSystem)
    NDIMS = ndims(system)

    cauchy_stress_tensors = zeros(eltype(system.pk1_corrected), NDIMS, NDIMS,
                                  nparticles(system))

    @threaded default_backend(cauchy_stress_tensors) for particle in
                                                         each_moving_particle(system)
        F = deformation_gradient(system, particle)
        J = det(F)
        P = pk1_corrected(system, particle)
        sigma = (1.0 / J) * P * F'
        cauchy_stress_tensors[:, :, particle] = sigma
    end

    return cauchy_stress_tensors
end

# To account for boundary effects in the viscosity term of the RHS, use the viscosity model
# of the neighboring particle systems.
@inline function viscosity_model(system::TotalLagrangianSPHSystem, neighbor_system)
    return neighbor_system.viscosity
end

@inline function viscosity_model(system::FluidSystem,
                                 neighbor_system::TotalLagrangianSPHSystem)
    return neighbor_system.boundary_model.viscosity
end

function system_data(system::TotalLagrangianSPHSystem, v_ode, u_ode, semi)
    (; mass, material_density, deformation_grad, pk1_corrected, young_modulus,
     poisson_ratio, lame_lambda, lame_mu) = system

    v = wrap_v(v_ode, system, semi)
    u = wrap_u(u_ode, system, semi)

    coordinates = current_coordinates(u, system)
    initial_coordinates_ = initial_coordinates(system)
    velocity = current_velocity(v, system)

    return (; coordinates, initial_coordinates=initial_coordinates_, velocity, mass,
            material_density, deformation_grad, pk1_corrected, young_modulus, poisson_ratio,
            lame_lambda, lame_mu)
end

function available_data(::TotalLagrangianSPHSystem)
    return (:coordinates, :initial_coordinates, :velocity, :mass, :material_density,
            :deformation_grad, :pk1_corrected, :young_modulus, :poisson_ratio,
            :lame_lambda, :lame_mu)
end<|MERGE_RESOLUTION|>--- conflicted
+++ resolved
@@ -122,11 +122,7 @@
                                     n_moving_particles, young_modulus, poisson_ratio,
                                     lame_lambda, lame_mu, smoothing_kernel,
                                     smoothing_length, acceleration_, boundary_model,
-<<<<<<< HEAD
-                                    penalty_force, source_terms)
-=======
-                                    penalty_force, viscosity, source_terms, nothing)
->>>>>>> 0597721d
+                                    penalty_force, viscosity, source_terms)
 end
 
 function Base.show(io::IO, system::TotalLagrangianSPHSystem)
