@doc raw"""
    TotalLagrangianSPHSystem(initial_condition,
                             smoothing_kernel, smoothing_length,
                             young_modulus, poisson_ratio;
                             n_fixed_particles=0, boundary_model=nothing,
                             acceleration=ntuple(_ -> 0.0, NDIMS),
                             penalty_force=nothing, source_terms=nothing)

System for particles of an elastic solid.

A Total Lagrangian framework is used wherein the governing equations are forumlated such that
all relevant quantities and operators are measured with respect to the
initial configuration (O’Connor & Rogers 2021, Belytschko et al. 2000).

The governing equations with respect to the initial configuration are given by:
```math
\frac{\mathrm{D}\bm{v}}{\mathrm{D}t} = \frac{1}{\rho_0} \nabla_0 \cdot \bm{P} + \bm{g},
```
where the zero subscript denotes a derivative with respect to the initial configuration
and $\bm{P}$ is the first Piola-Kirchhoff (PK1) stress tensor.

The discretized version of this equation is given by (O’Connor & Rogers 2021):
```math
\frac{\mathrm{d}\bm{v}_a}{\mathrm{d}t} = \sum_b m_{0b}
    \left( \frac{\bm{P}_a \bm{L}_{0a}}{\rho_{0a}^2} + \frac{\bm{P}_b \bm{L}_{0b}}{\rho_{0b}^2} \right)
    \nabla_{0a} W(\bm{X}_{ab}) + \frac{\bm{f}_a^{PF}}{m_{0a}} + \bm{g},
```
with the correction matrix (see also [`GradientCorrection`](@ref))
```math
\bm{L}_{0a} := \left( -\sum_{b} \frac{m_{0b}}{\rho_{0b}} \nabla_{0a} W(\bm{X}_{ab}) \bm{X}_{ab}^T \right)^{-1} \in \R^{d \times d}.
```
The subscripts $a$ and $b$ denote quantities of particle $a$ and $b$, respectively.
The zero subscript on quantities denotes that the quantity is to be measured in the initial configuration.
The difference in the initial coordinates is denoted by $\bm{X}_{ab} = \bm{X}_a - \bm{X}_b$,
the difference in the current coordinates is denoted by $\bm{x}_{ab} = \bm{x}_a - \bm{x}_b$.

For the computation of the PK1 stress tensor, the deformation gradient $\bm{F}$ is computed per particle as
```math
\bm{F}_a = \sum_b \frac{m_{0b}}{\rho_{0b}} \bm{x}_{ba} (\bm{L}_{0a}\nabla_{0a} W(\bm{X}_{ab}))^T \\
    \qquad  = -\left(\sum_b \frac{m_{0b}}{\rho_{0b}} \bm{x}_{ab} (\nabla_{0a} W(\bm{X}_{ab}))^T \right) \bm{L}_{0a}^T
```
with $1 \leq i,j \leq d$.
From the deformation gradient, the Green-Lagrange strain
```math
\bm{E} = \frac{1}{2}(\bm{F}^T\bm{F} - \bm{I})
```
and the second Piola-Kirchhoff stress tensor
```math
\bm{S} = \lambda \operatorname{tr}(\bm{E}) \bm{I} + 2\mu \bm{E}
```
are computed to obtain the PK1 stress tensor as
```math
\bm{P} = \bm{F}\bm{S}.
```

Here,
```math
\mu = \frac{E}{2(1 + \nu)}
```
and
```math
\lambda = \frac{E\nu}{(1 + \nu)(1 - 2\nu)}
```
are the Lamé coefficients, where $E$ is the Young's modulus and $\nu$ is the Poisson ratio.

The term $\bm{f}_a^{PF}$ is an optional penalty force. See e.g. [`PenaltyForceGanzenmueller`](@ref).

# Arguments
- `initial_condition`:  Initial condition representing the system's particles.
- `young_modulus`:      Young's modulus.
- `poisson_ratio`:      Poisson ratio.
- `smoothing_kernel`:   Smoothing kernel to be used for this system.
                        See [`SmoothingKernel`](@ref).
- `smoothing_length`:   Smoothing length to be used for this system.
                        See [`SmoothingKernel`](@ref).

# Keyword Arguments
- `n_fixed_particles`:  Number of fixed particles which are used to clamp the structure
                        particles. Note that the fixed particles must be the **last**
                        particles in the `InitialCondition`. See the info box below.
- `boundary_model`: Boundary model to compute the hydrodynamic density and pressure for
                    fluid-structure interaction (see [Boundary Models](@ref boundary_models)).
- `penalty_force`:  Penalty force to ensure regular particle position under large deformations
                    (see [`PenaltyForceGanzenmueller`](@ref)).
- `acceleration`:   Acceleration vector for the system. (default: zero vector)
- `source_terms`:   Additional source terms for this system. Has to be either `nothing`
                    (by default), or a function of `(coords, velocity, density, pressure)`
                    (which are the quantities of a single particle), returning a `Tuple`
                    or `SVector` that is to be added to the acceleration of that particle.
                    See, for example, [`SourceTermDamping`](@ref).

!!! note
    The fixed particles must be the **last** particles in the `InitialCondition`.
    To do so, e.g. use the `union` function:
    ```julia
    solid = union(beam, fixed_particles)
    ```
    where `beam` and `fixed_particles` are of type `InitialCondition`.

## References:
- Joseph O’Connor, Benedict D. Rogers.
  "A fluid–structure interaction model for free-surface flows and flexible structures using
  smoothed particle hydrodynamics on a GPU".
  In: Journal of Fluids and Structures 104 (2021).
  [doi: 10.1016/J.JFLUIDSTRUCTS.2021.103312](https://doi.org/10.1016/J.JFLUIDSTRUCTS.2021.103312)
- Ted Belytschko, Yong Guo, Wing Kam Liu, Shao Ping Xiao.
  "A unified stability analysis of meshless particle methods".
  In: International Journal for Numerical Methods in Engineering 48 (2000), pages 1359–1400.
  [doi: 10.1002/1097-0207](https://doi.org/10.1002/1097-0207)
"""
struct TotalLagrangianSPHSystem{BM, NDIMS, ELTYPE <: Real, K, PF, ST} <: SolidSystem{NDIMS}
    initial_condition   :: InitialCondition{ELTYPE}
    initial_coordinates :: Array{ELTYPE, 2} # [dimension, particle]
    current_coordinates :: Array{ELTYPE, 2} # [dimension, particle]
    mass                :: Array{ELTYPE, 1} # [particle]
    correction_matrix   :: Array{ELTYPE, 3} # [i, j, particle]
    pk1_corrected       :: Array{ELTYPE, 3} # [i, j, particle]
    deformation_grad    :: Array{ELTYPE, 3} # [i, j, particle]
    material_density    :: Array{ELTYPE, 1} # [particle]
    n_moving_particles  :: Int64
    young_modulus       :: ELTYPE
    poisson_ratio       :: ELTYPE
    lame_lambda         :: ELTYPE
    lame_mu             :: ELTYPE
    smoothing_kernel    :: K
    smoothing_length    :: ELTYPE
    acceleration        :: SVector{NDIMS, ELTYPE}
    boundary_model      :: BM
    penalty_force       :: PF
    source_terms        :: ST

    function TotalLagrangianSPHSystem(initial_condition,
                                      smoothing_kernel, smoothing_length,
                                      young_modulus, poisson_ratio;
                                      n_fixed_particles=0, boundary_model=nothing,
                                      acceleration=ntuple(_ -> 0.0,
                                                          ndims(smoothing_kernel)),
                                      penalty_force=nothing, source_terms=nothing)
        NDIMS = ndims(initial_condition)
        ELTYPE = eltype(initial_condition)
        n_particles = nparticles(initial_condition)

        if ndims(smoothing_kernel) != NDIMS
            throw(ArgumentError("smoothing kernel dimensionality must be $NDIMS for a $(NDIMS)D problem"))
        end

        # Make acceleration an SVector
        acceleration_ = SVector(acceleration...)
        if length(acceleration_) != NDIMS
            throw(ArgumentError("`acceleration` must be of length $NDIMS for a $(NDIMS)D problem"))
        end

        initial_coordinates = copy(initial_condition.coordinates)
        current_coordinates = copy(initial_condition.coordinates)
        mass = copy(initial_condition.mass)
        material_density = copy(initial_condition.density)
        correction_matrix = Array{ELTYPE, 3}(undef, NDIMS, NDIMS, n_particles)
        pk1_corrected = Array{ELTYPE, 3}(undef, NDIMS, NDIMS, n_particles)
        deformation_grad = Array{ELTYPE, 3}(undef, NDIMS, NDIMS, n_particles)

        n_moving_particles = n_particles - n_fixed_particles

        lame_lambda = young_modulus * poisson_ratio /
                      ((1 + poisson_ratio) * (1 - 2 * poisson_ratio))
        lame_mu = 0.5 * young_modulus / (1 + poisson_ratio)

        return new{typeof(boundary_model), NDIMS, ELTYPE,
                   typeof(smoothing_kernel),
                   typeof(penalty_force),
                   typeof(source_terms)}(initial_condition, initial_coordinates,
                                         current_coordinates, mass, correction_matrix,
                                         pk1_corrected, deformation_grad, material_density,
                                         n_moving_particles, young_modulus, poisson_ratio,
                                         lame_lambda, lame_mu, smoothing_kernel,
                                         smoothing_length, acceleration_, boundary_model,
                                         penalty_force, source_terms)
    end
end

function Base.show(io::IO, system::TotalLagrangianSPHSystem)
    @nospecialize system # reduce precompilation time

    print(io, "TotalLagrangianSPHSystem{", ndims(system), "}(")
    print(io, system.young_modulus)
    print(io, ", ", system.poisson_ratio)
    print(io, ", ", system.smoothing_kernel)
    print(io, ", ", system.acceleration)
    print(io, ", ", system.boundary_model)
    print(io, ", ", system.penalty_force)
    print(io, ") with ", nparticles(system), " particles")
end

function Base.show(io::IO, ::MIME"text/plain", system::TotalLagrangianSPHSystem)
    @nospecialize system # reduce precompilation time

    if get(io, :compact, false)
        show(io, system)
    else
        n_fixed_particles = nparticles(system) - n_moving_particles(system)

        summary_header(io, "TotalLagrangianSPHSystem{$(ndims(system))}")
        summary_line(io, "total #particles", nparticles(system))
        summary_line(io, "#fixed particles", n_fixed_particles)
        summary_line(io, "Young's modulus", system.young_modulus)
        summary_line(io, "Poisson ratio", system.poisson_ratio)
        summary_line(io, "smoothing kernel", system.smoothing_kernel |> typeof |> nameof)
        summary_line(io, "acceleration", system.acceleration)
        summary_line(io, "boundary model", system.boundary_model)
        summary_line(io, "penalty force", system.penalty_force |> typeof |> nameof)
        summary_footer(io)
    end
end

@inline function v_nvariables(system::TotalLagrangianSPHSystem)
    return ndims(system)
end

@inline function v_nvariables(system::TotalLagrangianSPHSystem{<:BoundaryModelDummyParticles{ContinuityDensity}})
    return ndims(system) + 1
end

@inline function n_moving_particles(system::TotalLagrangianSPHSystem)
    system.n_moving_particles
end

@inline initial_coordinates(system::TotalLagrangianSPHSystem) = system.initial_coordinates

@inline function current_coordinates(u, system::TotalLagrangianSPHSystem)
    return system.current_coordinates
end

@inline function current_coords(system::TotalLagrangianSPHSystem, particle)
    # For this system, the current coordinates are stored in the system directly,
    # so we don't need a `u` array. This function is only to be used in this file
    # when no `u` is available.
    current_coords(nothing, system, particle)
end

@inline function current_velocity(v, system::TotalLagrangianSPHSystem, particle)
    if particle > n_moving_particles(system)
        return SVector(ntuple(_ -> 0.0, Val(ndims(system))))
    end

    return extract_svector(v, system, particle)
end

@inline function viscous_velocity(v, system::TotalLagrangianSPHSystem, particle)
    return extract_svector(system.boundary_model.cache.wall_velocity, system, particle)
end

@inline function particle_density(v, system::TotalLagrangianSPHSystem, particle)
    return particle_density(v, system.boundary_model, system, particle)
end

# In fluid-solid interaction, use the "hydrodynamic pressure" of the solid particles
# corresponding to the chosen boundary model.
@inline function particle_pressure(v, system::TotalLagrangianSPHSystem, particle)
    return particle_pressure(v, system.boundary_model, system, particle)
end

@inline function hydrodynamic_mass(system::TotalLagrangianSPHSystem, particle)
    return system.boundary_model.hydrodynamic_mass[particle]
end

@inline function correction_matrix(system, particle)
    extract_smatrix(system.correction_matrix, system, particle)
end

@inline function deformation_gradient(system, particle)
    extract_smatrix(system.deformation_grad, system, particle)
end
@inline function pk1_corrected(system, particle)
    extract_smatrix(system.pk1_corrected, system, particle)
end

function initialize!(system::TotalLagrangianSPHSystem, neighborhood_search)
    (; correction_matrix) = system

    initial_coords = initial_coordinates(system)

    density_fun(particle) = system.material_density[particle]

    # Calculate correction matrix
    compute_gradient_correction_matrix!(correction_matrix, neighborhood_search, system,
                                        initial_coords, density_fun)
end

function update_positions!(system::TotalLagrangianSPHSystem, v, u, v_ode, u_ode, semi, t)
    (; current_coordinates) = system

    for particle in each_moving_particle(system)
        for i in 1:ndims(system)
            current_coordinates[i, particle] = u[i, particle]
        end
    end
end

function update_quantities!(system::TotalLagrangianSPHSystem, v, u, v_ode, u_ode, semi, t)
    # Precompute PK1 stress tensor
    nhs = get_neighborhood_search(system, semi)
    @trixi_timeit timer() "stress tensor" compute_pk1_corrected(nhs, system)

    return system
end

function update_final!(system::TotalLagrangianSPHSystem, v, u, v_ode, u_ode, semi, t)
    (; boundary_model) = system

    # Only update boundary model
    update_pressure!(boundary_model, system, v, u, v_ode, u_ode, semi)
end

@inline function compute_pk1_corrected(neighborhood_search, system)
    (; deformation_grad) = system

    calc_deformation_grad!(deformation_grad, neighborhood_search, system)

    @threaded for particle in eachparticle(system)
        F_particle = deformation_gradient(system, particle)
        pk1_particle = pk1_stress_tensor(F_particle, system)
        pk1_particle_corrected = pk1_particle * correction_matrix(system, particle)

        @inbounds for j in 1:ndims(system), i in 1:ndims(system)
            system.pk1_corrected[i, j, particle] = pk1_particle_corrected[i, j]
        end
    end
end

@inline function calc_deformation_grad!(deformation_grad, neighborhood_search, system)
    (; mass, material_density) = system

    # Reset deformation gradient
    set_zero!(deformation_grad)

    # Loop over all pairs of particles and neighbors within the kernel cutoff.
    initial_coords = initial_coordinates(system)
    for_particle_neighbor(system, system,
                          initial_coords, initial_coords,
                          neighborhood_search;
                          particles=eachparticle(system)) do particle, neighbor,
                                                             initial_pos_diff,
                                                             initial_distance
        # Only consider particles with a distance > 0.
        initial_distance < sqrt(eps()) && return

        volume = mass[neighbor] / material_density[neighbor]
        pos_diff = current_coords(system, particle) - current_coords(system, neighbor)

        grad_kernel = smoothing_kernel_grad(system, initial_pos_diff,
                                            initial_distance)

        result = volume * pos_diff * grad_kernel'

        # Multiply by L_{0a}
        result *= correction_matrix(system, particle)'

        @inbounds for j in 1:ndims(system), i in 1:ndims(system)
            deformation_grad[i, j, particle] -= result[i, j]
        end
    end

    return deformation_grad
end

# First Piola-Kirchhoff stress tensor
@inline function pk1_stress_tensor(F, system)
    S = pk2_stress_tensor(F, system)

    return F * S
end

# Second Piola-Kirchhoff stress tensor
@inline function pk2_stress_tensor(F, system)
    (; lame_lambda, lame_mu) = system

    # Compute the Green-Lagrange strain
    E = 0.5 * (transpose(F) * F - I)

    return lame_lambda * tr(E) * I + 2 * lame_mu * E
end

@inline function calc_penalty_force!(dv, particle, neighbor, initial_pos_diff,
                                     initial_distance, system, ::Nothing)
    return dv
end

function write_u0!(u0, system::TotalLagrangianSPHSystem)
    (; initial_condition) = system

    for particle in each_moving_particle(system)
        # Write particle coordinates
        for dim in 1:ndims(system)
            u0[dim, particle] = initial_condition.coordinates[dim, particle]
        end
    end

    return u0
end

function write_v0!(v0, system::TotalLagrangianSPHSystem)
    (; initial_condition, boundary_model) = system

    for particle in each_moving_particle(system)
        # Write particle velocities
        for dim in 1:ndims(system)
            v0[dim, particle] = initial_condition.velocity[dim, particle]
        end
    end

    write_v0!(v0, boundary_model, system)

    return v0
end

function write_v0!(v0, model, system::TotalLagrangianSPHSystem)
    return v0
end

function write_v0!(v0, ::BoundaryModelDummyParticles{ContinuityDensity},
                   system::TotalLagrangianSPHSystem)
    (; cache) = system.boundary_model
    (; initial_density) = cache

    for particle in each_moving_particle(system)
        # Set particle densities
        v0[ndims(system) + 1, particle] = initial_density[particle]
    end

    return v0
end

function restart_with!(system::TotalLagrangianSPHSystem, v, u)
    for particle in each_moving_particle(system)
        system.current_coordinates[:, particle] .= u[:, particle]
        system.initial_condition.velocity[:, particle] .= v[1:ndims(system), particle]
    end

    # This is dispatched in the boundary system.jl file
    restart_with!(system, system.boundary_model, v, u)
end

function viscosity_model(system::TotalLagrangianSPHSystem)
    return system.boundary_model.viscosity
<<<<<<< HEAD
=======
end

# An explanation of these equation can be found in
# J. Lubliner, 2008. Plasticity theory.
# See here below Equation 5.3.21 for the equation for the equivalent stress.
# The von-Mises stress is one form of equivalent stress, where sigma is the deviatoric stress.
# See pages 32 and 123.
function von_mises_stress(system::TotalLagrangianSPHSystem)
    von_mises_stress = zeros(eltype(system.pk1_corrected), nparticles(system))

    @threaded for particle in each_moving_particle(system)
        F = deformation_gradient(system, particle)
        J = det(F)
        P = pk1_corrected(system, particle)
        sigma = (1.0 / J) * P * F'

        # Calculate deviatoric stress tensor
        s = sigma - (1.0 / 3.0) * tr(sigma) * I

        von_mises_stress[particle] = sqrt(3.0 / 2.0 * sum(s .^ 2))
    end

    return von_mises_stress
end

# An explanation of these equation can be found in
# J. Lubliner, 2008. Plasticity theory.
# See here page 473 for the relation between the `pk1`, the first Piola-Kirchhoff tensor,
# and the Cauchy stress.
function cauchy_stress(system::TotalLagrangianSPHSystem)
    NDIMS = ndims(system)

    cauchy_stress_tensors = zeros(eltype(system.pk1_corrected), NDIMS, NDIMS,
                                  nparticles(system))

    @threaded for particle in each_moving_particle(system)
        F = deformation_gradient(system, particle)
        J = det(F)
        P = pk1_corrected(system, particle)
        sigma = (1.0 / J) * P * F'
        cauchy_stress_tensors[:, :, particle] = sigma
    end

    return cauchy_stress_tensors
>>>>>>> d5b62072
end<|MERGE_RESOLUTION|>--- conflicted
+++ resolved
@@ -441,8 +441,6 @@
 
 function viscosity_model(system::TotalLagrangianSPHSystem)
     return system.boundary_model.viscosity
-<<<<<<< HEAD
-=======
 end
 
 # An explanation of these equation can be found in
@@ -487,5 +485,4 @@
     end
 
     return cauchy_stress_tensors
->>>>>>> d5b62072
 end