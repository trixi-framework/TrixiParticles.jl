--- conflicted
+++ resolved
@@ -31,31 +31,17 @@
                     (which are the quantities of a single particle), returning a `Tuple`
                     or `SVector` that is to be added to the acceleration of that particle.
                     See, for example, [`SourceTermDamping`](@ref).
-<<<<<<< HEAD
-=======
 
 !!! note
-    The fixed particles must be the **last** particles in the `InitialCondition`.
-    To do so, e.g. use the `union` function:
-    ```jldoctest; output = false, filter = r"InitialCondition{Float64}.*", setup = :(fixed_particles = RectangularShape(0.1, (1, 4), (0.0, 0.0), density=1.0); beam = RectangularShape(0.1, (3, 4), (0.1, 0.0), density=1.0))
-    solid = union(beam, fixed_particles)
-
-    # output
-    InitialCondition{Float64}(...) *the rest of this line is ignored by filter*
-    ```
-    where `beam` and `fixed_particles` are of type `InitialCondition`.
-
-## References:
-- Joseph O'Connor, Benedict D. Rogers.
-  "A fluid-structure interaction model for free-surface flows and flexible structures using
-  smoothed particle hydrodynamics on a GPU".
-  In: Journal of Fluids and Structures 104 (2021).
-  [doi: 10.1016/J.JFLUIDSTRUCTS.2021.103312](https://doi.org/10.1016/J.JFLUIDSTRUCTS.2021.103312)
-- Ted Belytschko, Yong Guo, Wing Kam Liu, Shao Ping Xiao.
-  "A unified stability analysis of meshless particle methods".
-  In: International Journal for Numerical Methods in Engineering 48 (2000), pages 1359–1400.
-  [doi: 10.1002/1097-0207](https://doi.org/10.1002/1097-0207)
->>>>>>> d1d06a9d
+The fixed particles must be the **last** particles in the `InitialCondition`.
+To do so, e.g. use the `union` function:
+```jldoctest; output = false, filter = r"InitialCondition{Float64}.*", setup = :(fixed_particles = RectangularShape(0.1, (1, 4), (0.0, 0.0), density=1.0); beam = RectangularShape(0.1, (3, 4), (0.1, 0.0), density=1.0))
+solid = union(beam, fixed_particles)
+
+# output
+InitialCondition{Float64}(...) *the rest of this line is ignored by filter*
+```
+where `beam` and `fixed_particles` are of type `InitialCondition`.
 """
 struct TotalLagrangianSPHSystem{BM, NDIMS, ELTYPE <: Real, K, PF, ST} <: SolidSystem{NDIMS}
     initial_condition   :: InitialCondition{ELTYPE}
