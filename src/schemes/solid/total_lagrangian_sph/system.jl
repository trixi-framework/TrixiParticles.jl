@doc raw"""
    TotalLagrangianSPHSystem(initial_condition,
                             smoothing_kernel, smoothing_length,
                             young_modulus, poisson_ratio, boundary_model;
                             n_fixed_particles=0,
                             acceleration=ntuple(_ -> 0.0, NDIMS),
                             penalty_force=nothing)

System for particles of an elastic solid.

A Total Lagrangian framework is used wherein the governing equations are forumlated such that
all relevant quantities and operators are measured with respect to the
initial configuration (O’Connor & Rogers 2021, Belytschko et al. 2000).
The governing equations with respect to the initial configuration are given by:
```math
\frac{\mathrm{D}\bm{v}}{\mathrm{D}t} = \frac{1}{\rho_0} \nabla_0 \cdot \bm{P} + \bm{g},
```
where the zero subscript denotes a derivative with respect to the initial configuration
and $\bm{P}$ is the first Piola-Kirchhoff (PK1) stress tensor.

The discretized version of this equation is given by (O’Connor & Rogers 2021):
```math
\frac{\mathrm{d}\bm{v}_a}{\mathrm{d}t} = \sum_b m_{0b}
    \left( \frac{\bm{P}_a \bm{L}_{0a}}{\rho_{0a}^2} + \frac{\bm{P}_b \bm{L}_{0b}}{\rho_{0b}^2} \right)
    \nabla_{0a} W(\bm{X}_{ab}) + \frac{\bm{f}_a^{PF}}{m_{0a}} + \bm{g},
```
with the correction matrix (see also [`GradientCorrection`](@ref))
```math
\bm{L}_{0a} := \left( -\sum_{b} \frac{m_{0b}}{\rho_{0b}} \nabla_{0a} W(\bm{X}_{ab}) \bm{X}_{ab}^T \right)^{-1} \in \R^{d \times d}.
```
The subscripts $a$ and $b$ denote quantities of particle $a$ and $b$, respectively.
The zero subscript on quantities denotes that the quantity is to be measured in the initial configuration.
The difference in the initial coordinates is denoted by $\bm{X}_{ab} = \bm{X}_a - \bm{X}_b$,
the difference in the current coordinates is denoted by $\bm{x}_{ab} = \bm{x}_a - \bm{x}_b$.

For the computation of the PK1 stress tensor, the deformation gradient $\bm{J}$ is computed per particle as
```math
\bm{J}_a = \sum_b \frac{m_{0b}}{\rho_{0b}} \bm{x}_{ba} (\bm{L}_{0a}\nabla_{0a} W(\bm{X}_{ab}))^T \\
    \qquad  = -\left(\sum_b \frac{m_{0b}}{\rho_{0b}} \bm{x}_{ab} (\nabla_{0a} W(\bm{X}_{ab}))^T \right) \bm{L}_{0a}^T
```
with $1 \leq i,j \leq d$.
From the deformation gradient, the Green-Lagrange strain
```math
\bm{E} = \frac{1}{2}(\bm{J}^T\bm{J} - \bm{I})
```
and the second Piola-Kirchhoff stress tensor
```math
\bm{S} = \lambda \operatorname{tr}(\bm{E}) \bm{I} + 2\mu \bm{E}
```
are computed to obtain the PK1 stress tensor as
```math
\bm{P} = \bm{J}\bm{S}.
```

Here,
```math
\mu = \frac{E}{2(1 + \nu)}
```
and
```math
\lambda = \frac{E\nu}{(1 + \nu)(1 - 2\nu)}
```
are the Lamé coefficients, where $E$ is the Young's modulus and $\nu$ is the Poisson ratio.

The term $\bm{f}_a^{PF}$ is an optional penalty force. See e.g. [`PenaltyForceGanzenmueller`](@ref).

## References:
- Joseph O’Connor, Benedict D. Rogers.
  "A fluid–structure interaction model for free-surface flows and flexible structures using
  smoothed particle hydrodynamics on a GPU".
  In: Journal of Fluids and Structures 104 (2021).
  [doi: 10.1016/J.JFLUIDSTRUCTS.2021.103312](https://doi.org/10.1016/J.JFLUIDSTRUCTS.2021.103312)
- Ted Belytschko, Yong Guo, Wing Kam Liu, Shao Ping Xiao.
  "A unified stability analysis of meshless particle methods".
  In: International Journal for Numerical Methods in Engineering 48 (2000), pages 1359–1400.
  [doi: 10.1002/1097-0207](https://doi.org/10.1002/1097-0207)
"""
<<<<<<< HEAD
struct TotalLagrangianSPHSystem{BM, NDIMS, ELTYPE <: Real, K, PF, B} <: System{NDIMS}
=======
struct TotalLagrangianSPHSystem{BM, NDIMS, ELTYPE <: Real, K, PF} <: SolidSystem{NDIMS}
>>>>>>> 15ceaeb6
    initial_condition   :: InitialCondition{ELTYPE}
    initial_coordinates :: Array{ELTYPE, 2} # [dimension, particle]
    current_coordinates :: Array{ELTYPE, 2} # [dimension, particle]
    mass                :: Array{ELTYPE, 1} # [particle]
    correction_matrix   :: Array{ELTYPE, 3} # [i, j, particle]
    pk1_corrected       :: Array{ELTYPE, 3} # [i, j, particle]
    deformation_grad    :: Array{ELTYPE, 3} # [i, j, particle]
    material_density    :: Array{ELTYPE, 1} # [particle]
    n_moving_particles  :: Int64
    young_modulus       :: ELTYPE
    poisson_ratio       :: ELTYPE
    lame_lambda         :: ELTYPE
    lame_mu             :: ELTYPE
    smoothing_kernel    :: K
    smoothing_length    :: ELTYPE
    acceleration        :: SVector{NDIMS, ELTYPE}
    boundary_model      :: BM
    penalty_force       :: PF
<<<<<<< HEAD
    buffer              :: B

=======
>>>>>>> 15ceaeb6
    function TotalLagrangianSPHSystem(initial_condition,
                                      smoothing_kernel, smoothing_length,
                                      young_modulus, poisson_ratio, boundary_model;
                                      n_fixed_particles=0, buffer=nothing,
                                      acceleration=ntuple(_ -> 0.0,
                                                          ndims(smoothing_kernel)),
                                      penalty_force=nothing)
        (buffer ≠ nothing) && (buffer = SystemBuffer(nparticles(initial_condition), buffer))
        initial_condition = allocate_buffer(initial_condition, buffer)

        NDIMS = ndims(initial_condition)
        ELTYPE = eltype(initial_condition)
        n_particles = nparticles(initial_condition)

        if ndims(smoothing_kernel) != NDIMS
            throw(ArgumentError("smoothing kernel dimensionality must be $NDIMS for a $(NDIMS)D problem"))
        end

        # Make acceleration an SVector
        acceleration_ = SVector(acceleration...)
        if length(acceleration_) != NDIMS
            throw(ArgumentError("`acceleration` must be of length $NDIMS for a $(NDIMS)D problem"))
        end

        initial_coordinates = copy(initial_condition.coordinates)
        current_coordinates = copy(initial_condition.coordinates)
        mass = copy(initial_condition.mass)
        material_density = copy(initial_condition.density)
        correction_matrix = Array{ELTYPE, 3}(undef, NDIMS, NDIMS, n_particles)
        pk1_corrected = Array{ELTYPE, 3}(undef, NDIMS, NDIMS, n_particles)
        deformation_grad = Array{ELTYPE, 3}(undef, NDIMS, NDIMS, n_particles)

        n_moving_particles = n_particles - n_fixed_particles

        lame_lambda = young_modulus * poisson_ratio /
                      ((1 + poisson_ratio) * (1 - 2 * poisson_ratio))
        lame_mu = 0.5 * young_modulus / (1 + poisson_ratio)

<<<<<<< HEAD
        return new{typeof(boundary_model), NDIMS, ELTYPE, typeof(smoothing_kernel),
                   typeof(penalty_force),
                   typeof(buffer)}(initial_condition, initial_coordinates,
                                   current_coordinates, mass, correction_matrix,
                                   pk1_corrected, deformation_grad, material_density,
                                   n_moving_particles, young_modulus, poisson_ratio,
                                   lame_lambda, lame_mu, smoothing_kernel, smoothing_length,
                                   acceleration_, boundary_model, penalty_force, buffer)
=======
        return new{typeof(boundary_model), NDIMS, ELTYPE,
                   typeof(smoothing_kernel),
                   typeof(penalty_force)}(initial_condition, initial_coordinates,
                                          current_coordinates, mass, correction_matrix,
                                          pk1_corrected, deformation_grad, material_density,
                                          n_moving_particles, young_modulus, poisson_ratio,
                                          lame_lambda, lame_mu, smoothing_kernel,
                                          smoothing_length, acceleration_, boundary_model,
                                          penalty_force)
>>>>>>> 15ceaeb6
    end
end

function Base.show(io::IO, system::TotalLagrangianSPHSystem)
    @nospecialize system # reduce precompilation time

    print(io, "TotalLagrangianSPHSystem{", ndims(system), "}(")
    print(io, system.young_modulus)
    print(io, ", ", system.poisson_ratio)
    print(io, ", ", system.smoothing_kernel)
    print(io, ", ", system.acceleration)
    print(io, ", ", system.boundary_model)
    print(io, ", ", system.penalty_force)
    print(io, ") with ", nparticles(system), " particles")
end

function Base.show(io::IO, ::MIME"text/plain", system::TotalLagrangianSPHSystem)
    @nospecialize system # reduce precompilation time

    if get(io, :compact, false)
        show(io, system)
    else
        n_fixed_particles = nparticles(system) - n_moving_particles(system)

        summary_header(io, "TotalLagrangianSPHSystem{$(ndims(system))}")
        summary_line(io, "total #particles", nparticles(system))
        summary_line(io, "#fixed particles", n_fixed_particles)
        summary_line(io, "Young's modulus", system.young_modulus)
        summary_line(io, "Poisson ratio", system.poisson_ratio)
        summary_line(io, "smoothing kernel", system.smoothing_kernel |> typeof |> nameof)
        summary_line(io, "acceleration", system.acceleration)
        summary_line(io, "boundary model", system.boundary_model)
        summary_line(io, "penalty force", system.penalty_force |> typeof |> nameof)
        summary_footer(io)
    end
end

timer_name(::TotalLagrangianSPHSystem) = "solid"

@inline function v_nvariables(system::TotalLagrangianSPHSystem)
    return ndims(system)
end

@inline function v_nvariables(system::TotalLagrangianSPHSystem{<:BoundaryModelDummyParticles{ContinuityDensity}})
    return ndims(system) + 1
end

@inline function n_moving_particles(system::TotalLagrangianSPHSystem)
    return system.n_moving_particles
end

@inline initial_coordinates(system::TotalLagrangianSPHSystem) = system.initial_coordinates

@inline function current_coordinates(u, system::TotalLagrangianSPHSystem)
    return system.current_coordinates
end

@inline function current_coords(system::TotalLagrangianSPHSystem, particle)
    # For this system, the current coordinates are stored in the system directly,
    # so we don't need a `u` array. This function is only to be used in this file
    # when no `u` is available.
    current_coords(nothing, system, particle)
end

@inline function current_velocity(v, system::TotalLagrangianSPHSystem, particle)
    if particle > n_moving_particles(system)
        return SVector(ntuple(_ -> 0.0, Val(ndims(system))))
    end

    return extract_svector(v, system, particle)
end

@inline function viscous_velocity(v, system::TotalLagrangianSPHSystem, particle)
    return extract_svector(system.boundary_model.cache.wall_velocity, system, particle)
end

@inline function particle_density(v, system::TotalLagrangianSPHSystem, particle)
    return particle_density(v, system.boundary_model, system, particle)
end

# In fluid-solid interaction, use the "hydrodynamic pressure" of the solid particles
# corresponding to the chosen boundary model.
@inline function particle_pressure(v, system::TotalLagrangianSPHSystem, particle)
    return particle_pressure(v, system.boundary_model, system, particle)
end

@inline function hydrodynamic_mass(system::TotalLagrangianSPHSystem, particle)
    return system.boundary_model.hydrodynamic_mass[particle]
end

@inline function correction_matrix(system, particle)
    extract_smatrix(system.correction_matrix, system, particle)
end

@inline function deformation_gradient(system, particle)
    extract_smatrix(system.deformation_grad, system, particle)
end
@inline function pk1_corrected(system, particle)
    extract_smatrix(system.pk1_corrected, system, particle)
end

function initialize!(system::TotalLagrangianSPHSystem, neighborhood_search)
    (; correction_matrix) = system

    initial_coords = initial_coordinates(system)

    density_fun(particle) = system.material_density[particle]

    # Calculate correction matrix
    compute_gradient_correction_matrix!(correction_matrix, neighborhood_search, system,
                                        initial_coords, density_fun)
end

function update_positions!(system::TotalLagrangianSPHSystem, v, u, v_ode, u_ode, semi, t)
    (; current_coordinates) = system

    for particle in each_moving_particle(system)
        for i in 1:ndims(system)
            current_coordinates[i, particle] = u[i, particle]
        end
    end
end

function update_quantities!(system::TotalLagrangianSPHSystem, v, u, v_ode, u_ode, semi, t)
    # Precompute PK1 stress tensor
    nhs = get_neighborhood_search(system, semi)
    @trixi_timeit timer() "stress tensor" compute_pk1_corrected(nhs, system)

    return system
end

function update_final!(system::TotalLagrangianSPHSystem, v, u, v_ode, u_ode, semi, t)
    (; boundary_model) = system

    # Only update boundary model
    update_pressure!(boundary_model, system, v, u, v_ode, u_ode, semi)
end

@inline function compute_pk1_corrected(neighborhood_search, system)
    (; deformation_grad) = system

    calc_deformation_grad!(deformation_grad, neighborhood_search, system)

    @threaded for particle in eachparticle(system)
        J_particle = deformation_gradient(system, particle)
        pk1_particle = pk1_stress_tensor(J_particle, system)
        pk1_particle_corrected = pk1_particle * correction_matrix(system, particle)

        @inbounds for j in 1:ndims(system), i in 1:ndims(system)
            system.pk1_corrected[i, j, particle] = pk1_particle_corrected[i, j]
        end
    end
end

@inline function calc_deformation_grad!(deformation_grad, neighborhood_search, system)
    (; mass, material_density) = system

    # Reset deformation gradient
    set_zero!(deformation_grad)

    # Loop over all pairs of particles and neighbors within the kernel cutoff.
    initial_coords = initial_coordinates(system)
    for_particle_neighbor(system, system,
                          initial_coords, initial_coords,
                          neighborhood_search;
                          particles=eachparticle(system)) do particle, neighbor,
                                                             initial_pos_diff,
                                                             initial_distance
        # Only consider particles with a distance > 0.
        initial_distance < sqrt(eps()) && return

        volume = mass[neighbor] / material_density[neighbor]
        pos_diff = current_coords(system, particle) - current_coords(system, neighbor)

        grad_kernel = smoothing_kernel_grad(system, initial_pos_diff,
                                            initial_distance)

        result = volume * pos_diff * grad_kernel'

        # Multiply by L_{0a}
        result *= correction_matrix(system, particle)'

        @inbounds for j in 1:ndims(system), i in 1:ndims(system)
            deformation_grad[i, j, particle] -= result[i, j]
        end
    end

    return deformation_grad
end

# First Piola-Kirchhoff stress tensor
@inline function pk1_stress_tensor(J, system)
    S = pk2_stress_tensor(J, system)

    return J * S
end

# Second Piola-Kirchhoff stress tensor
@inline function pk2_stress_tensor(J, system)
    (; lame_lambda, lame_mu) = system

    # Compute the Green-Lagrange strain
    E = 0.5 * (transpose(J) * J - I)

    return lame_lambda * tr(E) * I + 2 * lame_mu * E
end

@inline function calc_penalty_force!(dv, particle, neighbor, initial_pos_diff,
                                     initial_distance, system, ::Nothing)
    return dv
end

function write_u0!(u0, system::TotalLagrangianSPHSystem)
    (; initial_condition) = system

    for particle in each_moving_particle(system)
        # Write particle coordinates
        for dim in 1:ndims(system)
            u0[dim, particle] = initial_condition.coordinates[dim, particle]
        end
    end

    return u0
end

function write_v0!(v0, system::TotalLagrangianSPHSystem)
    (; initial_condition, boundary_model) = system

    for particle in each_moving_particle(system)
        # Write particle velocities
        for dim in 1:ndims(system)
            v0[dim, particle] = initial_condition.velocity[dim, particle]
        end
    end

    write_v0!(v0, boundary_model, system)

    return v0
end

function write_v0!(v0, model, system::TotalLagrangianSPHSystem)
    return v0
end

function write_v0!(v0, ::BoundaryModelDummyParticles{ContinuityDensity},
                   system::TotalLagrangianSPHSystem)
    (; cache) = system.boundary_model
    (; initial_density) = cache

    for particle in each_moving_particle(system)
        # Set particle densities
        v0[ndims(system) + 1, particle] = initial_density[particle]
    end

    return v0
end

function restart_with!(system::TotalLagrangianSPHSystem, v, u)
    for particle in each_moving_particle(system)
        system.current_coordinates[:, particle] .= u[:, particle]
        system.initial_condition.velocity[:, particle] .= v[1:ndims(system), particle]
    end

    # This is dispatched in the boundary system.jl file
    restart_with!(system, system.boundary_model, v, u)
end

function viscosity_model(system::TotalLagrangianSPHSystem)
    return system.boundary_model.viscosity
end

@inline function pressure_acceleration(pressure_correction, m_b, p_a, p_b,
                                       rho_a, rho_b, pos_diff, grad_kernel,
                                       particle_system,
                                       neighbor_system::TotalLagrangianSPHSystem,
                                       density_calculator)
    (; boundary_model) = neighbor_system
    (; smoothing_length) = particle_system

    # Pressure acceleration for fluid-solid interaction. This is identical to
    # `pressure_acceleration` for the `BoundarySPHSystem`.
    return pressure_acceleration(pressure_correction, m_b, p_a, p_b, rho_a, rho_b, pos_diff,
                                 smoothing_length, grad_kernel, boundary_model,
                                 density_calculator)
end<|MERGE_RESOLUTION|>--- conflicted
+++ resolved
@@ -75,11 +75,7 @@
   In: International Journal for Numerical Methods in Engineering 48 (2000), pages 1359–1400.
   [doi: 10.1002/1097-0207](https://doi.org/10.1002/1097-0207)
 """
-<<<<<<< HEAD
-struct TotalLagrangianSPHSystem{BM, NDIMS, ELTYPE <: Real, K, PF, B} <: System{NDIMS}
-=======
-struct TotalLagrangianSPHSystem{BM, NDIMS, ELTYPE <: Real, K, PF} <: SolidSystem{NDIMS}
->>>>>>> 15ceaeb6
+struct TotalLagrangianSPHSystem{BM, NDIMS, ELTYPE <: Real, K, PF, B} <: SolidSystem{NDIMS}
     initial_condition   :: InitialCondition{ELTYPE}
     initial_coordinates :: Array{ELTYPE, 2} # [dimension, particle]
     current_coordinates :: Array{ELTYPE, 2} # [dimension, particle]
@@ -98,11 +94,8 @@
     acceleration        :: SVector{NDIMS, ELTYPE}
     boundary_model      :: BM
     penalty_force       :: PF
-<<<<<<< HEAD
     buffer              :: B
 
-=======
->>>>>>> 15ceaeb6
     function TotalLagrangianSPHSystem(initial_condition,
                                       smoothing_kernel, smoothing_length,
                                       young_modulus, poisson_ratio, boundary_model;
@@ -141,7 +134,6 @@
                       ((1 + poisson_ratio) * (1 - 2 * poisson_ratio))
         lame_mu = 0.5 * young_modulus / (1 + poisson_ratio)
 
-<<<<<<< HEAD
         return new{typeof(boundary_model), NDIMS, ELTYPE, typeof(smoothing_kernel),
                    typeof(penalty_force),
                    typeof(buffer)}(initial_condition, initial_coordinates,
@@ -150,17 +142,6 @@
                                    n_moving_particles, young_modulus, poisson_ratio,
                                    lame_lambda, lame_mu, smoothing_kernel, smoothing_length,
                                    acceleration_, boundary_model, penalty_force, buffer)
-=======
-        return new{typeof(boundary_model), NDIMS, ELTYPE,
-                   typeof(smoothing_kernel),
-                   typeof(penalty_force)}(initial_condition, initial_coordinates,
-                                          current_coordinates, mass, correction_matrix,
-                                          pk1_corrected, deformation_grad, material_density,
-                                          n_moving_particles, young_modulus, poisson_ratio,
-                                          lame_lambda, lame_mu, smoothing_kernel,
-                                          smoothing_length, acceleration_, boundary_model,
-                                          penalty_force)
->>>>>>> 15ceaeb6
     end
 end
 
@@ -430,19 +411,4 @@
 
 function viscosity_model(system::TotalLagrangianSPHSystem)
     return system.boundary_model.viscosity
-end
-
-@inline function pressure_acceleration(pressure_correction, m_b, p_a, p_b,
-                                       rho_a, rho_b, pos_diff, grad_kernel,
-                                       particle_system,
-                                       neighbor_system::TotalLagrangianSPHSystem,
-                                       density_calculator)
-    (; boundary_model) = neighbor_system
-    (; smoothing_length) = particle_system
-
-    # Pressure acceleration for fluid-solid interaction. This is identical to
-    # `pressure_acceleration` for the `BoundarySPHSystem`.
-    return pressure_acceleration(pressure_correction, m_b, p_a, p_b, rho_a, rho_b, pos_diff,
-                                 smoothing_length, grad_kernel, boundary_model,
-                                 density_calculator)
 end