@doc raw"""
    TotalLagrangianSPHSystem(initial_condition,
                             smoothing_kernel, smoothing_length,
                             young_modulus, poisson_ratio, boundary_model;
                             n_fixed_particles=0,
                             acceleration=ntuple(_ -> 0.0, NDIMS),
                             penalty_force=nothing)

System for particles of an elastic solid.

A Total Lagrangian framework is used wherein the governing equations are forumlated such that
all relevant quantities and operators are measured with respect to the
initial configuration (O’Connor & Rogers 2021, Belytschko et al. 2000).
The governing equations with respect to the initial configuration are given by:
```math
\frac{\mathrm{D}\bm{v}}{\mathrm{D}t} = \frac{1}{\rho_0} \nabla_0 \cdot \bm{P} + \bm{g},
```
where the zero subscript denotes a derivative with respect to the initial configuration
and $\bm{P}$ is the first Piola-Kirchhoff (PK1) stress tensor.

The discretized version of this equation is given by (O’Connor & Rogers 2021):
```math
\frac{\mathrm{d}\bm{v}_a}{\mathrm{d}t} = \sum_b m_{0b}
    \left( \frac{\bm{P}_a \bm{L}_{0a}}{\rho_{0a}^2} + \frac{\bm{P}_b \bm{L}_{0b}}{\rho_{0b}^2} \right)
    \nabla_{0a} W(\bm{X}_{ab}) + \frac{\bm{f}_a^{PF}}{m_{0a}} + \bm{g},
```
with the correction matrix (see also [`GradientCorrection`](@ref))
```math
\bm{L}_{0a} := \left( -\sum_{b} \frac{m_{0b}}{\rho_{0b}} \nabla_{0a} W(\bm{X}_{ab}) \bm{X}_{ab}^T \right)^{-1} \in \R^{d \times d}.
```
The subscripts $a$ and $b$ denote quantities of particle $a$ and $b$, respectively.
The zero subscript on quantities denotes that the quantity is to be measured in the initial configuration.
The difference in the initial coordinates is denoted by $\bm{X}_{ab} = \bm{X}_a - \bm{X}_b$,
the difference in the current coordinates is denoted by $\bm{x}_{ab} = \bm{x}_a - \bm{x}_b$.

For the computation of the PK1 stress tensor, the deformation gradient $\bm{J}$ is computed per particle as
```math
\bm{J}_a = \sum_b \frac{m_{0b}}{\rho_{0b}} \bm{x}_{ba} (\bm{L}_{0a}\nabla_{0a} W(\bm{X}_{ab}))^T \\
    \qquad  = -\left(\sum_b \frac{m_{0b}}{\rho_{0b}} \bm{x}_{ab} (\nabla_{0a} W(\bm{X}_{ab}))^T \right) \bm{L}_{0a}^T
```
with $1 \leq i,j \leq d$.
From the deformation gradient, the Green-Lagrange strain
```math
\bm{E} = \frac{1}{2}(\bm{J}^T\bm{J} - \bm{I})
```
and the second Piola-Kirchhoff stress tensor
```math
\bm{S} = \lambda \operatorname{tr}(\bm{E}) \bm{I} + 2\mu \bm{E}
```
are computed to obtain the PK1 stress tensor as
```math
\bm{P} = \bm{J}\bm{S}.
```

Here,
```math
\mu = \frac{E}{2(1 + \nu)}
```
and
```math
\lambda = \frac{E\nu}{(1 + \nu)(1 - 2\nu)}
```
are the Lamé coefficients, where $E$ is the Young's modulus and $\nu$ is the Poisson ratio.

The term $\bm{f}_a^{PF}$ is an optional penalty force. See e.g. [`PenaltyForceGanzenmueller`](@ref).

## References:
- Joseph O’Connor, Benedict D. Rogers.
  "A fluid–structure interaction model for free-surface flows and flexible structures using
  smoothed particle hydrodynamics on a GPU".
  In: Journal of Fluids and Structures 104 (2021).
  [doi: 10.1016/J.JFLUIDSTRUCTS.2021.103312](https://doi.org/10.1016/J.JFLUIDSTRUCTS.2021.103312)
- Ted Belytschko, Yong Guo, Wing Kam Liu, Shao Ping Xiao.
  "A unified stability analysis of meshless particle methods".
  In: International Journal for Numerical Methods in Engineering 48 (2000), pages 1359–1400.
  [doi: 10.1002/1097-0207](https://doi.org/10.1002/1097-0207)
"""
struct TotalLagrangianSPHSystem{BM, NDIMS, ELTYPE <: Real, K, PF, C} <: System{NDIMS}
    initial_condition   :: InitialCondition{ELTYPE}
    initial_coordinates :: Array{ELTYPE, 2} # [dimension, particle]
    current_coordinates :: Array{ELTYPE, 2} # [dimension, particle]
    mass                :: Array{ELTYPE, 1} # [particle]
    correction_matrix   :: Array{ELTYPE, 3} # [i, j, particle]
    pk1_corrected       :: Array{ELTYPE, 3} # [i, j, particle]
    deformation_grad    :: Array{ELTYPE, 3} # [i, j, particle]
    material_density    :: Array{ELTYPE, 1} # [particle]
    n_moving_particles  :: Int64
    young_modulus       :: ELTYPE
    poisson_ratio       :: ELTYPE
    lame_lambda         :: ELTYPE
    lame_mu             :: ELTYPE
    smoothing_kernel    :: K
    smoothing_length    :: ELTYPE
    acceleration        :: SVector{NDIMS, ELTYPE}
    boundary_model      :: BM
    penalty_force       :: PF
    cache               :: C

    function TotalLagrangianSPHSystem(initial_condition,
                                      smoothing_kernel, smoothing_length,
                                      young_modulus, poisson_ratio;
                                      boundary_model=nothing, n_fixed_particles=0,
                                      acceleration=ntuple(_ -> 0.0,
                                                          ndims(smoothing_kernel)),
                                      penalty_force=nothing)
        NDIMS = ndims(initial_condition)
        ELTYPE = eltype(initial_condition)
        n_particles = nparticles(initial_condition)

        if ndims(smoothing_kernel) != NDIMS
            throw(ArgumentError("smoothing kernel dimensionality must be $NDIMS for a $(NDIMS)D problem"))
        end

        # Make acceleration an SVector
        acceleration_ = SVector(acceleration...)
        if length(acceleration_) != NDIMS
            throw(ArgumentError("`acceleration` must be of length $NDIMS for a $(NDIMS)D problem"))
        end

        initial_coordinates = copy(initial_condition.coordinates)
        current_coordinates = copy(initial_condition.coordinates)
        mass = copy(initial_condition.mass)
        material_density = copy(initial_condition.density)
        correction_matrix = Array{ELTYPE, 3}(undef, NDIMS, NDIMS, n_particles)
        pk1_corrected = Array{ELTYPE, 3}(undef, NDIMS, NDIMS, n_particles)
        deformation_grad = Array{ELTYPE, 3}(undef, NDIMS, NDIMS, n_particles)

        n_moving_particles = n_particles - n_fixed_particles

        lame_lambda = young_modulus * poisson_ratio /
                      ((1 + poisson_ratio) * (1 - 2 * poisson_ratio))
        lame_mu = 0.5 * young_modulus / (1 + poisson_ratio)

        cache = create_solid_cache(boundary_model, initial_condition)

        return new{typeof(boundary_model), NDIMS, ELTYPE,
                   typeof(smoothing_kernel), typeof(penalty_force),
                   typeof(cache)}(initial_condition, initial_coordinates,
                                  current_coordinates, mass, correction_matrix,
                                  pk1_corrected, deformation_grad, material_density,
                                  n_moving_particles, young_modulus, poisson_ratio,
                                  lame_lambda, lame_mu, smoothing_kernel, smoothing_length,
                                  acceleration_, boundary_model, penalty_force, cache)
    end
end

create_solid_cache(::Nothing, initial_condition) = (;)

function create_solid_cache(boundary_model, initial_condition)
    create_solid_cache(boundary_model, boundary_model.density_calculator, initial_condition)
end

create_solid_cache(boundary_model, density_calculator, initial_condition) = (;)

function create_solid_cache(boundary_model, ::AdamiPressureExtrapolation, initial_condition)
    acceleration = similar(initial_condition.velocity)

    return (; acceleration)
end

function Base.show(io::IO, system::TotalLagrangianSPHSystem)
    @nospecialize system # reduce precompilation time

    print(io, "TotalLagrangianSPHSystem{", ndims(system), "}(")
    print(io, system.young_modulus)
    print(io, ", ", system.poisson_ratio)
    print(io, ", ", system.smoothing_kernel)
    print(io, ", ", system.acceleration)
    print(io, ", ", system.boundary_model)
    print(io, ", ", system.penalty_force)
    print(io, ") with ", nparticles(system), " particles")
end

function Base.show(io::IO, ::MIME"text/plain", system::TotalLagrangianSPHSystem)
    @nospecialize system # reduce precompilation time

    if get(io, :compact, false)
        show(io, system)
    else
        n_fixed_particles = nparticles(system) - n_moving_particles(system)

        summary_header(io, "TotalLagrangianSPHSystem{$(ndims(system))}")
        summary_line(io, "total #particles", nparticles(system))
        summary_line(io, "#fixed particles", n_fixed_particles)
        summary_line(io, "Young's modulus", system.young_modulus)
        summary_line(io, "Poisson ratio", system.poisson_ratio)
        summary_line(io, "smoothing kernel", system.smoothing_kernel |> typeof |> nameof)
        summary_line(io, "acceleration", system.acceleration)
        summary_line(io, "boundary model", system.boundary_model)
        summary_line(io, "penalty force", system.penalty_force |> typeof |> nameof)
        summary_footer(io)
    end
end

timer_name(::TotalLagrangianSPHSystem) = "solid"

@inline function v_nvariables(system::TotalLagrangianSPHSystem)
    return ndims(system)
end

@inline function v_nvariables(system::TotalLagrangianSPHSystem{<:BoundaryModelDummyParticles{ContinuityDensity}})
    return ndims(system) + 1
end

@inline function n_moving_particles(system::TotalLagrangianSPHSystem)
    system.n_moving_particles
end

@inline initial_coordinates(system::TotalLagrangianSPHSystem) = system.initial_coordinates

@inline function current_coordinates(u, system::TotalLagrangianSPHSystem)
    return system.current_coordinates
end

@inline function current_coords(system::TotalLagrangianSPHSystem, particle)
    # For this system, the current coordinates are stored in the system directly,
    # so we don't need a `u` array. This function is only to be used in this file
    # when no `u` is available.
    current_coords(nothing, system, particle)
end

@inline function current_velocity(v, system::TotalLagrangianSPHSystem, particle)
    if particle > n_moving_particles(system)
        return SVector(ntuple(_ -> 0.0, Val(ndims(system))))
    end

    return extract_svector(v, system, particle)
end

# Acceleration for `AdamiPressureExtrapolation`
@inline function current_acceleration(system::TotalLagrangianSPHSystem, particle)
    return extract_svector(system.cache.acceleration, system, particle)
end

@inline function viscous_velocity(v, system::TotalLagrangianSPHSystem, particle)
    return extract_svector(system.boundary_model.cache.wall_velocity, system, particle)
end

@inline function particle_density(v, system::TotalLagrangianSPHSystem, particle)
    return particle_density(v, system.boundary_model, system, particle)
end

# In fluid-solid interaction, use the "hydrodynamic pressure" of the solid particles
# corresponding to the chosen boundary model.
@inline function particle_pressure(v, system::TotalLagrangianSPHSystem, particle)
    return particle_pressure(v, system.boundary_model, system, particle)
end

@inline function hydrodynamic_mass(system::TotalLagrangianSPHSystem, particle)
    return system.boundary_model.hydrodynamic_mass[particle]
end

@inline function correction_matrix(system, particle)
    extract_smatrix(system.correction_matrix, system, particle)
end
@inline function deformation_gradient(system, particle)
    extract_smatrix(system.deformation_grad, system, particle)
end
@inline function pk1_corrected(system, particle)
    extract_smatrix(system.pk1_corrected, system, particle)
end

function initialize!(system::TotalLagrangianSPHSystem, neighborhood_search)
    (; correction_matrix) = system

    initial_coords = initial_coordinates(system)

    density_fun(particle) = system.material_density[particle]

    # Calculate correction matrix
    compute_gradient_correction_matrix!(correction_matrix, neighborhood_search, system,
                                        initial_coords, density_fun)
end

function update_positions!(system::TotalLagrangianSPHSystem, v, u, v_ode, u_ode, semi, t)
    (; current_coordinates) = system

    for particle in each_moving_particle(system)
        for i in 1:ndims(system)
            current_coordinates[i, particle] = u[i, particle]
        end
    end
end

function update_quantities!(system::TotalLagrangianSPHSystem, v, u, v_ode, u_ode, semi, t)
    # Precompute PK1 stress tensor
    nhs = neighborhood_searches(system, system, semi)
    @trixi_timeit timer() "stress tensor" compute_pk1_corrected(nhs, system)

    return system
end

function update_final!(system::TotalLagrangianSPHSystem, v, u, v_ode, u_ode, semi, t)
    (; boundary_model) = system

    # Only update boundary model
    update_pressure!(boundary_model, system, v, u, v_ode, u_ode, semi)
end

@inline function compute_pk1_corrected(neighborhood_search, system)
    (; deformation_grad) = system

    calc_deformation_grad!(deformation_grad, neighborhood_search, system)

    @threaded for particle in eachparticle(system)
        J_particle = deformation_gradient(system, particle)
        pk1_particle = pk1_stress_tensor(J_particle, system)
        pk1_particle_corrected = pk1_particle * correction_matrix(system, particle)

        @inbounds for j in 1:ndims(system), i in 1:ndims(system)
            system.pk1_corrected[i, j, particle] = pk1_particle_corrected[i, j]
        end
    end
end

@inline function calc_deformation_grad!(deformation_grad, neighborhood_search, system)
    (; mass, material_density) = system

    # Reset deformation gradient
    set_zero!(deformation_grad)

    # Loop over all pairs of particles and neighbors within the kernel cutoff.
    initial_coords = initial_coordinates(system)
    for_particle_neighbor(system, system,
                          initial_coords, initial_coords,
                          neighborhood_search;
                          particles=eachparticle(system)) do particle, neighbor,
                                                             initial_pos_diff,
                                                             initial_distance
        # Only consider particles with a distance > 0.
        initial_distance < sqrt(eps()) && return

        volume = mass[neighbor] / material_density[neighbor]
        pos_diff = current_coords(system, particle) - current_coords(system, neighbor)

        grad_kernel = smoothing_kernel_grad(system, initial_pos_diff,
                                            initial_distance)

        result = volume * pos_diff * grad_kernel'

        # Multiply by L_{0a}
        result *= correction_matrix(system, particle)'

        @inbounds for j in 1:ndims(system), i in 1:ndims(system)
            deformation_grad[i, j, particle] -= result[i, j]
        end
    end

    return deformation_grad
end

# First Piola-Kirchhoff stress tensor
@inline function pk1_stress_tensor(J, system)
    S = pk2_stress_tensor(J, system)

    return J * S
end

# Second Piola-Kirchhoff stress tensor
@inline function pk2_stress_tensor(J, system)
    (; lame_lambda, lame_mu) = system

    # Compute the Green-Lagrange strain
    E = 0.5 * (transpose(J) * J - I)

    return lame_lambda * tr(E) * I + 2 * lame_mu * E
end

@inline function calc_penalty_force!(dv, particle, neighbor, initial_pos_diff,
                                     initial_distance, system, ::Nothing)
    return dv
end

function write_u0!(u0, system::TotalLagrangianSPHSystem)
    (; initial_condition) = system

    for particle in each_moving_particle(system)
        # Write particle coordinates
        for dim in 1:ndims(system)
            u0[dim, particle] = initial_condition.coordinates[dim, particle]
        end
    end

    return u0
end

function write_v0!(v0, system::TotalLagrangianSPHSystem)
    (; initial_condition, boundary_model) = system

    for particle in each_moving_particle(system)
        # Write particle velocities
        for dim in 1:ndims(system)
            v0[dim, particle] = initial_condition.velocity[dim, particle]
        end
    end

    write_v0!(v0, boundary_model, system)

    return v0
end

function write_v0!(v0, model, system::TotalLagrangianSPHSystem)
    return v0
end

function write_v0!(v0, ::BoundaryModelDummyParticles{ContinuityDensity},
                   system::TotalLagrangianSPHSystem)
    (; cache) = system.boundary_model
    (; initial_density) = cache

    for particle in each_moving_particle(system)
        # Set particle densities
        v0[ndims(system) + 1, particle] = initial_density[particle]
    end

    return v0
end

function restart_with!(system::TotalLagrangianSPHSystem, v, u)
    for particle in each_moving_particle(system)
        system.current_coordinates[:, particle] .= u[:, particle]
        system.initial_condition.velocity[:, particle] .= v[1:ndims(system), particle]
    end

    # This is dispatched in the boundary system.jl file
    restart_with!(system, system.boundary_model, v, u)
end

function viscosity_model(system::TotalLagrangianSPHSystem)
    return system.boundary_model.viscosity
end

<<<<<<< HEAD
function copy_dv!(system::TotalLagrangianSPHSystem, dv)
    copy_dv!(system, system.boundary_model, dv)
end

copy_dv!(system, ::Nothing, dv) = system

copy_dv!(system, model, dv) = copy_dv!(system, model, model.density_calculator, dv)

copy_dv!(system, boundary_model, density_calculator, dv) = system

function copy_dv!(system, boundary_model, ::AdamiPressureExtrapolation, dv)
    for particle in each_moving_particle(system)
        for dim in 1:ndims(system)
            system.cache.acceleration[dim, particle] = dv[dim, particle]
        end
    end

    return system
=======
@inline function pressure_acceleration(pressure_correction, m_b, p_a, p_b,
                                       rho_a, rho_b, pos_diff, grad_kernel,
                                       particle_system,
                                       neighbor_system::TotalLagrangianSPHSystem,
                                       density_calculator)
    (; boundary_model) = neighbor_system
    (; smoothing_length) = particle_system

    # Pressure acceleration for fluid-solid interaction. This is identical to
    # `pressure_acceleration` for the `BoundarySPHSystem`.
    return pressure_acceleration(pressure_correction, m_b, p_a, p_b, rho_a, rho_b, pos_diff,
                                 smoothing_length, grad_kernel, boundary_model,
                                 density_calculator)
>>>>>>> 88d287d0
end<|MERGE_RESOLUTION|>--- conflicted
+++ resolved
@@ -430,7 +430,6 @@
     return system.boundary_model.viscosity
 end
 
-<<<<<<< HEAD
 function copy_dv!(system::TotalLagrangianSPHSystem, dv)
     copy_dv!(system, system.boundary_model, dv)
 end
@@ -449,7 +448,8 @@
     end
 
     return system
-=======
+end
+
 @inline function pressure_acceleration(pressure_correction, m_b, p_a, p_b,
                                        rho_a, rho_b, pos_diff, grad_kernel,
                                        particle_system,
@@ -463,5 +463,4 @@
     return pressure_acceleration(pressure_correction, m_b, p_a, p_b, rho_a, rho_b, pos_diff,
                                  smoothing_length, grad_kernel, boundary_model,
                                  density_calculator)
->>>>>>> 88d287d0
 end