@doc raw"""
    TotalLagrangianSPHSystem(initial_condition,
                             smoothing_kernel, smoothing_length,
                             young_modulus, poisson_ratio, boundary_model;
                             n_fixed_particles=0,
                             acceleration=ntuple(_ -> 0.0, NDIMS),
                             penalty_force=nothing)

System for particles of an elastic solid.

A Total Lagrangian framework is used wherein the governing equations are forumlated such that
all relevant quantities and operators are measured with respect to the
initial configuration (O’Connor & Rogers 2021, Belytschko et al. 2000).
The governing equations with respect to the initial configuration are given by:
```math
\frac{\mathrm{D}\bm{v}}{\mathrm{D}t} = \frac{1}{\rho_0} \nabla_0 \cdot \bm{P} + \bm{g},
```
where the zero subscript denotes a derivative with respect to the initial configuration
and $\bm{P}$ is the first Piola-Kirchhoff (PK1) stress tensor.

The discretized version of this equation is given by (O’Connor & Rogers 2021):
```math
\frac{\mathrm{d}\bm{v}_a}{\mathrm{d}t} = \sum_b m_{0b}
    \left( \frac{\bm{P}_a \bm{L}_{0a}}{\rho_{0a}^2} + \frac{\bm{P}_b \bm{L}_{0b}}{\rho_{0b}^2} \right)
    \nabla_{0a} W(\bm{X}_{ab}) + \frac{\bm{f}_a^{PF}}{m_{0a}} + \bm{g},
```
with the correction matrix (see also [`GradientCorrection`](@ref))
```math
\bm{L}_{0a} := \left( -\sum_{b} \frac{m_{0b}}{\rho_{0b}} \nabla_{0a} W(\bm{X}_{ab}) \bm{X}_{ab}^T \right)^{-1} \in \R^{d \times d}.
```
The subscripts $a$ and $b$ denote quantities of particle $a$ and $b$, respectively.
The zero subscript on quantities denotes that the quantity is to be measured in the initial configuration.
The difference in the initial coordinates is denoted by $\bm{X}_{ab} = \bm{X}_a - \bm{X}_b$,
the difference in the current coordinates is denoted by $\bm{x}_{ab} = \bm{x}_a - \bm{x}_b$.

For the computation of the PK1 stress tensor, the deformation gradient $\bm{J}$ is computed per particle as
```math
\bm{J}_a = \sum_b \frac{m_{0b}}{\rho_{0b}} \bm{x}_{ba} (\bm{L}_{0a}\nabla_{0a} W(\bm{X}_{ab}))^T \\
    \qquad  = -\left(\sum_b \frac{m_{0b}}{\rho_{0b}} \bm{x}_{ab} (\nabla_{0a} W(\bm{X}_{ab}))^T \right) \bm{L}_{0a}^T
```
with $1 \leq i,j \leq d$.
From the deformation gradient, the Green-Lagrange strain
```math
\bm{E} = \frac{1}{2}(\bm{J}^T\bm{J} - \bm{I})
```
and the second Piola-Kirchhoff stress tensor
```math
\bm{S} = \lambda \operatorname{tr}(\bm{E}) \bm{I} + 2\mu \bm{E}
```
are computed to obtain the PK1 stress tensor as
```math
\bm{P} = \bm{J}\bm{S}.
```

Here,
```math
\mu = \frac{E}{2(1 + \nu)}
```
and
```math
\lambda = \frac{E\nu}{(1 + \nu)(1 - 2\nu)}
```
are the Lamé coefficients, where $E$ is the Young's modulus and $\nu$ is the Poisson ratio.

The term $\bm{f}_a^{PF}$ is an optional penalty force. See e.g. [`PenaltyForceGanzenmueller`](@ref).

## References:
- Joseph O’Connor, Benedict D. Rogers.
  "A fluid–structure interaction model for free-surface flows and flexible structures using
  smoothed particle hydrodynamics on a GPU".
  In: Journal of Fluids and Structures 104 (2021).
  [doi: 10.1016/J.JFLUIDSTRUCTS.2021.103312](https://doi.org/10.1016/J.JFLUIDSTRUCTS.2021.103312)
- Ted Belytschko, Yong Guo, Wing Kam Liu, Shao Ping Xiao.
  "A unified stability analysis of meshless particle methods".
  In: International Journal for Numerical Methods in Engineering 48 (2000), pages 1359–1400.
  [doi: 10.1002/1097-0207](https://doi.org/10.1002/1097-0207)
"""
struct TotalLagrangianSPHSystem{BM, NDIMS, ELTYPE <: Real, K, PF, COR} <: System{NDIMS}
    initial_condition   :: InitialCondition{ELTYPE}
    initial_coordinates :: Array{ELTYPE, 2} # [dimension, particle]
    current_coordinates :: Array{ELTYPE, 2} # [dimension, particle]
    mass                :: Array{ELTYPE, 1} # [particle]
    correction_matrix   :: Array{ELTYPE, 3} # [i, j, particle]
    pk1_corrected       :: Array{ELTYPE, 3} # [i, j, particle]
    deformation_grad    :: Array{ELTYPE, 3} # [i, j, particle]
    material_density    :: Array{ELTYPE, 1} # [particle]
    n_moving_particles  :: Int64
    young_modulus       :: ELTYPE
    poisson_ratio       :: ELTYPE
    lame_lambda         :: ELTYPE
    lame_mu             :: ELTYPE
    smoothing_kernel    :: K
    smoothing_length    :: ELTYPE
    acceleration        :: SVector{NDIMS, ELTYPE}
    boundary_model      :: BM
    penalty_force       :: PF
    correction          :: COR

    function TotalLagrangianSPHSystem(initial_condition,
                                      smoothing_kernel, smoothing_length,
                                      young_modulus, poisson_ratio, boundary_model;
                                      n_fixed_particles=0,
                                      acceleration=ntuple(_ -> 0.0,
                                                          ndims(smoothing_kernel)),
                                      penalty_force=nothing)
        NDIMS = ndims(initial_condition)
        ELTYPE = eltype(initial_condition)
        n_particles = nparticles(initial_condition)

        if ndims(smoothing_kernel) != NDIMS
            throw(ArgumentError("smoothing kernel dimensionality must be $NDIMS for a $(NDIMS)D problem"))
        end

        # Make acceleration an SVector
        acceleration_ = SVector(acceleration...)
        if length(acceleration_) != NDIMS
            throw(ArgumentError("`acceleration` must be of length $NDIMS for a $(NDIMS)D problem"))
        end

        initial_coordinates = copy(initial_condition.coordinates)
        current_coordinates = copy(initial_condition.coordinates)
        mass = copy(initial_condition.mass)
        material_density = copy(initial_condition.density)
        correction_matrix = Array{ELTYPE, 3}(undef, NDIMS, NDIMS, n_particles)
        pk1_corrected = Array{ELTYPE, 3}(undef, NDIMS, NDIMS, n_particles)
        deformation_grad = Array{ELTYPE, 3}(undef, NDIMS, NDIMS, n_particles)

        n_moving_particles = n_particles - n_fixed_particles

        lame_lambda = young_modulus * poisson_ratio /
                      ((1 + poisson_ratio) * (1 - 2 * poisson_ratio))
        lame_mu = 0.5 * young_modulus / (1 + poisson_ratio)
        correction = Nothing()

        return new{typeof(boundary_model),
                   NDIMS, ELTYPE,
                   typeof(smoothing_kernel),
                   typeof(penalty_force), typeof(correction)}(initial_condition,
                                                              initial_coordinates,
                                                              current_coordinates, mass,
                                                              correction_matrix,
                                                              pk1_corrected,
                                                              deformation_grad,
                                                              material_density,
                                                              n_moving_particles,
                                                              young_modulus, poisson_ratio,
                                                              lame_lambda, lame_mu,
                                                              smoothing_kernel,
                                                              smoothing_length,
                                                              acceleration_, boundary_model,
                                                              penalty_force, correction)
    end
end

function Base.show(io::IO, system::TotalLagrangianSPHSystem)
    @nospecialize system # reduce precompilation time

    print(io, "TotalLagrangianSPHSystem{", ndims(system), "}(")
    print(io, system.young_modulus)
    print(io, ", ", system.poisson_ratio)
    print(io, ", ", system.smoothing_kernel)
    print(io, ", ", system.acceleration)
    print(io, ", ", system.boundary_model)
    print(io, ", ", system.penalty_force)
    print(io, ") with ", nparticles(system), " particles")
end

function Base.show(io::IO, ::MIME"text/plain", system::TotalLagrangianSPHSystem)
    @nospecialize system # reduce precompilation time

    if get(io, :compact, false)
        show(io, system)
    else
        n_fixed_particles = nparticles(system) - n_moving_particles(system)

        summary_header(io, "TotalLagrangianSPHSystem{$(ndims(system))}")
        summary_line(io, "total #particles", nparticles(system))
        summary_line(io, "#fixed particles", n_fixed_particles)
        summary_line(io, "Young's modulus", system.young_modulus)
        summary_line(io, "Poisson ratio", system.poisson_ratio)
        summary_line(io, "smoothing kernel", system.smoothing_kernel |> typeof |> nameof)
        summary_line(io, "acceleration", system.acceleration)
        summary_line(io, "boundary model", system.boundary_model)
        summary_line(io, "penalty force", system.penalty_force |> typeof |> nameof)
        summary_footer(io)
    end
end

timer_name(::TotalLagrangianSPHSystem) = "solid"

@inline function v_nvariables(system::TotalLagrangianSPHSystem{
                                                               <:BoundaryModelMonaghanKajtar
                                                               })
    return ndims(system)
end

@inline function v_nvariables(system::TotalLagrangianSPHSystem{
                                                               <:BoundaryModelDummyParticles
                                                               })
    return v_nvariables(system, system.boundary_model.density_calculator)
end

@inline function v_nvariables(system::TotalLagrangianSPHSystem, density_calculator)
    return ndims(system)
end

@inline function v_nvariables(system::TotalLagrangianSPHSystem, ::ContinuityDensity)
    return ndims(system) + 1
end

@inline function n_moving_particles(system::TotalLagrangianSPHSystem)
    system.n_moving_particles
end

@inline initial_coordinates(system::TotalLagrangianSPHSystem) = system.initial_coordinates

@inline function current_coordinates(u, system::TotalLagrangianSPHSystem)
    return system.current_coordinates
end

@inline function current_coords(system::TotalLagrangianSPHSystem, particle)
    # For this system, the current coordinates are stored in the system directly,
    # so we don't need a `u` array. This function is only to be used in this file
    # when no `u` is available.
    current_coords(nothing, system, particle)
end

@inline function current_velocity(v, system::TotalLagrangianSPHSystem, particle)
    if particle > n_moving_particles(system)
        return SVector(ntuple(_ -> 0.0, Val(ndims(system))))
    end

    return extract_svector(v, system, particle)
end

@inline function viscous_velocity(v, system::TotalLagrangianSPHSystem, particle)
    return extract_svector(system.boundary_model.cache.wall_velocity, system, particle)
end

@inline function particle_density(v, system::TotalLagrangianSPHSystem, particle)
    return particle_density(v, system.boundary_model, system, particle)
end

@inline function hydrodynamic_mass(system::TotalLagrangianSPHSystem, particle)
    return system.boundary_model.hydrodynamic_mass[particle]
end

@inline function correction_matrix(system, particle)
    extract_smatrix(system.correction_matrix, system, particle)
end

@inline function deformation_gradient(system, particle)
    extract_smatrix(system.deformation_grad, system, particle)
end
@inline function pk1_corrected(system, particle)
    extract_smatrix(system.pk1_corrected, system, particle)
end

function initialize!(system::TotalLagrangianSPHSystem, neighborhood_search)
    (; correction_matrix) = system

    initial_coords = initial_coordinates(system)

    density_fun(particle) = system.material_density[particle]

    # Calculate correction matrix
    compute_gradient_correction_matrix!(correction_matrix, neighborhood_search, system,
<<<<<<< HEAD
                                        initial_coords,
                                        particle -> system.material_density[particle])
=======
                                        initial_coords, density_fun)
>>>>>>> fe6eedc4
end

function update_positions!(system::TotalLagrangianSPHSystem, v, u, v_ode, u_ode, semi, t)
    (; current_coordinates) = system

    for particle in each_moving_particle(system)
        for i in 1:ndims(system)
            current_coordinates[i, particle] = u[i, particle]
        end
    end
end

function update_quantities!(system::TotalLagrangianSPHSystem, v, u, v_ode, u_ode, semi, t)
    # Precompute PK1 stress tensor
    nhs = neighborhood_searches(system, system, semi)
    @trixi_timeit timer() "stress tensor" compute_pk1_corrected(nhs, system)

    return system
end

function update_final!(system::TotalLagrangianSPHSystem, v, u, v_ode, u_ode, semi, t)
    (; boundary_model) = system

    # Only update boundary model
    update_pressure!(boundary_model, system, v, u, v_ode, u_ode, semi)
end

@inline function compute_pk1_corrected(neighborhood_search, system)
    (; deformation_grad) = system

    calc_deformation_grad!(deformation_grad, neighborhood_search, system)

    @threaded for particle in eachparticle(system)
        J_particle = deformation_gradient(system, particle)
        pk1_particle = pk1_stress_tensor(J_particle, system)
        pk1_particle_corrected = pk1_particle * correction_matrix(system, particle)

        @inbounds for j in 1:ndims(system), i in 1:ndims(system)
            system.pk1_corrected[i, j, particle] = pk1_particle_corrected[i, j]
        end
    end
end

@inline function calc_deformation_grad!(deformation_grad, neighborhood_search, system)
    (; mass, material_density) = system

    # Reset deformation gradient
    set_zero!(deformation_grad)

    # Loop over all pairs of particles and neighbors within the kernel cutoff.
    initial_coords = initial_coordinates(system)
    for_particle_neighbor(system, system,
                          initial_coords, initial_coords,
                          neighborhood_search;
                          particles=eachparticle(system)) do particle, neighbor,
                                                             initial_pos_diff,
                                                             initial_distance
        # Only consider particles with a distance > 0.
        initial_distance < sqrt(eps()) && return

        volume = mass[neighbor] / material_density[neighbor]
        pos_diff = current_coords(system, particle) - current_coords(system, neighbor)

        grad_kernel = smoothing_kernel_grad(system, initial_pos_diff,
                                            initial_distance)

        result = volume * pos_diff * grad_kernel'

        # Multiply by L_{0a}
        result *= correction_matrix(system, particle)'

        @inbounds for j in 1:ndims(system), i in 1:ndims(system)
            deformation_grad[i, j, particle] -= result[i, j]
        end
    end

    return deformation_grad
end

# First Piola-Kirchhoff stress tensor
@inline function pk1_stress_tensor(J, system)
    S = pk2_stress_tensor(J, system)

    return J * S
end

# Second Piola-Kirchhoff stress tensor
@inline function pk2_stress_tensor(J, system)
    (; lame_lambda, lame_mu) = system

    # Compute the Green-Lagrange strain
    E = 0.5 * (transpose(J) * J - I)

    return lame_lambda * tr(E) * I + 2 * lame_mu * E
end

@inline function calc_penalty_force!(dv, particle, neighbor, initial_pos_diff,
                                     initial_distance, system, ::Nothing)
    return dv
end

function write_u0!(u0, system::TotalLagrangianSPHSystem)
    (; initial_condition) = system

    for particle in each_moving_particle(system)
        # Write particle coordinates
        for dim in 1:ndims(system)
            u0[dim, particle] = initial_condition.coordinates[dim, particle]
        end
    end

    return u0
end

function write_v0!(v0, system::TotalLagrangianSPHSystem)
    (; initial_condition, boundary_model) = system

    for particle in each_moving_particle(system)
        # Write particle velocities
        for dim in 1:ndims(system)
            v0[dim, particle] = initial_condition.velocity[dim, particle]
        end
    end

    write_v0!(v0, boundary_model, system)

    return v0
end

function write_v0!(v0, ::BoundaryModelMonaghanKajtar, system::TotalLagrangianSPHSystem)
    return v0
end

function write_v0!(v0, ::BoundaryModelDummyParticles, system::TotalLagrangianSPHSystem)
    (; density_calculator) = system.boundary_model

    write_v0!(v0, density_calculator, system)
end

function write_v0!(v0, density_calculator, system::TotalLagrangianSPHSystem)
    return v0
end

function write_v0!(v0, ::ContinuityDensity, system::TotalLagrangianSPHSystem)
    (; cache) = system.boundary_model
    (; initial_density) = cache

    for particle in each_moving_particle(system)
        # Set particle densities
        v0[ndims(system) + 1, particle] = initial_density[particle]
    end

    return v0
end

function restart_with!(system::TotalLagrangianSPHSystem, v, u)
    for particle in each_moving_particle(system)
        system.current_coordinates[:, particle] .= u[:, particle]
        system.initial_condition.velocity[:, particle] .= v[1:ndims(system), particle]
    end

    # This is dispatched in the boundary system.jl file
    restart_with!(system, system.boundary_model, v, u)
end

function viscosity_model(system::TotalLagrangianSPHSystem)
    return system.boundary_model.viscosity
end<|MERGE_RESOLUTION|>--- conflicted
+++ resolved
@@ -265,12 +265,7 @@
 
     # Calculate correction matrix
     compute_gradient_correction_matrix!(correction_matrix, neighborhood_search, system,
-<<<<<<< HEAD
-                                        initial_coords,
-                                        particle -> system.material_density[particle])
-=======
                                         initial_coords, density_fun)
->>>>>>> fe6eedc4
 end
 
 function update_positions!(system::TotalLagrangianSPHSystem, v, u, v_ode, u_ode, semi, t)
