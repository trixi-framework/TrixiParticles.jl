--- conflicted
+++ resolved
@@ -75,11 +75,7 @@
   In: International Journal for Numerical Methods in Engineering 48 (2000), pages 1359–1400.
   [doi: 10.1002/1097-0207](https://doi.org/10.1002/1097-0207)
 """
-<<<<<<< HEAD
-struct TotalLagrangianSPHSystem{BM, NDIMS, ELTYPE <: Real, K, PF, C} <: System{NDIMS}
-=======
-struct TotalLagrangianSPHSystem{BM, NDIMS, ELTYPE <: Real, K, PF} <: SolidSystem{NDIMS}
->>>>>>> f789ffb6
+struct TotalLagrangianSPHSystem{BM, NDIMS, ELTYPE <: Real, K, PF, C} <: SolidSystem{NDIMS}
     initial_condition   :: InitialCondition{ELTYPE}
     initial_coordinates :: Array{ELTYPE, 2} # [dimension, particle]
     current_coordinates :: Array{ELTYPE, 2} # [dimension, particle]
@@ -98,11 +94,8 @@
     acceleration        :: SVector{NDIMS, ELTYPE}
     boundary_model      :: BM
     penalty_force       :: PF
-<<<<<<< HEAD
     cache               :: C
 
-=======
->>>>>>> f789ffb6
     function TotalLagrangianSPHSystem(initial_condition,
                                       smoothing_kernel, smoothing_length,
                                       young_modulus, poisson_ratio;
@@ -138,7 +131,6 @@
                       ((1 + poisson_ratio) * (1 - 2 * poisson_ratio))
         lame_mu = 0.5 * young_modulus / (1 + poisson_ratio)
 
-<<<<<<< HEAD
         cache = create_solid_cache(boundary_model, initial_condition)
 
         return new{typeof(boundary_model), NDIMS, ELTYPE,
@@ -149,17 +141,6 @@
                                   n_moving_particles, young_modulus, poisson_ratio,
                                   lame_lambda, lame_mu, smoothing_kernel, smoothing_length,
                                   acceleration_, boundary_model, penalty_force, cache)
-=======
-        return new{typeof(boundary_model), NDIMS, ELTYPE,
-                   typeof(smoothing_kernel),
-                   typeof(penalty_force)}(initial_condition, initial_coordinates,
-                                          current_coordinates, mass, correction_matrix,
-                                          pk1_corrected, deformation_grad, material_density,
-                                          n_moving_particles, young_modulus, poisson_ratio,
-                                          lame_lambda, lame_mu, smoothing_kernel,
-                                          smoothing_length, acceleration_, boundary_model,
-                                          penalty_force)
->>>>>>> f789ffb6
     end
 end
 
