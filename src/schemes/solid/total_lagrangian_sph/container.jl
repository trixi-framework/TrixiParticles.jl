--- conflicted
+++ resolved
@@ -77,7 +77,8 @@
   In: International Journal for Numerical Methods in Engineering 48 (2000), pages 1359–1400.
   [doi: 10.1002/1097-0207](https://doi.org/10.1002/1097-0207)
 """
-struct TotalLagrangianSPHSystem{BM, NDIMS, ELTYPE <: Real, K, PF} <: ParticleContainer{NDIMS}
+struct TotalLagrangianSPHSystem{BM, NDIMS, ELTYPE <: Real, K, PF} <:
+       ParticleContainer{NDIMS}
     initial_coordinates :: Array{ELTYPE, 2} # [dimension, particle]
     current_coordinates :: Array{ELTYPE, 2} # [dimension, particle]
     initial_velocity    :: Array{ELTYPE, 2} # [dimension, particle]
@@ -98,13 +99,13 @@
     penalty_force       :: PF
 
     function TotalLagrangianSPHSystem(particle_coordinates, particle_velocities,
-                                    particle_masses, particle_material_densities,
-                                    smoothing_kernel, smoothing_length,
-                                    young_modulus, poisson_ratio, boundary_model;
-                                    n_fixed_particles=0,
-                                    acceleration=ntuple(_ -> 0.0,
-                                                        size(particle_coordinates, 1)),
-                                    penalty_force=nothing)
+                                      particle_masses, particle_material_densities,
+                                      smoothing_kernel, smoothing_length,
+                                      young_modulus, poisson_ratio, boundary_model;
+                                      n_fixed_particles=0,
+                                      acceleration=ntuple(_ -> 0.0,
+                                                          size(particle_coordinates, 1)),
+                                      penalty_force=nothing)
         NDIMS = size(particle_coordinates, 1)
         ELTYPE = eltype(particle_masses)
         nparticles = length(particle_masses)
@@ -180,23 +181,15 @@
     end
 end
 
-<<<<<<< HEAD
-@inline function v_nvariables(container::TotalLagrangianSPHSystem{BoundaryModelMonaghanKajtar
-=======
-@inline function v_nvariables(container::SolidParticleContainer{
-                                                                <:BoundaryModelMonaghanKajtar
->>>>>>> 7896d55b
-                                                                })
+@inline function v_nvariables(container::TotalLagrangianSPHSystem{
+                                                                  <:BoundaryModelMonaghanKajtar
+                                                                  })
     return ndims(container)
 end
 
-<<<<<<< HEAD
-@inline function v_nvariables(container::TotalLagrangianSPHSystem{BoundaryModelDummyParticles
-=======
-@inline function v_nvariables(container::SolidParticleContainer{
-                                                                <:BoundaryModelDummyParticles
->>>>>>> 7896d55b
-                                                                })
+@inline function v_nvariables(container::TotalLagrangianSPHSystem{
+                                                                  <:BoundaryModelDummyParticles
+                                                                  })
     return v_nvariables(container, container.boundary_model.density_calculator)
 end
 
@@ -208,7 +201,9 @@
     return ndims(container) + 1
 end
 
-@inline n_moving_particles(container::TotalLagrangianSPHSystem) = container.n_moving_particles
+@inline function n_moving_particles(container::TotalLagrangianSPHSystem)
+    container.n_moving_particles
+end
 
 @inline function current_coordinates(u, container::TotalLagrangianSPHSystem)
     return container.current_coordinates
