--- conflicted
+++ resolved
@@ -1,5 +1,4 @@
 function interact!(dv, v_particle_system, u_particle_system, v_neighbor_system,
-<<<<<<< HEAD
                    u_neighbor_system, neighborhood_search, particle_system::DEMSystem,
                    neighbor_system::Union{BoundaryDEMSystem, DEMSystem})
     # Extract global parameters.
@@ -7,11 +6,7 @@
 
     # The contact model is stored within the DEM system.
     cm = particle_system.contact_model
-=======
-                   u_neighbor_system, particle_system::DEMSystem,
-                   neighbor_system::Union{BoundaryDEMSystem, DEMSystem}, semi)
-    (; damping_coefficient) = particle_system
->>>>>>> 54fd0336
+
 
     # Tangential force parameters (could be made part of a TangentialModel type too)
     friction_coefficient = 0.5       # Coulomb friction coefficient [Cundall and Strack, 1979]
