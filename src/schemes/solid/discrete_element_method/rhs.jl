function interact!(dv, v_particle_system, u_particle_system, v_neighbor_system,
<<<<<<< HEAD
                   u_neighbor_system, neighborhood_search, particle_system::DEMSystem,
                   neighbor_system::DEMSystem)
=======
                   u_neighbor_system, particle_system::DEMSystem,
                   neighbor_system::Union{BoundaryDEMSystem, DEMSystem}, semi)
>>>>>>> 5fe20764
    damping_coefficient = particle_system.damping_coefficient

    system_coords = current_coordinates(u_particle_system, particle_system)
    neighbor_coords = current_coordinates(u_neighbor_system, neighbor_system)

    foreach_point_neighbor(particle_system, neighbor_system, system_coords, neighbor_coords,
                           semi;
                           points=each_moving_particle(particle_system)) do particle,
                                                                            neighbor,
                                                                            pos_diff,
                                                                            distance
        distance < sqrt(eps()) && return

        # Retrieve particle properties
        m_a = particle_system.mass[particle]
        r_a = particle_system.radius[particle]
        r_b = neighbor_system.radius[neighbor]

        # Compute the overlap (penetration depth)
        overlap = r_a + r_b - distance
        if overlap > 0
            # Compute the unit normal vector (from neighbor to particle)
            normal = pos_diff / distance

            # Compute Normal Force by Dispatching on the Contact Model.
            F_normal = collision_force_normal(particle_system.contact_model,
                                              particle_system, neighbor_system,
                                              overlap, normal,
                                              v_particle_system, v_neighbor_system,
                                              particle, neighbor, damping_coefficient)

            F_tangent = collision_force_tangential(particle_system, neighbor_system,
                                                   overlap, normal, v_particle_system,
                                                   v_neighbor_system,
                                                   particle, neighbor, F_normal)

            interaction_force = F_normal + F_tangent

            # Update the particle acceleration: a = F/m
            for i in 1:ndims(particle_system)
                dv[i, particle] += interaction_force[i] / m_a
            end

            # Apply a simple position correction to mitigate overlap.
            # TODO: use update callback
            position_correction!(neighbor_system, u_particle_system, overlap, normal,
                                 particle)
        end
    end

    return dv
end

<<<<<<< HEAD
function interact!(dv, v_particle_system, u_particle_system, v_neighbor_system,
                   u_neighbor_system, neighborhood_search,
                   particle_system::DEMSystem, neighbor_system::BoundaryDEMSystem)
    damping_coefficient = particle_system.damping_coefficient

    # Get the current coordinates for DEM particles and the boundary.
    system_coords = current_coordinates(u_particle_system, particle_system)
    boundary_coords = current_coordinates(u_neighbor_system, neighbor_system)

    # Phase 1: Accumulate boundary neighbor positions for each DEM particle.
    # Here, we build a dictionary mapping a DEM particle index to a vector of
    # nearby boundary positions (each assumed to be an SVector{2,Float64} or SVector{3,Float64}).
    neighbor_dict = Dict{Int, Vector{SVector{2, Float64}}}()
    foreach_point_neighbor(particle_system, neighbor_system, system_coords, boundary_coords,
                           neighborhood_search;
                           points=each_moving_particle(particle_system)) do particle,
                                                                            neighbor,
                                                                            pos_diff,
                                                                            distance
        # For each DEM–boundary pair, pos_diff = DEM particle position - boundary particle position.
        bpos = boundary_coords[:, neighbor]
        if haskey(neighbor_dict, particle)
            push!(neighbor_dict[particle], bpos)
        else
            neighbor_dict[particle] = [bpos]
        end
    end

    # Phase 2: For each DEM particle that has boundary neighbors, compute a refined contact.
    for (particle, boundary_positions) in neighbor_dict
        # Get the DEM particle's position, mass, and radius.
        particle_pos = system_coords[:, particle]
        m_a = particle_system.mass[particle]
        r_a = particle_system.radius[particle]
        # Compute a local effective radius from the neighboring boundary positions.
        effective_radius = 0.5 * r_a

        # Compute the refined contact geometry (effective contact point and normal)
        (cp_effective, refined_normal) = compute_local_contact(particle_pos,
                                                               boundary_positions,
                                                               effective_radius)
        # Correct the raw overlap using the refined contact point.
        d_corrected = norm(particle_pos - cp_effective)
        overlap_corrected = (r_a + effective_radius) - d_corrected

        if overlap_corrected > 0
            # Use the refined normal as the contact normal.
            normal_corrected = refined_normal
            # Compute the relative normal velocity (assuming the boundary is stationary,
            # the relative velocity is simply the DEM particle's velocity projected onto the normal).
            v = current_velocity(v_particle_system, particle_system, particle)
            v_rel_norm = dot(v, normal_corrected)
            m_effective = m_a  # For boundary collisions, effective mass is the particle's mass.

            # Now, call the appropriate contact model's normal collision force routine with the corrected values.
            F_normal = collision_force_normal(particle_system.contact_model,
                                              particle_system, neighbor_system,
                                              overlap_corrected, normal_corrected,
                                              v_particle_system, v_neighbor_system,
                                              particle, 1, damping_coefficient)

            # Compute the tangential force using the corrected overlap and normal.
            F_tangent = collision_force_tangential(particle_system, neighbor_system,
                                                   overlap_corrected, normal_corrected,
                                                   v_particle_system, v_neighbor_system,
                                                   particle, 1, F_normal)

            interaction_force = F_normal + F_tangent

            # Update the DEM particle acceleration: a = F/m.
            for i in 1:ndims(particle_system)
                dv[i, particle] += interaction_force[i] / m_a
            end

            # Apply a position correction to reduce overlap.
            position_correction!(neighbor_system, u_particle_system, overlap_corrected,
                                 normal_corrected, particle)
        end
    end

    return dv
end

# Tangential Force Computation (common for now)
=======
# Tangential Force Computation
>>>>>>> 5fe20764
#
# Uses a spring-dashpot model to compute the instantaneous tangential force,
# with a Coulomb friction limit.
@inline function collision_force_tangential(particle_system, neighbor_system,
                                            overlap, normal,
                                            v_particle_system, v_neighbor_system,
                                            particle, neighbor, F_normal)
    # Tangential force parameters
    friction_coefficient = 0.5       # Coulomb friction coefficient [Cundall and Strack, 1979]
    tangential_stiffness = 1e3       # Tangential spring constant
    tangential_damping = 0.001       # Damping coefficient for tangential force

    # Compute relative velocity and extract the tangential component.
    v_a = current_velocity(v_particle_system, particle_system, particle)
    v_b = current_velocity(v_neighbor_system, neighbor_system, neighbor)
    v_diff = v_a - v_b
    v_diff_tangent = v_diff - (dot(v_diff, normal) * normal)

    # Compute tangential force as a spring–dashpot response.
    F_t = -tangential_stiffness * v_diff_tangent - tangential_damping * v_diff_tangent

    # Coulomb friction: limit the tangential force to μ * |F_normal|
    max_tangent = friction_coefficient * norm(F_normal)
    if norm(F_t) > max_tangent && norm(F_t) > 0.0
        F_t = F_t * (max_tangent / norm(F_t))
    end

    return F_t
end

@inline function position_correction!(neighbor_system::DEMSystem,
                                      u_particle_system, overlap, normal, particle)
end

# For boundaries, a simple half-overlap correction is applied.
@inline function position_correction!(neighbor_system::BoundaryDEMSystem,
                                      u_particle_system, overlap, normal, particle)
    for i in 1:ndims(neighbor_system)
        u_particle_system[i, particle] -= 0.5 * overlap * normal[i]
    end
end

"""
    compute_local_contact(particle_pos, boundary_positions, effective_radius)

Given the DEM particle’s position `particle_pos` (an AbstractVector with 2 elements)
and a vector of neighboring boundary particle positions (`boundary_positions`, each
an SVector{2, T}), along with the effective radius used for rounding the boundary,
this function computes:
  - cp_effective: the effective contact point on the boundary,
  - normal: the unit contact normal (pointing from the boundary toward the particle).

It does so by sorting the boundary positions by their polar angle relative to `particle_pos`,
selecting the two “closest” in angle, fitting a local line (tangent) through them, projecting
the DEM particle onto that line, and offsetting the projection by `effective_radius` along the normal.
"""
function compute_local_contact(particle_pos, boundary_positions, effective_radius)
    # Stack the boundary positions into a d×n matrix (each column is one boundary point).
    X = hcat(boundary_positions...)
    n = size(X, 2)
    # Compute the centroid of the boundary points.
    centroid = sum(X, dims=2) / n
    # Compute the deviations from the centroid.
    Xc = X .- centroid
    # Compute the d×d covariance matrix.
    C = Xc * transpose(Xc) / n
    # Compute the eigen-decomposition of the symmetric covariance matrix.
    eig = eigen(Symmetric(C))
    # The eigenvector corresponding to the smallest eigenvalue defines the direction
    # of least variance—that is, the local normal to the boundary.
    min_idx = argmin(eig.values)
    normal = eig.vectors[:, min_idx]
    # Project the particle position onto the hyperplane defined by the centroid and the normal.
    diff = particle_pos .- vec(centroid)  # Ensure centroid is a vector.
    proj = particle_pos .- dot(diff, normal) * normal
    # Compute the contact normal as the unit vector from the projection to the particle.
    diff2 = particle_pos .- proj
    norm_diff = norm(diff2)
    contact_normal = norm_diff > 0 ? diff2 / norm_diff : normal
    # The effective contact point is the projection offset by effective_radius along the contact normal.
    cp_effective = proj .+ effective_radius * contact_normal
    return cp_effective, contact_normal
end<|MERGE_RESOLUTION|>--- conflicted
+++ resolved
@@ -1,11 +1,6 @@
 function interact!(dv, v_particle_system, u_particle_system, v_neighbor_system,
-<<<<<<< HEAD
-                   u_neighbor_system, neighborhood_search, particle_system::DEMSystem,
-                   neighbor_system::DEMSystem)
-=======
                    u_neighbor_system, particle_system::DEMSystem,
                    neighbor_system::Union{BoundaryDEMSystem, DEMSystem}, semi)
->>>>>>> 5fe20764
     damping_coefficient = particle_system.damping_coefficient
 
     system_coords = current_coordinates(u_particle_system, particle_system)
@@ -59,7 +54,6 @@
     return dv
 end
 
-<<<<<<< HEAD
 function interact!(dv, v_particle_system, u_particle_system, v_neighbor_system,
                    u_neighbor_system, neighborhood_search,
                    particle_system::DEMSystem, neighbor_system::BoundaryDEMSystem)
@@ -143,10 +137,90 @@
     return dv
 end
 
-# Tangential Force Computation (common for now)
-=======
+function interact!(dv, v_particle_system, u_particle_system, v_neighbor_system,
+                   u_neighbor_system, neighborhood_search,
+                   particle_system::DEMSystem, neighbor_system::BoundaryDEMSystem)
+    damping_coefficient = particle_system.damping_coefficient
+
+    # Get the current coordinates for DEM particles and the boundary.
+    system_coords = current_coordinates(u_particle_system, particle_system)
+    boundary_coords = current_coordinates(u_neighbor_system, neighbor_system)
+
+    # Phase 1: Accumulate boundary neighbor positions for each DEM particle.
+    # Here, we build a dictionary mapping a DEM particle index to a vector of
+    # nearby boundary positions (each assumed to be an SVector{2,Float64} or SVector{3,Float64}).
+    neighbor_dict = Dict{Int, Vector{SVector{2, Float64}}}()
+    foreach_point_neighbor(particle_system, neighbor_system, system_coords, boundary_coords,
+                           neighborhood_search;
+                           points=each_moving_particle(particle_system)) do particle,
+                                                                            neighbor,
+                                                                            pos_diff,
+                                                                            distance
+        # For each DEM–boundary pair, pos_diff = DEM particle position - boundary particle position.
+        bpos = boundary_coords[:, neighbor]
+        if haskey(neighbor_dict, particle)
+            push!(neighbor_dict[particle], bpos)
+        else
+            neighbor_dict[particle] = [bpos]
+        end
+    end
+
+    # Phase 2: For each DEM particle that has boundary neighbors, compute a refined contact.
+    for (particle, boundary_positions) in neighbor_dict
+        # Get the DEM particle's position, mass, and radius.
+        particle_pos = system_coords[:, particle]
+        m_a = particle_system.mass[particle]
+        r_a = particle_system.radius[particle]
+        # Compute a local effective radius from the neighboring boundary positions.
+        effective_radius = 0.5 * r_a
+
+        # Compute the refined contact geometry (effective contact point and normal)
+        (cp_effective, refined_normal) = compute_local_contact(particle_pos,
+                                                               boundary_positions,
+                                                               effective_radius)
+        # Correct the raw overlap using the refined contact point.
+        d_corrected = norm(particle_pos - cp_effective)
+        overlap_corrected = (r_a + effective_radius) - d_corrected
+
+        if overlap_corrected > 0
+            # Use the refined normal as the contact normal.
+            normal_corrected = refined_normal
+            # Compute the relative normal velocity (assuming the boundary is stationary,
+            # the relative velocity is simply the DEM particle's velocity projected onto the normal).
+            v = current_velocity(v_particle_system, particle_system, particle)
+            v_rel_norm = dot(v, normal_corrected)
+            m_effective = m_a  # For boundary collisions, effective mass is the particle's mass.
+
+            # Now, call the appropriate contact model's normal collision force routine with the corrected values.
+            F_normal = collision_force_normal(particle_system.contact_model,
+                                              particle_system, neighbor_system,
+                                              overlap_corrected, normal_corrected,
+                                              v_particle_system, v_neighbor_system,
+                                              particle, 1, damping_coefficient)
+
+            # Compute the tangential force using the corrected overlap and normal.
+            F_tangent = collision_force_tangential(particle_system, neighbor_system,
+                                                   overlap_corrected, normal_corrected,
+                                                   v_particle_system, v_neighbor_system,
+                                                   particle, 1, F_normal)
+
+            interaction_force = F_normal + F_tangent
+
+            # Update the DEM particle acceleration: a = F/m.
+            for i in 1:ndims(particle_system)
+                dv[i, particle] += interaction_force[i] / m_a
+            end
+
+            # Apply a position correction to reduce overlap.
+            position_correction!(neighbor_system, u_particle_system, overlap_corrected,
+                                 normal_corrected, particle)
+        end
+    end
+
+    return dv
+end
+
 # Tangential Force Computation
->>>>>>> 5fe20764
 #
 # Uses a spring-dashpot model to compute the instantaneous tangential force,
 # with a Coulomb friction limit.
