--- conflicted
+++ resolved
@@ -136,7 +136,7 @@
         vtk["ndims"] = ndims(system)
 
         vtk["particle_spacing"] = [particle_spacing(system, particle)
-                                   for particle in eachparticle(system)]
+                                   for particle in active_particles(system)]
 
         # Extract custom quantities for this system
         if !isempty(custom_quantities)
@@ -398,11 +398,7 @@
     vtk["density"] = [current_density(v, system, particle)
                       for particle in eachparticle(system)]
     vtk["pressure"] = [current_pressure(v, system, particle)
-<<<<<<< HEAD
-                       for particle in active_particles(system)]
-=======
-                       for particle in eachparticle(system)]
->>>>>>> ceee740c
+                       for particle in eachparticle(system)]
 
     return vtk
 end
