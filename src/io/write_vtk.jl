--- conflicted
+++ resolved
@@ -343,50 +343,6 @@
         end
     end
 
-<<<<<<< HEAD
-    if write_meta_data
-        vtk["acceleration"] = system.acceleration
-        vtk["viscosity"] = type2string(system.viscosity)
-        write2vtk!(vtk, system.viscosity)
-        vtk["smoothing_kernel"] = type2string(system.smoothing_kernel)
-        vtk["smoothing_length_factor"] = system.cache.smoothing_length_factor
-        if system isa WeaklyCompressibleSPHSystem
-            vtk["density_calculator"] = type2string(system.density_calculator)
-            vtk["solver"] = "WCSPH"
-
-            vtk["correction_method"] = type2string(system.correction)
-            if system.correction isa AkinciFreeSurfaceCorrection
-                vtk["correction_rho0"] = system.correction.rho0
-            end
-
-            if system.state_equation isa StateEquationCole
-                vtk["state_equation_exponent"] = system.state_equation.exponent
-            end
-
-            if system.state_equation isa StateEquationIdealGas
-                vtk["state_equation_gamma"] = system.state_equation.gamma
-            end
-
-            vtk["state_equation"] = type2string(system.state_equation)
-            vtk["state_equation_rho0"] = system.state_equation.reference_density
-            vtk["state_equation_pa"] = system.state_equation.background_pressure
-            vtk["state_equation_c"] = system.state_equation.sound_speed
-            vtk["solver"] = "WCSPH"
-        elseif system isa ImplicitIncompressibleSPHSystem
-            vtk["density_calculator"] = "SummationDensity"
-            vtk["solver"] = "IISPH"
-        else
-            vtk["density_calculator"] = type2string(system.density_calculator)
-            vtk["solver"] = "EDAC"
-            vtk["sound_speed"] = system.sound_speed
-            vtk["background_pressure_TVF"] = system.transport_velocity isa Nothing ?
-                                             "-" :
-                                             system.transport_velocity.background_pressure
-        end
-    end
-
-=======
->>>>>>> 9ba634a1
     return vtk
 end
 
