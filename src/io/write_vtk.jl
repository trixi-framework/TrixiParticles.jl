--- conflicted
+++ resolved
@@ -47,26 +47,20 @@
 
 ```
 """
-<<<<<<< HEAD
-function trixi2vtk(vu_ode, semi, t; iter=nothing, output_directory="out", prefix="",
-                   git_hash=compute_git_hash(), max_coordinates=Inf, custom_quantities...)
-=======
 function trixi2vtk(vu_ode, semi, t; iter=nothing, output_directory="out",
-                   prefix="", write_meta_data=true, git_hash=compute_git_hash(),
-                   max_coordinates=Inf, custom_quantities...)
+                   prefix="", git_hash=compute_git_hash(), max_coordinates=Inf,
+                   custom_quantities...)
 
     # The first argument is not necessary in most cases. Since it is usually not available to the user,
     # this API wrapper makes it optional.
     # Note that custom quantities using the fluid acceleration will not work and return NaN acceleration.
     return trixi2vtk(fill!(similar(vu_ode), NaN), vu_ode, semi, t; iter, output_directory,
-                     prefix, write_meta_data, git_hash, max_coordinates,
-                     custom_quantities...)
+                     prefix, git_hash, max_coordinates, custom_quantities...)
 end
 
 function trixi2vtk(dvdu_ode, vu_ode, semi, t; iter=nothing, output_directory="out",
-                   prefix="", write_meta_data=true, git_hash=compute_git_hash(),
-                   max_coordinates=Inf, custom_quantities...)
->>>>>>> f5c9228b
+                   prefix="", git_hash=compute_git_hash(), max_coordinates=Inf,
+                   custom_quantities...)
     (; systems) = semi
 
     # Update quantities that are stored in the systems. These quantities (e.g. pressure)
@@ -90,17 +84,10 @@
 end
 
 # Convert data for a single TrixiParticle system to VTK format
-<<<<<<< HEAD
-function trixi2vtk(system_, v_ode_, u_ode_, semi_, t, periodic_box; output_directory="out",
-                   prefix="", iter=nothing, system_name=vtkname(system_),
-                   max_coordinates=Inf, git_hash=compute_git_hash(),
-                   custom_quantities...)
-=======
 function trixi2vtk(system_, dvdu_ode_, vu_ode_, semi_, t, periodic_box;
                    output_directory="out", prefix="", iter=nothing,
-                   system_name=vtkname(system_), write_meta_data=true, max_coordinates=Inf,
+                   system_name=vtkname(system_), max_coordinates=Inf,
                    git_hash=compute_git_hash(), custom_quantities...)
->>>>>>> f5c9228b
     mkpath(output_directory)
 
     # Skip empty systems
