--- conflicted
+++ resolved
@@ -127,13 +127,8 @@
     end
 
     @trixi_timeit timer() "write to vtk" vtk_grid(file, points, cells) do vtk
-<<<<<<< HEAD
         # Dispatches based on the different system types e.g. AbstractFluidSystem
-        write2vtk!(vtk, v, u, t, system, write_meta_data=write_meta_data)
-=======
-        # Dispatches based on the different system types e.g. FluidSystem, TotalLagrangianSPHSystem
         write2vtk!(vtk, v, u, t, system)
->>>>>>> 2d2b4373
 
         # Store particle index
         vtk["index"] = eachparticle(system)
@@ -294,11 +289,7 @@
     return vtk
 end
 
-<<<<<<< HEAD
-function write2vtk!(vtk, v, u, t, system::AbstractFluidSystem; write_meta_data=true)
-=======
-function write2vtk!(vtk, v, u, t, system::FluidSystem)
->>>>>>> 2d2b4373
+function write2vtk!(vtk, v, u, t, system::AbstractFluidSystem)
     vtk["velocity"] = [current_velocity(v, system, particle)
                        for particle in eachparticle(system)]
     vtk["density"] = [current_density(v, system, particle)
@@ -370,13 +361,7 @@
     vtk["viscosity_epsilon"] = viscosity.epsilon
 end
 
-<<<<<<< HEAD
-function write2vtk!(vtk, v, u, t, system::TotalLagrangianSPHSystem; write_meta_data=true)
-=======
 function write2vtk!(vtk, v, u, t, system::TotalLagrangianSPHSystem)
-    n_fixed_particles = nparticles(system) - n_moving_particles(system)
-
->>>>>>> 2d2b4373
     vtk["velocity"] = [current_velocity(v, system, particle)
                        for particle in eachparticle(system)]
     vtk["jacobian"] = [det(deformation_gradient(system, particle))
