"""
	vtk2trixi(file::String)

Load VTK file and convert data to an [`InitialCondition`](@ref).

# Arguments
- `file`: Name of the VTK file to be loaded.

!!! warning "Experimental Implementation"
    This is an experimental feature and may change in any future releases.

# Example
```jldoctest; output = false
# Create a rectangular shape
rectangular = RectangularShape(0.1, (10, 10), (0, 0), density=1.5, velocity=(1.0, -2.0),
                               pressure=1000.0)

# Write the `InitialCondition` to a vtk file
trixi2vtk(rectangular; filename="rectangular", output_directory="out")

# Read the vtk file and convert it to `InitialCondition`
ic = vtk2trixi(joinpath("out", "rectangular.vtu"))

# output
┌──────────────────────────────────────────────────────────────────────────────────────────────────┐
│ InitialCondition                                                                                 │
│ ════════════════                                                                                 │
│ #dimensions: ……………………………………………… 2                                                                │
│ #particles: ………………………………………………… 100                                                              │
│ particle spacing: ………………………………… 0.1                                                              │
│ eltype: …………………………………………………………… Float64                                                          │
│ coordinate eltype: ……………………………… Float64                                                          │
└──────────────────────────────────────────────────────────────────────────────────────────────────┘
<<<<<<< HEAD
```
=======
````
>>>>>>> e1d8bc06
"""
function vtk2trixi(file; element_type=Float64)
    ELTYPE = element_type
    vtk_file = ReadVTK.VTKFile(file)

    # Retrieve data fields (e.g., pressure, velocity, ...)
    point_data = ReadVTK.get_point_data(vtk_file)
    field_data = ReadVTK.get_field_data(vtk_file)

    # Retrieve fields
    ndims = first(ReadVTK.get_data(field_data["ndims"]))
    coordinates = convert.(ELTYPE, ReadVTK.get_points(vtk_file)[1:ndims, :])

    fields = ["velocity", "density", "pressure", "mass", "particle_spacing"]
    results = Dict{String, Array{Float64}}()

    for field in fields
        # Look for any key that contains the field name
        all_keys = keys(point_data)
        idx = findfirst(k -> occursin(field, k), all_keys)
        if idx !== nothing
            results[field] = convert.(ELTYPE, ReadVTK.get_data(point_data[all_keys[idx]]))
        else
            # Use zeros as default values when a field is missing
            results[field] = field in ["mass"] ?
                             zeros(ELTYPE, size(coordinates, 2)) : zero(coordinates)
            @info "No '$field' field found in VTK file. Will be set to zero."
        end
    end

    particle_spacing = allequal(results["particle_spacing"]) ?
                       first(results["particle_spacing"]) :
                       results["particle_spacing"]

    return InitialCondition(; coordinates,
                            particle_spacing=convert(ELTYPE, particle_spacing),
                            velocity=results["velocity"],
                            mass=results["mass"],
                            density=results["density"],
                            pressure=results["pressure"])
end<|MERGE_RESOLUTION|>--- conflicted
+++ resolved
@@ -31,11 +31,7 @@
 │ eltype: …………………………………………………………… Float64                                                          │
 │ coordinate eltype: ……………………………… Float64                                                          │
 └──────────────────────────────────────────────────────────────────────────────────────────────────┘
-<<<<<<< HEAD
 ```
-=======
-````
->>>>>>> e1d8bc06
 """
 function vtk2trixi(file; element_type=Float64)
     ELTYPE = element_type
