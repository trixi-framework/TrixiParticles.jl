--- conflicted
+++ resolved
@@ -57,17 +57,12 @@
             @info "No '$field' field found in VTK file. Will be set to zero."
         end
     end
-<<<<<<< HEAD
-    return InitialCondition(; coordinates,
-                            particle_spacing=first(results["particle_spacing"]),
-=======
 
     particle_spacing = allequal(results["particle_spacing"]) ?
                        first(results["particle_spacing"]) :
                        results["particle_spacing"]
 
     return InitialCondition(; coordinates, particle_spacing=particle_spacing,
->>>>>>> 6de7ad31
                             velocity=results["velocity"],
                             mass=results["mass"],
                             density=results["density"],
