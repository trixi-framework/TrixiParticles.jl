--- conflicted
+++ resolved
@@ -58,14 +58,8 @@
     n_layers                  :: Int
     n_particles_per_dimension :: NTuple{NDIMS, Int}
 
-<<<<<<< HEAD
-    function RectangularTank(particle_spacing, fluid_size::NTuple{2}, tank_size,
-                             fluid_density; pressure=[],
-                             n_layers=1, spacing_ratio=1.0, init_velocity=(0.0, 0.0),
-                             boundary_density=fluid_density, faces=Tuple(trues(4)))
-=======
     function RectangularTank(particle_spacing, fluid_size, tank_size,
-                             fluid_density;
+                             fluid_density; pressure=0.0,
                              n_layers=1, spacing_ratio=1.0,
                              init_velocity=zeros(length(fluid_size)),
                              boundary_density=fluid_density,
@@ -75,7 +69,6 @@
         fluid_size_ = Tuple(ELTYPE.(fluid_size))
         tank_size_ = Tuple(ELTYPE.(tank_size))
 
->>>>>>> f50316ac
         if particle_spacing < eps()
             throw(ArgumentError("`particle_spacing` needs to be positive and larger than $(eps())."))
         end
@@ -119,25 +112,8 @@
                                                               particle_spacing,
                                                               n_particles_per_dim)
 
-<<<<<<< HEAD
-        initialize_particles!(particle_coordinates, particle_velocities, particle_spacing,
-                              init_velocity, n_particles_per_dimension)
-        particle_densities = fluid_density * ones(Float64,
-                                                  prod(n_particles_per_dimension))
-
-        if !isempty(pressure)
-            pressure = pressure * ones(Float64, prod(n_particles_per_dimension))
-        end
-
-        mass = fluid_density * particle_spacing^2
-        particle_masses = mass * ones(ELTYPE, prod(n_particles_per_dimension))
-
-        fluid = InitialCondition(particle_coordinates, particle_velocities,
-                                 particle_masses, particle_densities, pressure=pressure)
-=======
-        fluid = RectangularShape(particle_spacing, n_particles_per_dim,
+        fluid = RectangularShape(particle_spacing, n_particles_per_dim, pressure=pressure,
                                  zeros(NDIMS), fluid_density, init_velocity=init_velocity)
->>>>>>> f50316ac
 
         boundary = InitialCondition(boundary_coordinates, boundary_velocities,
                                     boundary_masses, boundary_densities, pressure=pressure)
@@ -149,30 +125,8 @@
     end
 end
 
-<<<<<<< HEAD
-    function RectangularTank(particle_spacing, fluid_size::NTuple{3}, tank_size,
-                             fluid_density; pressure=[],
-                             n_layers=1, spacing_ratio=1.0, init_velocity=(0.0, 0.0, 0.0),
-                             boundary_density=fluid_density, faces=Tuple(trues(6)))
-        NDIMS = 3
-
-        if particle_spacing < eps()
-            throw(ArgumentError("Particle spacing needs to be positive and larger than $(eps())!"))
-        end
-
-        if fluid_density < eps()
-            throw(ArgumentError("Density needs to be positive and larger than $(eps())!"))
-        end
-
-        if length(tank_size) != NDIMS
-            throw(ArgumentError("`tank_size` must be of length $NDIMS for a $(NDIMS)D problem"))
-        end
-
-        ELTYPE = eltype(particle_spacing)
-=======
 function round_n_particles(size, spacing, type)
     n_particles = round(Int, size / spacing)
->>>>>>> f50316ac
 
     new_size = n_particles * spacing
     if round(new_size, digits=4) != round(size, digits=4)
@@ -237,20 +191,6 @@
     n_particles_x, n_particles_y = n_particles_per_dim
     fluid_size_x, fluid_size_y = fluid_size
 
-<<<<<<< HEAD
-        if !isempty(pressure)
-            pressure = pressure * ones(Float64, prod(n_particles_per_dimension))
-        end
-
-        mass = fluid_density * particle_spacing^3
-        particle_masses = mass * ones(ELTYPE, prod(n_particles_per_dimension))
-
-        fluid = InitialCondition(particle_coordinates, particle_velocities,
-                                 particle_masses, particle_densities, pressure=pressure)
-
-        boundary = InitialCondition(boundary_coordinates, boundary_velocities,
-                                    boundary_masses, boundary_densities, pressure=pressure)
-=======
     if tank_size[1] < fluid_size[1] - 1e-5 * particle_spacing
         n_particles_x -= 1
         fluid_size_x = n_particles_x * particle_spacing
@@ -261,7 +201,6 @@
     if tank_size[2] < fluid_size[2] - 1e-5 * particle_spacing
         n_particles_y -= 1
         fluid_size_y = n_particles_y * particle_spacing
->>>>>>> f50316ac
 
         @info "The fluid was overlapping.\n New fluid length in y-direction is set to $fluid_size_y."
     end
