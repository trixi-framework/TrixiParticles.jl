@doc raw"""
    RectangularTank(particle_spacing, fluid_size, tank_size, fluid_density;
                    n_layers=1, spacing_ratio=1.0,
                    init_velocity=zeros(length(fluid_size)),
                    boundary_density=fluid_density,
                    faces=Tuple(trues(2 * length(fluid_size))))

Rectangular tank filled with a fluid to set up dam-break-style simulations.

# Arguments
- `particle_spacing`:   Spacing between the fluid particles.
- `fluid_size`:         The dimensions of the fluid as `(x, y)` (or `(x, y, z)` in 3D).
- `tank_size`:          The dimensions of the tank as `(x, y)` (or `(x, y, z)` in 3D).
- `fluid_density`:      The rest density of the fluid.

# Keywords
- `n_layers`:           Number of boundary layers.
- `spacing_ratio`:      Ratio of `particle_spacing` to boundary particle spacing.
                        A value of 2 means that the boundary particle spacing will be
                        half the fluid particle spacing.
- `init_velocity`:      The initial velocity of each fluid particle as `(x, y)` (or `(x, y, z)` in 3D).
- `boundary_density`:   Density of each boundary particle (by default set to the rest density)
- `faces`:              By default all faces are generated. Set faces by passing a
                        bit-array of length 4 (2D) or 6 (3D) to generate the faces in the
                        normal direction: -x,+x,-y,+y,-z,+z.

# Fields
- `fluid::InitialCondition`:    [`InitialCondition`](@ref) for the fluid.
- `boundary::InitialCondition`: [`InitialCondition`](@ref) for the boundary.
- `fluid_size::Tuple`:          Tuple containing the size of the fluid in each dimension after rounding.
- `tank_size::Tuple`:           Tuple containing the size of the tank in each dimension after rounding.

# Examples
2D:
```julia
setup = RectangularTank(particle_spacing, (water_width, water_height),
                        (container_width, container_height), particle_density,
                        n_layers=2, spacing_ratio=3)
```

3D:
```julia
setup = RectangularTank(particle_spacing, (water_width, water_height, water_depth),
                        (container_width, container_height, container_depth), particle_density, n_layers=2)
```

See also: [`reset_wall!`](@ref).
"""
struct RectangularTank{NDIMS, NDIMSt2, ELTYPE <: Real}
    fluid                     :: InitialCondition{ELTYPE}
    boundary                  :: InitialCondition{ELTYPE}
    fluid_size                :: NTuple{NDIMS, ELTYPE}
    tank_size                 :: NTuple{NDIMS, ELTYPE}
    faces_                    :: NTuple{NDIMSt2, Bool} # store if face in dir exists (-x +x -y +y -z +z)
    face_indices              :: NTuple{NDIMSt2, Array{Int, 2}} # see `reset_wall!`
    particle_spacing          :: ELTYPE
    spacing_ratio             :: ELTYPE
    n_layers                  :: Int
    n_particles_per_dimension :: NTuple{NDIMS, Int}

<<<<<<< HEAD
    function RectangularTank(particle_spacing, fluid_size::NTuple{2}, tank_size,
                             fluid_density; pressure=[], buffer=nothing,
                             n_layers=1, spacing_ratio=1.0, init_velocity=(0.0, 0.0),
                             boundary_density=fluid_density, faces=Tuple(trues(4)))
=======
    function RectangularTank(particle_spacing, fluid_size, tank_size,
                             fluid_density; pressure=0.0,
                             n_layers=1, spacing_ratio=1.0,
                             init_velocity=zeros(length(fluid_size)),
                             boundary_density=fluid_density,
                             faces=Tuple(trues(2 * length(fluid_size))))
        NDIMS = length(fluid_size)
        ELTYPE = eltype(particle_spacing)
        fluid_size_ = Tuple(ELTYPE.(fluid_size))
        tank_size_ = Tuple(ELTYPE.(tank_size))

>>>>>>> f0b5bd23
        if particle_spacing < eps()
            throw(ArgumentError("`particle_spacing` needs to be positive and larger than $(eps())."))
        end

        if fluid_density < eps()
            throw(ArgumentError("`fluid_density` needs to be positive and larger than $(eps())."))
        end

        if length(tank_size) != NDIMS
            throw(ArgumentError("`tank_size` must be of length $NDIMS for a $(NDIMS)D problem"))
        end

        # Fluid particle data
        n_particles_per_dim, fluid_size_ = fluid_particles_per_dimension(fluid_size_,
                                                                         particle_spacing)

        # If sizes were equal before rounding, make sure they're equal after rounding as well
        for dim in 1:NDIMS
            if isapprox(fluid_size[dim], tank_size[dim])
                tank_size_ = setindex(tank_size_, fluid_size_[dim], dim)
            end
        end

        # Boundary particle data
        n_boundaries_per_dim, tank_size_ = boundary_particles_per_dimension(tank_size_,
                                                                            particle_spacing,
                                                                            spacing_ratio)

        boundary_coordinates, face_indices = initialize_boundaries(particle_spacing /
                                                                   spacing_ratio,
                                                                   tank_size_,
                                                                   n_boundaries_per_dim,
                                                                   n_layers, faces)

        boundary_masses = boundary_density * (particle_spacing / spacing_ratio)^NDIMS *
                          ones(ELTYPE, size(boundary_coordinates, 2))
        boundary_densities = boundary_density * ones(ELTYPE, size(boundary_coordinates, 2))
        boundary_velocities = zeros(ELTYPE, size(boundary_coordinates))

        n_particles_per_dim, fluid_size_ = check_tank_overlap(fluid_size_, tank_size_,
                                                              particle_spacing,
                                                              n_particles_per_dim)

<<<<<<< HEAD
        initialize_particles!(particle_coordinates, particle_velocities, particle_spacing,
                              init_velocity, n_particles_per_dimension)
        particle_densities = fluid_density * ones(Float64,
                                                  prod(n_particles_per_dimension))

        if !isempty(pressure)
            pressure = pressure * ones(Float64, prod(n_particles_per_dimension))
        end

        mass = fluid_density * particle_spacing^2
        particle_masses = mass * ones(ELTYPE, prod(n_particles_per_dimension))

        fluid = InitialCondition(particle_coordinates, particle_velocities,
                                 particle_masses, particle_densities, pressure=pressure,
                                 buffer=buffer)
=======
        fluid = RectangularShape(particle_spacing, n_particles_per_dim, zeros(NDIMS),
                                 fluid_density, init_velocity=init_velocity,
                                 pressure=pressure)
>>>>>>> f0b5bd23

        boundary = InitialCondition(boundary_coordinates, boundary_velocities,
                                    boundary_masses, boundary_densities, pressure=pressure)

        return new{NDIMS, 2 * NDIMS, ELTYPE}(fluid, boundary, fluid_size_, tank_size_,
                                             faces, face_indices,
                                             particle_spacing, spacing_ratio, n_layers,
                                             n_particles_per_dim)
    end
end

<<<<<<< HEAD
    function RectangularTank(particle_spacing, fluid_size::NTuple{3}, tank_size,
                             fluid_density; pressure=[], buffer=nothing,
                             n_layers=1, spacing_ratio=1.0, init_velocity=(0.0, 0.0, 0.0),
                             boundary_density=fluid_density, faces=Tuple(trues(6)))
        NDIMS = 3

        if particle_spacing < eps()
            throw(ArgumentError("Particle spacing needs to be positive and larger than $(eps())!"))
        end

        if fluid_density < eps()
            throw(ArgumentError("Density needs to be positive and larger than $(eps())!"))
        end

        if length(tank_size) != NDIMS
            throw(ArgumentError("`tank_size` must be of length $NDIMS for a $(NDIMS)D problem"))
        end

        ELTYPE = eltype(particle_spacing)

        # Leave space for the fluid particles
        tank_size = tank_size .+ particle_spacing

        # Boundary particle data
        n_boundaries_per_dim,
        tank_size = boundary_particles_per_dimension(tank_size, particle_spacing,
                                                     spacing_ratio)
=======
function round_n_particles(size, spacing, type)
    n_particles = round(Int, size / spacing)
>>>>>>> f0b5bd23

    new_size = n_particles * spacing
    if round(new_size, digits=4) != round(size, digits=4)
        @info "The desired $type $size is not a multiple of the particle spacing " *
              "$spacing.\nNew $type is set to $new_size."
    end

    return n_particles, new_size
end

function fluid_particles_per_dimension(size::NTuple{2}, particle_spacing)
    n_particles_x, new_width = round_n_particles(size[1], particle_spacing,
                                                 "fluid length in x-direction")
    n_particles_y, new_height = round_n_particles(size[2], particle_spacing,
                                                  "fluid length in y-direction")

    return (n_particles_x, n_particles_y), (new_width, new_height)
end

function fluid_particles_per_dimension(size::NTuple{3}, particle_spacing)
    n_particles_x, new_x_size = round_n_particles(size[1], particle_spacing,
                                                  "fluid length in x-direction")
    n_particles_y, new_y_size = round_n_particles(size[2], particle_spacing,
                                                  "fluid length in y-direction")
    n_particles_z, new_z_size = round_n_particles(size[2], particle_spacing,
                                                  "fluid length in z-direction")

    return (n_particles_x, n_particles_y, n_particles_z),
           (new_x_size, new_y_size, new_z_size)
end

function boundary_particles_per_dimension(tank_size::NTuple{2}, particle_spacing,
                                          spacing_ratio)
    n_particles_x, new_width = round_n_particles(tank_size[1],
                                                 particle_spacing / spacing_ratio,
                                                 "tank length in x-direction")
    n_particles_y, new_height = round_n_particles(tank_size[2],
                                                  particle_spacing / spacing_ratio,
                                                  "tank length in y-direction")

    return (n_particles_x, n_particles_y), (new_width, new_height)
end

function boundary_particles_per_dimension(tank_size::NTuple{3}, particle_spacing,
                                          spacing_ratio)
    n_particles_x, new_x_size = round_n_particles(tank_size[1],
                                                  particle_spacing / spacing_ratio,
                                                  "tank length in x-direction")
    n_particles_y, new_y_size = round_n_particles(tank_size[2],
                                                  particle_spacing / spacing_ratio,
                                                  "tank length in y-direction")
    n_particles_z, new_z_size = round_n_particles(tank_size[3],
                                                  particle_spacing / spacing_ratio,
                                                  "tank length in z-direction")

    return (n_particles_x, n_particles_y, n_particles_z),
           (new_x_size, new_y_size, new_z_size)
end

function check_tank_overlap(fluid_size::NTuple{2}, tank_size, particle_spacing,
                            n_particles_per_dim)
    n_particles_x, n_particles_y = n_particles_per_dim
    fluid_size_x, fluid_size_y = fluid_size

    if tank_size[1] < fluid_size[1] - 1e-5 * particle_spacing
        n_particles_x -= 1
        fluid_size_x = n_particles_x * particle_spacing

<<<<<<< HEAD
        fluid = InitialCondition(particle_coordinates, particle_velocities,
                                 particle_masses, particle_densities, pressure=pressure,
                                 buffer=buffer)
=======
        @info "The fluid was overlapping.\n New fluid length in x-direction is set to $fluid_size_x."
    end
>>>>>>> f0b5bd23

    if tank_size[2] < fluid_size[2] - 1e-5 * particle_spacing
        n_particles_y -= 1
        fluid_size_y = n_particles_y * particle_spacing

        @info "The fluid was overlapping.\n New fluid length in y-direction is set to $fluid_size_y."
    end

    return (n_particles_x, n_particles_y), (fluid_size_x, fluid_size_y)
end

function check_tank_overlap(fluid_size::NTuple{3}, tank_size, particle_spacing,
                            n_particles_per_dim)
    n_particles_x, n_particles_y, n_particles_z = n_particles_per_dim
    fluid_size_x, fluid_size_y, fluid_size_z = fluid_size

    if tank_size[1] < fluid_size[1] - 1e-5 * particle_spacing
        n_particles_x -= 1
        fluid_size_x = n_particles_x * particle_spacing

        @info "The fluid was overlapping.\n New fluid length in x-direction is set to $fluid_size_x."
    end

    if tank_size[2] < fluid_size[2] - 1e-5 * particle_spacing
        n_particles_y -= 1
        fluid_size_y = n_particles_y * particle_spacing

        @info "The fluid was overlapping.\n New fluid length in y-direction is set to $fluid_size_y."
    end

    if tank_size[3] < fluid_size[3] - 1e-5 * particle_spacing
        n_particles_z -= 1
        fluid_size_z = n_particles_z * particle_spacing

        @info "The fluid was overlapping.\n New fluid length in z-direction is set to $fluid_size_z."
    end

    return (n_particles_x, n_particles_y, n_particles_z),
           (fluid_size_x, fluid_size_y, fluid_size_z)
end

# 2D
function initialize_boundaries(particle_spacing, tank_size::NTuple{2},
                               n_boundaries_per_dim, n_layers, faces)
    n_particles_x, n_particles_y = n_boundaries_per_dim

    # Store each particle index
    face_indices_1 = Array{Int, 2}(undef, n_layers, n_particles_y)
    face_indices_2 = Array{Int, 2}(undef, n_layers, n_particles_y)
    face_indices_3 = Array{Int, 2}(undef, n_layers, n_particles_x)
    face_indices_4 = Array{Int, 2}(undef, n_layers, n_particles_x)

    # Create empty array to extend later depending on faces and corners to build
    boundary_coordinates = Array{Float64, 2}(undef, 2, 0)

    # Counts the global index of the particles
    index = 0

    # For odd faces we need to shift the face outwards if we have multiple layers
    layer_offset = -n_layers * particle_spacing

    #### Left boundary
    if faces[1]
        left_boundary = rectangular_shape_coords(particle_spacing,
                                                 (n_layers, n_particles_y),
                                                 (layer_offset, 0.0))

        # store coordinates of left boundary
        boundary_coordinates = hcat(boundary_coordinates, left_boundary)

        # store the indices of each particle
        particles_per_layer = n_particles_y
        for i in 1:n_layers
            face_indices_1[i, :] = collect((index + 1):(particles_per_layer + index))
            index += particles_per_layer
        end
    end

    #### Right boundary
    if faces[2]
        right_boundary = rectangular_shape_coords(particle_spacing,
                                                  (n_layers, n_particles_y),
                                                  (tank_size[1], 0.0))

        # store coordinates of left boundary
        boundary_coordinates = hcat(boundary_coordinates, right_boundary)

        # store the indices of each particle
        particles_per_layer = n_particles_y
        for i in 1:n_layers
            face_indices_2[i, :] = collect((index + 1):(particles_per_layer + index))
            index += particles_per_layer
        end
    end

    #### Bottom boundary
    if faces[3]
        bottom_boundary = rectangular_shape_coords(particle_spacing,
                                                   (n_particles_x, n_layers),
                                                   (0.0, layer_offset),
                                                   loop_order=:y_first)

        # store coordinates of left boundary
        boundary_coordinates = hcat(boundary_coordinates, bottom_boundary)

        # store the indices of each particle
        particles_per_layer = n_particles_x
        for i in 1:n_layers
            face_indices_3[i, :] = collect((index + 1):(particles_per_layer + index))
            index += particles_per_layer
        end
    end

    #### Top boundary
    if faces[4]
        top_boundary = rectangular_shape_coords(particle_spacing,
                                                (n_particles_x, n_layers),
                                                (0.0, tank_size[2]),
                                                loop_order=:y_first)

        # store coordinates of left boundary
        boundary_coordinates = hcat(boundary_coordinates, top_boundary)

        # store the indices of each particle
        particles_per_layer = n_particles_x
        for i in 1:n_layers
            face_indices_4[i, :] = collect((index + 1):(particles_per_layer + index))
            index += particles_per_layer
        end
    end

    #### Add corners
    # Bottom left
    if faces[1] && faces[3]
        bottom_left_corner = rectangular_shape_coords(particle_spacing,
                                                      (n_layers, n_layers),
                                                      (layer_offset, layer_offset))
        boundary_coordinates = hcat(boundary_coordinates, bottom_left_corner)
    end

    # Top left
    if faces[1] && faces[4]
        top_left_corner = rectangular_shape_coords(particle_spacing,
                                                   (n_layers, n_layers),
                                                   (layer_offset, tank_size[2]))
        boundary_coordinates = hcat(boundary_coordinates, top_left_corner)
    end

    # Bottom right
    if faces[2] && faces[3]
        bottom_right_corner = rectangular_shape_coords(particle_spacing,
                                                       (n_layers, n_layers),
                                                       (tank_size[1], layer_offset))
        boundary_coordinates = hcat(boundary_coordinates, bottom_right_corner)
    end

    # Top right
    if faces[2] && faces[4]
        top_right_corner = rectangular_shape_coords(particle_spacing,
                                                    (n_layers, n_layers),
                                                    (tank_size[1], tank_size[2]))
        boundary_coordinates = hcat(boundary_coordinates, top_right_corner)
    end

    return boundary_coordinates,
           (face_indices_1, face_indices_2, face_indices_3, face_indices_4)
end

# 3D
function initialize_boundaries(particle_spacing, tank_size::NTuple{3},
                               n_boundaries_per_dim, n_layers, faces)
    n_particles_x, n_particles_y, n_particles_z = n_boundaries_per_dim

    # Store each particle index
    face_indices_1 = Array{Int, 2}(undef, n_layers, n_particles_y * n_particles_z)
    face_indices_2 = Array{Int, 2}(undef, n_layers, n_particles_y * n_particles_z)
    face_indices_3 = Array{Int, 2}(undef, n_layers, n_particles_x * n_particles_z)
    face_indices_4 = Array{Int, 2}(undef, n_layers, n_particles_x * n_particles_z)
    face_indices_5 = Array{Int, 2}(undef, n_layers, n_particles_x * n_particles_y)
    face_indices_6 = Array{Int, 2}(undef, n_layers, n_particles_x * n_particles_y)

    # Create empty array to extend later depending on faces and corners to build
    boundary_coordinates = Array{Float64, 2}(undef, 3, 0)

    # Counts the global index of the particles
    index = 0

    # For odd faces we need to shift the face outwards if we have multiple layers
    layer_offset = -n_layers * particle_spacing

    #### -x boundary (y-z-plane)
    if faces[1]
        x_neg_boundary = rectangular_shape_coords(particle_spacing,
                                                  (n_layers, n_particles_y, n_particles_z),
                                                  (layer_offset, 0.0, 0.0))

        # store coordinates of left boundary
        boundary_coordinates = hcat(boundary_coordinates, x_neg_boundary)

        # store the indices of each particle
        particles_per_layer = prod((n_particles_y, n_particles_z))
        for i in 1:n_layers
            face_indices_1[i, :] = collect((index + 1):(particles_per_layer + index))
            index += particles_per_layer
        end
    end

    #### +x boundary (y-z-plane)
    if faces[2]
        x_pos_boundary = rectangular_shape_coords(particle_spacing,
                                                  (n_layers, n_particles_y, n_particles_z),
                                                  (tank_size[1], 0.0, 0.0))

        # store coordinates of left boundary
        boundary_coordinates = hcat(boundary_coordinates, x_pos_boundary)

        # store the indices of each particle
        particles_per_layer = prod((n_particles_y, n_particles_z))
        for i in 1:n_layers
            face_indices_2[i, :] = collect((index + 1):(particles_per_layer + index))
            index += particles_per_layer
        end
    end

    #### -y boundary (x-z-plane)
    if faces[3]
        y_neg_boundary = rectangular_shape_coords(particle_spacing,
                                                  (n_particles_x, n_layers, n_particles_z),
                                                  (0.0, layer_offset, 0.0),
                                                  loop_order=:y_first)

        # store coordinates of left boundary
        boundary_coordinates = hcat(boundary_coordinates, y_neg_boundary)

        # store the indices of each particle
        particles_per_layer = prod((n_particles_x, n_particles_z))
        for i in 1:n_layers
            face_indices_3[i, :] = collect((index + 1):(particles_per_layer + index))
            index += particles_per_layer
        end
    end

    #### +y boundary (x-z-plane)
    if faces[4]
        y_pos_boundary = rectangular_shape_coords(particle_spacing,
                                                  (n_particles_x, n_layers, n_particles_z),
                                                  (0.0, tank_size[2], 0.0),
                                                  loop_order=:y_first)

        # store coordinates of left boundary
        boundary_coordinates = hcat(boundary_coordinates, y_pos_boundary)

        # store the indices of each particle
        particles_per_layer = prod((n_particles_x, n_particles_z))
        for i in 1:n_layers
            face_indices_4[i, :] = collect((index + 1):(particles_per_layer + index))
            index += particles_per_layer
        end
    end

    #### -z boundary (x-y-plane).
    if faces[5]
        z_neg_boundary = rectangular_shape_coords(particle_spacing,
                                                  (n_particles_x, n_particles_y, n_layers),
                                                  (0.0, 0.0, layer_offset),
                                                  loop_order=:z_first)

        # store coordinates of left boundary
        boundary_coordinates = hcat(boundary_coordinates, z_neg_boundary)

        # store the indices of each particle
        particles_per_layer = prod((n_particles_x, n_particles_y))
        for i in 1:n_layers
            face_indices_5[i, :] = collect((index + 1):(particles_per_layer + index))
            index += particles_per_layer
        end
    end

    #### +z boundary (x-y-plane)
    if faces[6]
        z_pos_boundary = rectangular_shape_coords(particle_spacing,
                                                  (n_particles_x, n_particles_y, n_layers),
                                                  (0.0, 0.0, tank_size[3]),
                                                  loop_order=:z_first)

        # store coordinates of left boundary
        boundary_coordinates = hcat(boundary_coordinates, z_pos_boundary)

        # store the indices of each particle
        particles_per_layer = prod((n_particles_x, n_particles_y))
        for i in 1:n_layers
            face_indices_6[i, :] = collect((index + 1):(particles_per_layer + index))
            index += particles_per_layer
        end
    end

    #### Add edges
    if faces[1] && faces[3]
        edge_1_3 = rectangular_shape_coords(particle_spacing,
                                            (n_layers, n_layers, n_particles_z),
                                            (layer_offset, layer_offset, 0.0))
        boundary_coordinates = hcat(boundary_coordinates, edge_1_3)
    end

    if faces[1] && faces[4]
        edge_1_4 = rectangular_shape_coords(particle_spacing,
                                            (n_layers, n_layers, n_particles_z),
                                            (layer_offset, tank_size[2], 0.0))
        boundary_coordinates = hcat(boundary_coordinates, edge_1_4)
    end

    if faces[2] && faces[3]
        edge_2_3 = rectangular_shape_coords(particle_spacing,
                                            (n_layers, n_layers, n_particles_z),
                                            (tank_size[1], layer_offset, 0.0))
        boundary_coordinates = hcat(boundary_coordinates, edge_2_3)
    end

    if faces[2] && faces[4]
        edge_2_4 = rectangular_shape_coords(particle_spacing,
                                            (n_layers, n_layers, n_particles_z),
                                            (tank_size[1], tank_size[2], 0.0))
        boundary_coordinates = hcat(boundary_coordinates, edge_2_4)
    end

    if faces[5] && faces[3]
        edge_5_3 = rectangular_shape_coords(particle_spacing,
                                            (n_particles_x, n_layers, n_layers),
                                            (0.0, layer_offset, layer_offset))
        boundary_coordinates = hcat(boundary_coordinates, edge_5_3)
    end

    if faces[5] && faces[4]
        edge_5_4 = rectangular_shape_coords(particle_spacing,
                                            (n_particles_x, n_layers, n_layers),
                                            (0.0, tank_size[2], layer_offset))
        boundary_coordinates = hcat(boundary_coordinates, edge_5_4)
    end

    if faces[6] && faces[3]
        edge_6_3 = rectangular_shape_coords(particle_spacing,
                                            (n_particles_x, n_layers, n_layers),
                                            (0.0, layer_offset, tank_size[3]))
        boundary_coordinates = hcat(boundary_coordinates, edge_6_3)
    end

    if faces[6] && faces[4]
        edge_6_4 = rectangular_shape_coords(particle_spacing,
                                            (n_particles_x, n_layers, n_layers),
                                            (0.0, tank_size[2], tank_size[3]))
        boundary_coordinates = hcat(boundary_coordinates, edge_6_4)
    end

    if faces[1] && faces[5]
        edge_1_5 = rectangular_shape_coords(particle_spacing,
                                            (n_layers, n_particles_y, n_layers),
                                            (layer_offset, 0.0, layer_offset))
        boundary_coordinates = hcat(boundary_coordinates, edge_1_5)
    end

    if faces[1] && faces[6]
        edge_1_6 = rectangular_shape_coords(particle_spacing,
                                            (n_layers, n_particles_y, n_layers),
                                            (layer_offset, 0.0, tank_size[3]))
        boundary_coordinates = hcat(boundary_coordinates, edge_1_6)
    end

    if faces[5] && faces[2]
        edge_5_2 = rectangular_shape_coords(particle_spacing,
                                            (n_layers, n_particles_y, n_layers),
                                            (tank_size[1], 0.0, layer_offset))
        boundary_coordinates = hcat(boundary_coordinates, edge_5_2)
    end

    if faces[6] && faces[2]
        edge_6_2 = rectangular_shape_coords(particle_spacing,
                                            (n_layers, n_particles_y, n_layers),
                                            (tank_size[1], 0.0, tank_size[3]))
        boundary_coordinates = hcat(boundary_coordinates, edge_6_2)
    end

    #### Add corners
    if faces[1] && faces[3] && faces[5]
        corner_1_3_5 = rectangular_shape_coords(particle_spacing,
                                                (n_layers, n_layers, n_layers),
                                                (layer_offset, layer_offset, layer_offset))
        boundary_coordinates = hcat(boundary_coordinates, corner_1_3_5)
    end

    if faces[1] && faces[4] && faces[5]
        corner_1_4_5 = rectangular_shape_coords(particle_spacing,
                                                (n_layers, n_layers, n_layers),
                                                (layer_offset, tank_size[2], layer_offset))
        boundary_coordinates = hcat(boundary_coordinates, corner_1_4_5)
    end

    if faces[1] && faces[3] && faces[6]
        corner_1_3_6 = rectangular_shape_coords(particle_spacing,
                                                (n_layers, n_layers, n_layers),
                                                (layer_offset, layer_offset, tank_size[3]))
        boundary_coordinates = hcat(boundary_coordinates, corner_1_3_6)
    end

    if faces[1] && faces[4] && faces[6]
        corner_1_4_6 = rectangular_shape_coords(particle_spacing,
                                                (n_layers, n_layers, n_layers),
                                                (layer_offset, tank_size[2], tank_size[3]))
        boundary_coordinates = hcat(boundary_coordinates, corner_1_4_6)
    end

    if faces[2] && faces[3] && faces[5]
        corner_2_3_5 = rectangular_shape_coords(particle_spacing,
                                                (n_layers, n_layers, n_layers),
                                                (tank_size[1], layer_offset, layer_offset))
        boundary_coordinates = hcat(boundary_coordinates, corner_2_3_5)
    end

    if faces[2] && faces[4] && faces[5]
        corner_2_4_5 = rectangular_shape_coords(particle_spacing,
                                                (n_layers, n_layers, n_layers),
                                                (tank_size[1], tank_size[2], layer_offset))
        boundary_coordinates = hcat(boundary_coordinates, corner_2_4_5)
    end

    if faces[2] && faces[3] && faces[6]
        corner_2_3_6 = rectangular_shape_coords(particle_spacing,
                                                (n_layers, n_layers, n_layers),
                                                (tank_size[1], layer_offset, tank_size[3]))
        boundary_coordinates = hcat(boundary_coordinates, corner_2_3_6)
    end

    if faces[2] && faces[4] && faces[6]
        corner_2_4_6 = rectangular_shape_coords(particle_spacing,
                                                (n_layers, n_layers, n_layers),
                                                (tank_size[1], tank_size[2],
                                                 tank_size[3]))
        boundary_coordinates = hcat(boundary_coordinates, corner_2_4_6)
    end

    return boundary_coordinates,
           (face_indices_1, face_indices_2, face_indices_3, face_indices_4, face_indices_5,
            face_indices_6)
end

@doc raw"""
    reset_wall!(rectangular_tank::RectangularTank, reset_faces, positions)

The selected walls of the tank will be placed at the new positions.

# Arguments
- `reset_faces`: Boolean tuple of 4 (in 2D) or 6 (in 3D) dimensions, similar to `faces` in [`RectangularTank`](@ref).
- `positions`: Tuple of new positions

!!! warning "Warning"
    There are overlapping particles when adjacent walls are moved inwards simultaneously.
"""
function reset_wall!(rectangular_tank, reset_faces, positions)
    @unpack boundary, particle_spacing, spacing_ratio,
    n_layers, face_indices = rectangular_tank

    for face in eachindex(reset_faces)
        dim = div(face - 1, 2) + 1

        reset_faces[face] && for layer in 1:n_layers

            # `face_indices` contains the associated particle indices for each face.
            for particle in view(face_indices[face], layer, :)

                # For "odd" faces the layer direction is outwards
                # and for "even" faces inwards.
                layer_shift = if iseven(face)
                    (layer - 1) * particle_spacing / spacing_ratio
                else
                    # Odd faces need to be shifted outwards by `particle_spacing`
                    # to be outside of the fluid.
                    -(layer - 1) * particle_spacing / spacing_ratio - particle_spacing
                end

                # Set position
                boundary.coordinates[dim, particle] = positions[face] + layer_shift +
                                                      0.5particle_spacing
            end
        end
    end

    return rectangular_tank
end<|MERGE_RESOLUTION|>--- conflicted
+++ resolved
@@ -58,14 +58,8 @@
     n_layers                  :: Int
     n_particles_per_dimension :: NTuple{NDIMS, Int}
 
-<<<<<<< HEAD
-    function RectangularTank(particle_spacing, fluid_size::NTuple{2}, tank_size,
-                             fluid_density; pressure=[], buffer=nothing,
-                             n_layers=1, spacing_ratio=1.0, init_velocity=(0.0, 0.0),
-                             boundary_density=fluid_density, faces=Tuple(trues(4)))
-=======
     function RectangularTank(particle_spacing, fluid_size, tank_size,
-                             fluid_density; pressure=0.0,
+                             fluid_density; pressure=0.0, buffer=nothing,
                              n_layers=1, spacing_ratio=1.0,
                              init_velocity=zeros(length(fluid_size)),
                              boundary_density=fluid_density,
@@ -75,7 +69,6 @@
         fluid_size_ = Tuple(ELTYPE.(fluid_size))
         tank_size_ = Tuple(ELTYPE.(tank_size))
 
->>>>>>> f0b5bd23
         if particle_spacing < eps()
             throw(ArgumentError("`particle_spacing` needs to be positive and larger than $(eps())."))
         end
@@ -119,27 +112,9 @@
                                                               particle_spacing,
                                                               n_particles_per_dim)
 
-<<<<<<< HEAD
-        initialize_particles!(particle_coordinates, particle_velocities, particle_spacing,
-                              init_velocity, n_particles_per_dimension)
-        particle_densities = fluid_density * ones(Float64,
-                                                  prod(n_particles_per_dimension))
-
-        if !isempty(pressure)
-            pressure = pressure * ones(Float64, prod(n_particles_per_dimension))
-        end
-
-        mass = fluid_density * particle_spacing^2
-        particle_masses = mass * ones(ELTYPE, prod(n_particles_per_dimension))
-
-        fluid = InitialCondition(particle_coordinates, particle_velocities,
-                                 particle_masses, particle_densities, pressure=pressure,
-                                 buffer=buffer)
-=======
         fluid = RectangularShape(particle_spacing, n_particles_per_dim, zeros(NDIMS),
                                  fluid_density, init_velocity=init_velocity,
-                                 pressure=pressure)
->>>>>>> f0b5bd23
+                                 pressure=pressure, buffer=buffer)
 
         boundary = InitialCondition(boundary_coordinates, boundary_velocities,
                                     boundary_masses, boundary_densities, pressure=pressure)
@@ -151,38 +126,8 @@
     end
 end
 
-<<<<<<< HEAD
-    function RectangularTank(particle_spacing, fluid_size::NTuple{3}, tank_size,
-                             fluid_density; pressure=[], buffer=nothing,
-                             n_layers=1, spacing_ratio=1.0, init_velocity=(0.0, 0.0, 0.0),
-                             boundary_density=fluid_density, faces=Tuple(trues(6)))
-        NDIMS = 3
-
-        if particle_spacing < eps()
-            throw(ArgumentError("Particle spacing needs to be positive and larger than $(eps())!"))
-        end
-
-        if fluid_density < eps()
-            throw(ArgumentError("Density needs to be positive and larger than $(eps())!"))
-        end
-
-        if length(tank_size) != NDIMS
-            throw(ArgumentError("`tank_size` must be of length $NDIMS for a $(NDIMS)D problem"))
-        end
-
-        ELTYPE = eltype(particle_spacing)
-
-        # Leave space for the fluid particles
-        tank_size = tank_size .+ particle_spacing
-
-        # Boundary particle data
-        n_boundaries_per_dim,
-        tank_size = boundary_particles_per_dimension(tank_size, particle_spacing,
-                                                     spacing_ratio)
-=======
 function round_n_particles(size, spacing, type)
     n_particles = round(Int, size / spacing)
->>>>>>> f0b5bd23
 
     new_size = n_particles * spacing
     if round(new_size, digits=4) != round(size, digits=4)
@@ -251,14 +196,8 @@
         n_particles_x -= 1
         fluid_size_x = n_particles_x * particle_spacing
 
-<<<<<<< HEAD
-        fluid = InitialCondition(particle_coordinates, particle_velocities,
-                                 particle_masses, particle_densities, pressure=pressure,
-                                 buffer=buffer)
-=======
         @info "The fluid was overlapping.\n New fluid length in x-direction is set to $fluid_size_x."
     end
->>>>>>> f0b5bd23
 
     if tank_size[2] < fluid_size[2] - 1e-5 * particle_spacing
         n_particles_y -= 1
