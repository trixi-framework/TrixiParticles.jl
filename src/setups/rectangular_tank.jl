--- conflicted
+++ resolved
@@ -59,11 +59,7 @@
     n_particles_per_dimension :: NTuple{NDIMS, Int}
 
     function RectangularTank(particle_spacing, fluid_size, tank_size,
-<<<<<<< HEAD
-                             fluid_density; pressure=0.0, buffer=nothing,
-=======
                              fluid_density; pressure=0.0,
->>>>>>> 31d59b92
                              n_layers=1, spacing_ratio=1.0,
                              init_velocity=zeros(length(fluid_size)),
                              boundary_density=fluid_density,
@@ -118,18 +114,11 @@
 
         fluid = RectangularShape(particle_spacing, n_particles_per_dim, zeros(NDIMS),
                                  fluid_density, init_velocity=init_velocity,
-<<<<<<< HEAD
-                                 pressure=pressure, buffer=buffer)
-
-        boundary = InitialCondition(boundary_coordinates, boundary_velocities,
-                                    boundary_masses, boundary_densities, pressure=pressure)
-=======
                                  pressure=pressure)
 
         boundary = InitialCondition(boundary_coordinates, boundary_velocities,
                                     boundary_masses, boundary_densities,
                                     particle_spacing=boundary_spacing)
->>>>>>> 31d59b92
 
         return new{NDIMS, 2 * NDIMS, ELTYPE}(fluid, boundary, fluid_size_, tank_size_,
                                              faces, face_indices,
