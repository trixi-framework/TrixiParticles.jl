@doc raw"""
    RectangularTank(particle_spacing, fluid_size, tank_size, fluid_density;
                    n_layers=1, spacing_ratio=1.0,
                    init_velocity=zeros(length(fluid_size)),
                    boundary_density=fluid_density,
                    faces=Tuple(trues(2 * length(fluid_size))))

Rectangular tank filled with a fluid to set up dam-break-style simulations.

# Arguments
- `particle_spacing`:   Spacing between the fluid particles.
- `fluid_size`:         The dimensions of the fluid as `(x, y)` (or `(x, y, z)` in 3D).
- `tank_size`:          The dimensions of the tank as `(x, y)` (or `(x, y, z)` in 3D).
- `fluid_density`:      The rest density of the fluid.

# Keywords
- `n_layers`:           Number of boundary layers.
- `spacing_ratio`:      Ratio of `particle_spacing` to boundary particle spacing.
                        A value of 2 means that the boundary particle spacing will be
                        half the fluid particle spacing.
- `init_velocity`:      The initial velocity of each fluid particle as `(x, y)` (or `(x, y, z)` in 3D).
- `boundary_density`:   Density of each boundary particle (by default set to the rest density)
- `faces`:              By default all faces are generated. Set faces by passing a
                        bit-array of length 4 (2D) or 6 (3D) to generate the faces in the
                        normal direction: -x,+x,-y,+y,-z,+z.

# Fields
- `fluid::InitialCondition`:    [`InitialCondition`](@ref) for the fluid.
- `boundary::InitialCondition`: [`InitialCondition`](@ref) for the boundary.
- `fluid_size::Tuple`:          Tuple containing the size of the fluid in each dimension after rounding.
- `tank_size::Tuple`:           Tuple containing the size of the tank in each dimension after rounding.

# Examples
2D:
```julia
setup = RectangularTank(particle_spacing, (water_width, water_height),
                        (container_width, container_height), particle_density,
                        n_layers=2, spacing_ratio=3)
```

3D:
```julia
setup = RectangularTank(particle_spacing, (water_width, water_height, water_depth),
                        (container_width, container_height, container_depth), particle_density, n_layers=2)
```

See also: [`reset_wall!`](@ref).
"""
struct RectangularTank{NDIMS, NDIMSt2, ELTYPE <: Real}
    fluid                     :: InitialCondition{ELTYPE}
    boundary                  :: InitialCondition{ELTYPE}
    fluid_size                :: NTuple{NDIMS, ELTYPE}
    tank_size                 :: NTuple{NDIMS, ELTYPE}
    faces_                    :: NTuple{NDIMSt2, Bool} # store if face in dir exists (-x +x -y +y -z +z)
    face_indices              :: NTuple{NDIMSt2, Array{Int, 2}} # see `reset_wall!`
    particle_spacing          :: ELTYPE
    spacing_ratio             :: ELTYPE
    n_layers                  :: Int
    n_particles_per_dimension :: NTuple{NDIMS, Int}

    function RectangularTank(particle_spacing, fluid_size, tank_size,
                             fluid_density; pressure=0.0,
                             n_layers=1, spacing_ratio=1.0,
                             init_velocity=zeros(length(fluid_size)),
                             boundary_density=fluid_density,
                             faces=Tuple(trues(2 * length(fluid_size))))
        NDIMS = length(fluid_size)
        ELTYPE = eltype(particle_spacing)
        fluid_size_ = Tuple(ELTYPE.(fluid_size))
        tank_size_ = Tuple(ELTYPE.(tank_size))

        if particle_spacing < eps()
            throw(ArgumentError("`particle_spacing` needs to be positive and larger than $(eps())."))
        end

        if fluid_density < eps()
            throw(ArgumentError("`fluid_density` needs to be positive and larger than $(eps())."))
        end

        if length(tank_size) != NDIMS
            throw(ArgumentError("`tank_size` must be of length $NDIMS for a $(NDIMS)D problem"))
        end

        # Fluid particle data
        n_particles_per_dim, fluid_size_ = fluid_particles_per_dimension(fluid_size_,
                                                                         particle_spacing)

        # If sizes were equal before rounding, make sure they're equal after rounding as well
        for dim in 1:NDIMS
            if isapprox(fluid_size[dim], tank_size[dim])
                tank_size_ = setindex(tank_size_, fluid_size_[dim], dim)
            end
        end

        # Boundary particle data
        n_boundaries_per_dim, tank_size_ = boundary_particles_per_dimension(tank_size_,
                                                                            particle_spacing,
                                                                            spacing_ratio)

        boundary_coordinates, face_indices = initialize_boundaries(particle_spacing /
                                                                   spacing_ratio,
                                                                   tank_size_,
                                                                   n_boundaries_per_dim,
                                                                   n_layers, faces)

        boundary_masses = boundary_density * (particle_spacing / spacing_ratio)^NDIMS *
                          ones(ELTYPE, size(boundary_coordinates, 2))
        boundary_densities = boundary_density * ones(ELTYPE, size(boundary_coordinates, 2))
        boundary_velocities = zeros(ELTYPE, size(boundary_coordinates))

        n_particles_per_dim, fluid_size_ = check_tank_overlap(fluid_size_, tank_size_,
                                                              particle_spacing,
                                                              n_particles_per_dim)

<<<<<<< HEAD
        fluid = RectangularShape(particle_spacing, n_particles_per_dim, pressure=pressure,
                                 zeros(NDIMS), fluid_density, init_velocity=init_velocity)
=======
        fluid = RectangularShape(particle_spacing, n_particles_per_dim, zeros(NDIMS),
                                 fluid_density, init_velocity=init_velocity,
                                 pressure=pressure)
>>>>>>> 846137a7

        boundary = InitialCondition(boundary_coordinates, boundary_velocities,
                                    boundary_masses, boundary_densities, pressure=pressure)

        return new{NDIMS, 2 * NDIMS, ELTYPE}(fluid, boundary, fluid_size_, tank_size_,
                                             faces, face_indices,
                                             particle_spacing, spacing_ratio, n_layers,
                                             n_particles_per_dim)
    end
end

function round_n_particles(size, spacing, type)
    n_particles = round(Int, size / spacing)

    new_size = n_particles * spacing
    if round(new_size, digits=4) != round(size, digits=4)
        @info "The desired $type $size is not a multiple of the particle spacing " *
              "$spacing.\nNew $type is set to $new_size."
    end

    return n_particles, new_size
end

function fluid_particles_per_dimension(size::NTuple{2}, particle_spacing)
    n_particles_x, new_width = round_n_particles(size[1], particle_spacing,
                                                 "fluid length in x-direction")
    n_particles_y, new_height = round_n_particles(size[2], particle_spacing,
                                                  "fluid length in y-direction")

    return (n_particles_x, n_particles_y), (new_width, new_height)
end

function fluid_particles_per_dimension(size::NTuple{3}, particle_spacing)
    n_particles_x, new_x_size = round_n_particles(size[1], particle_spacing,
                                                  "fluid length in x-direction")
    n_particles_y, new_y_size = round_n_particles(size[2], particle_spacing,
                                                  "fluid length in y-direction")
    n_particles_z, new_z_size = round_n_particles(size[2], particle_spacing,
                                                  "fluid length in z-direction")

    return (n_particles_x, n_particles_y, n_particles_z),
           (new_x_size, new_y_size, new_z_size)
end

function boundary_particles_per_dimension(tank_size::NTuple{2}, particle_spacing,
                                          spacing_ratio)
    n_particles_x, new_width = round_n_particles(tank_size[1],
                                                 particle_spacing / spacing_ratio,
                                                 "tank length in x-direction")
    n_particles_y, new_height = round_n_particles(tank_size[2],
                                                  particle_spacing / spacing_ratio,
                                                  "tank length in y-direction")

    return (n_particles_x, n_particles_y), (new_width, new_height)
end

function boundary_particles_per_dimension(tank_size::NTuple{3}, particle_spacing,
                                          spacing_ratio)
    n_particles_x, new_x_size = round_n_particles(tank_size[1],
                                                  particle_spacing / spacing_ratio,
                                                  "tank length in x-direction")
    n_particles_y, new_y_size = round_n_particles(tank_size[2],
                                                  particle_spacing / spacing_ratio,
                                                  "tank length in y-direction")
    n_particles_z, new_z_size = round_n_particles(tank_size[3],
                                                  particle_spacing / spacing_ratio,
                                                  "tank length in z-direction")

    return (n_particles_x, n_particles_y, n_particles_z),
           (new_x_size, new_y_size, new_z_size)
end

function check_tank_overlap(fluid_size::NTuple{2}, tank_size, particle_spacing,
                            n_particles_per_dim)
    n_particles_x, n_particles_y = n_particles_per_dim
    fluid_size_x, fluid_size_y = fluid_size

    if tank_size[1] < fluid_size[1] - 1e-5 * particle_spacing
        n_particles_x -= 1
        fluid_size_x = n_particles_x * particle_spacing

        @info "The fluid was overlapping.\n New fluid length in x-direction is set to $fluid_size_x."
    end

    if tank_size[2] < fluid_size[2] - 1e-5 * particle_spacing
        n_particles_y -= 1
        fluid_size_y = n_particles_y * particle_spacing

        @info "The fluid was overlapping.\n New fluid length in y-direction is set to $fluid_size_y."
    end

    return (n_particles_x, n_particles_y), (fluid_size_x, fluid_size_y)
end

function check_tank_overlap(fluid_size::NTuple{3}, tank_size, particle_spacing,
                            n_particles_per_dim)
    n_particles_x, n_particles_y, n_particles_z = n_particles_per_dim
    fluid_size_x, fluid_size_y, fluid_size_z = fluid_size

    if tank_size[1] < fluid_size[1] - 1e-5 * particle_spacing
        n_particles_x -= 1
        fluid_size_x = n_particles_x * particle_spacing

        @info "The fluid was overlapping.\n New fluid length in x-direction is set to $fluid_size_x."
    end

    if tank_size[2] < fluid_size[2] - 1e-5 * particle_spacing
        n_particles_y -= 1
        fluid_size_y = n_particles_y * particle_spacing

        @info "The fluid was overlapping.\n New fluid length in y-direction is set to $fluid_size_y."
    end

    if tank_size[3] < fluid_size[3] - 1e-5 * particle_spacing
        n_particles_z -= 1
        fluid_size_z = n_particles_z * particle_spacing

        @info "The fluid was overlapping.\n New fluid length in z-direction is set to $fluid_size_z."
    end

    return (n_particles_x, n_particles_y, n_particles_z),
           (fluid_size_x, fluid_size_y, fluid_size_z)
end

# 2D
function initialize_boundaries(particle_spacing, tank_size::NTuple{2},
                               n_boundaries_per_dim, n_layers, faces)
    n_particles_x, n_particles_y = n_boundaries_per_dim

    # Store each particle index
    face_indices_1 = Array{Int, 2}(undef, n_layers, n_particles_y)
    face_indices_2 = Array{Int, 2}(undef, n_layers, n_particles_y)
    face_indices_3 = Array{Int, 2}(undef, n_layers, n_particles_x)
    face_indices_4 = Array{Int, 2}(undef, n_layers, n_particles_x)

    # Create empty array to extend later depending on faces and corners to build
    boundary_coordinates = Array{Float64, 2}(undef, 2, 0)

    # Counts the global index of the particles
    index = 0

    # For odd faces we need to shift the face outwards if we have multiple layers
    layer_offset = -n_layers * particle_spacing

    #### Left boundary
    if faces[1]
        left_boundary = rectangular_shape_coords(particle_spacing,
                                                 (n_layers, n_particles_y),
                                                 (layer_offset, 0.0))

        # store coordinates of left boundary
        boundary_coordinates = hcat(boundary_coordinates, left_boundary)

        # store the indices of each particle
        particles_per_layer = n_particles_y
        for i in 1:n_layers
            face_indices_1[i, :] = collect((index + 1):(particles_per_layer + index))
            index += particles_per_layer
        end
    end

    #### Right boundary
    if faces[2]
        right_boundary = rectangular_shape_coords(particle_spacing,
                                                  (n_layers, n_particles_y),
                                                  (tank_size[1], 0.0))

        # store coordinates of left boundary
        boundary_coordinates = hcat(boundary_coordinates, right_boundary)

        # store the indices of each particle
        particles_per_layer = n_particles_y
        for i in 1:n_layers
            face_indices_2[i, :] = collect((index + 1):(particles_per_layer + index))
            index += particles_per_layer
        end
    end

    #### Bottom boundary
    if faces[3]
        bottom_boundary = rectangular_shape_coords(particle_spacing,
                                                   (n_particles_x, n_layers),
                                                   (0.0, layer_offset),
                                                   loop_order=:y_first)

        # store coordinates of left boundary
        boundary_coordinates = hcat(boundary_coordinates, bottom_boundary)

        # store the indices of each particle
        particles_per_layer = n_particles_x
        for i in 1:n_layers
            face_indices_3[i, :] = collect((index + 1):(particles_per_layer + index))
            index += particles_per_layer
        end
    end

    #### Top boundary
    if faces[4]
        top_boundary = rectangular_shape_coords(particle_spacing,
                                                (n_particles_x, n_layers),
                                                (0.0, tank_size[2]),
                                                loop_order=:y_first)

        # store coordinates of left boundary
        boundary_coordinates = hcat(boundary_coordinates, top_boundary)

        # store the indices of each particle
        particles_per_layer = n_particles_x
        for i in 1:n_layers
            face_indices_4[i, :] = collect((index + 1):(particles_per_layer + index))
            index += particles_per_layer
        end
    end

    #### Add corners
    # Bottom left
    if faces[1] && faces[3]
        bottom_left_corner = rectangular_shape_coords(particle_spacing,
                                                      (n_layers, n_layers),
                                                      (layer_offset, layer_offset))
        boundary_coordinates = hcat(boundary_coordinates, bottom_left_corner)
    end

    # Top left
    if faces[1] && faces[4]
        top_left_corner = rectangular_shape_coords(particle_spacing,
                                                   (n_layers, n_layers),
                                                   (layer_offset, tank_size[2]))
        boundary_coordinates = hcat(boundary_coordinates, top_left_corner)
    end

    # Bottom right
    if faces[2] && faces[3]
        bottom_right_corner = rectangular_shape_coords(particle_spacing,
                                                       (n_layers, n_layers),
                                                       (tank_size[1], layer_offset))
        boundary_coordinates = hcat(boundary_coordinates, bottom_right_corner)
    end

    # Top right
    if faces[2] && faces[4]
        top_right_corner = rectangular_shape_coords(particle_spacing,
                                                    (n_layers, n_layers),
                                                    (tank_size[1], tank_size[2]))
        boundary_coordinates = hcat(boundary_coordinates, top_right_corner)
    end

    return boundary_coordinates,
           (face_indices_1, face_indices_2, face_indices_3, face_indices_4)
end

# 3D
function initialize_boundaries(particle_spacing, tank_size::NTuple{3},
                               n_boundaries_per_dim, n_layers, faces)
    n_particles_x, n_particles_y, n_particles_z = n_boundaries_per_dim

    # Store each particle index
    face_indices_1 = Array{Int, 2}(undef, n_layers, n_particles_y * n_particles_z)
    face_indices_2 = Array{Int, 2}(undef, n_layers, n_particles_y * n_particles_z)
    face_indices_3 = Array{Int, 2}(undef, n_layers, n_particles_x * n_particles_z)
    face_indices_4 = Array{Int, 2}(undef, n_layers, n_particles_x * n_particles_z)
    face_indices_5 = Array{Int, 2}(undef, n_layers, n_particles_x * n_particles_y)
    face_indices_6 = Array{Int, 2}(undef, n_layers, n_particles_x * n_particles_y)

    # Create empty array to extend later depending on faces and corners to build
    boundary_coordinates = Array{Float64, 2}(undef, 3, 0)

    # Counts the global index of the particles
    index = 0

    # For odd faces we need to shift the face outwards if we have multiple layers
    layer_offset = -n_layers * particle_spacing

    #### -x boundary (y-z-plane)
    if faces[1]
        x_neg_boundary = rectangular_shape_coords(particle_spacing,
                                                  (n_layers, n_particles_y, n_particles_z),
                                                  (layer_offset, 0.0, 0.0))

        # store coordinates of left boundary
        boundary_coordinates = hcat(boundary_coordinates, x_neg_boundary)

        # store the indices of each particle
        particles_per_layer = prod((n_particles_y, n_particles_z))
        for i in 1:n_layers
            face_indices_1[i, :] = collect((index + 1):(particles_per_layer + index))
            index += particles_per_layer
        end
    end

    #### +x boundary (y-z-plane)
    if faces[2]
        x_pos_boundary = rectangular_shape_coords(particle_spacing,
                                                  (n_layers, n_particles_y, n_particles_z),
                                                  (tank_size[1], 0.0, 0.0))

        # store coordinates of left boundary
        boundary_coordinates = hcat(boundary_coordinates, x_pos_boundary)

        # store the indices of each particle
        particles_per_layer = prod((n_particles_y, n_particles_z))
        for i in 1:n_layers
            face_indices_2[i, :] = collect((index + 1):(particles_per_layer + index))
            index += particles_per_layer
        end
    end

    #### -y boundary (x-z-plane)
    if faces[3]
        y_neg_boundary = rectangular_shape_coords(particle_spacing,
                                                  (n_particles_x, n_layers, n_particles_z),
                                                  (0.0, layer_offset, 0.0),
                                                  loop_order=:y_first)

        # store coordinates of left boundary
        boundary_coordinates = hcat(boundary_coordinates, y_neg_boundary)

        # store the indices of each particle
        particles_per_layer = prod((n_particles_x, n_particles_z))
        for i in 1:n_layers
            face_indices_3[i, :] = collect((index + 1):(particles_per_layer + index))
            index += particles_per_layer
        end
    end

    #### +y boundary (x-z-plane)
    if faces[4]
        y_pos_boundary = rectangular_shape_coords(particle_spacing,
                                                  (n_particles_x, n_layers, n_particles_z),
                                                  (0.0, tank_size[2], 0.0),
                                                  loop_order=:y_first)

        # store coordinates of left boundary
        boundary_coordinates = hcat(boundary_coordinates, y_pos_boundary)

        # store the indices of each particle
        particles_per_layer = prod((n_particles_x, n_particles_z))
        for i in 1:n_layers
            face_indices_4[i, :] = collect((index + 1):(particles_per_layer + index))
            index += particles_per_layer
        end
    end

    #### -z boundary (x-y-plane).
    if faces[5]
        z_neg_boundary = rectangular_shape_coords(particle_spacing,
                                                  (n_particles_x, n_particles_y, n_layers),
                                                  (0.0, 0.0, layer_offset),
                                                  loop_order=:z_first)

        # store coordinates of left boundary
        boundary_coordinates = hcat(boundary_coordinates, z_neg_boundary)

        # store the indices of each particle
        particles_per_layer = prod((n_particles_x, n_particles_y))
        for i in 1:n_layers
            face_indices_5[i, :] = collect((index + 1):(particles_per_layer + index))
            index += particles_per_layer
        end
    end

    #### +z boundary (x-y-plane)
    if faces[6]
        z_pos_boundary = rectangular_shape_coords(particle_spacing,
                                                  (n_particles_x, n_particles_y, n_layers),
                                                  (0.0, 0.0, tank_size[3]),
                                                  loop_order=:z_first)

        # store coordinates of left boundary
        boundary_coordinates = hcat(boundary_coordinates, z_pos_boundary)

        # store the indices of each particle
        particles_per_layer = prod((n_particles_x, n_particles_y))
        for i in 1:n_layers
            face_indices_6[i, :] = collect((index + 1):(particles_per_layer + index))
            index += particles_per_layer
        end
    end

    #### Add edges
    if faces[1] && faces[3]
        edge_1_3 = rectangular_shape_coords(particle_spacing,
                                            (n_layers, n_layers, n_particles_z),
                                            (layer_offset, layer_offset, 0.0))
        boundary_coordinates = hcat(boundary_coordinates, edge_1_3)
    end

    if faces[1] && faces[4]
        edge_1_4 = rectangular_shape_coords(particle_spacing,
                                            (n_layers, n_layers, n_particles_z),
                                            (layer_offset, tank_size[2], 0.0))
        boundary_coordinates = hcat(boundary_coordinates, edge_1_4)
    end

    if faces[2] && faces[3]
        edge_2_3 = rectangular_shape_coords(particle_spacing,
                                            (n_layers, n_layers, n_particles_z),
                                            (tank_size[1], layer_offset, 0.0))
        boundary_coordinates = hcat(boundary_coordinates, edge_2_3)
    end

    if faces[2] && faces[4]
        edge_2_4 = rectangular_shape_coords(particle_spacing,
                                            (n_layers, n_layers, n_particles_z),
                                            (tank_size[1], tank_size[2], 0.0))
        boundary_coordinates = hcat(boundary_coordinates, edge_2_4)
    end

    if faces[5] && faces[3]
        edge_5_3 = rectangular_shape_coords(particle_spacing,
                                            (n_particles_x, n_layers, n_layers),
                                            (0.0, layer_offset, layer_offset))
        boundary_coordinates = hcat(boundary_coordinates, edge_5_3)
    end

    if faces[5] && faces[4]
        edge_5_4 = rectangular_shape_coords(particle_spacing,
                                            (n_particles_x, n_layers, n_layers),
                                            (0.0, tank_size[2], layer_offset))
        boundary_coordinates = hcat(boundary_coordinates, edge_5_4)
    end

    if faces[6] && faces[3]
        edge_6_3 = rectangular_shape_coords(particle_spacing,
                                            (n_particles_x, n_layers, n_layers),
                                            (0.0, layer_offset, tank_size[3]))
        boundary_coordinates = hcat(boundary_coordinates, edge_6_3)
    end

    if faces[6] && faces[4]
        edge_6_4 = rectangular_shape_coords(particle_spacing,
                                            (n_particles_x, n_layers, n_layers),
                                            (0.0, tank_size[2], tank_size[3]))
        boundary_coordinates = hcat(boundary_coordinates, edge_6_4)
    end

    if faces[1] && faces[5]
        edge_1_5 = rectangular_shape_coords(particle_spacing,
                                            (n_layers, n_particles_y, n_layers),
                                            (layer_offset, 0.0, layer_offset))
        boundary_coordinates = hcat(boundary_coordinates, edge_1_5)
    end

    if faces[1] && faces[6]
        edge_1_6 = rectangular_shape_coords(particle_spacing,
                                            (n_layers, n_particles_y, n_layers),
                                            (layer_offset, 0.0, tank_size[3]))
        boundary_coordinates = hcat(boundary_coordinates, edge_1_6)
    end

    if faces[5] && faces[2]
        edge_5_2 = rectangular_shape_coords(particle_spacing,
                                            (n_layers, n_particles_y, n_layers),
                                            (tank_size[1], 0.0, layer_offset))
        boundary_coordinates = hcat(boundary_coordinates, edge_5_2)
    end

    if faces[6] && faces[2]
        edge_6_2 = rectangular_shape_coords(particle_spacing,
                                            (n_layers, n_particles_y, n_layers),
                                            (tank_size[1], 0.0, tank_size[3]))
        boundary_coordinates = hcat(boundary_coordinates, edge_6_2)
    end

    #### Add corners
    if faces[1] && faces[3] && faces[5]
        corner_1_3_5 = rectangular_shape_coords(particle_spacing,
                                                (n_layers, n_layers, n_layers),
                                                (layer_offset, layer_offset, layer_offset))
        boundary_coordinates = hcat(boundary_coordinates, corner_1_3_5)
    end

    if faces[1] && faces[4] && faces[5]
        corner_1_4_5 = rectangular_shape_coords(particle_spacing,
                                                (n_layers, n_layers, n_layers),
                                                (layer_offset, tank_size[2], layer_offset))
        boundary_coordinates = hcat(boundary_coordinates, corner_1_4_5)
    end

    if faces[1] && faces[3] && faces[6]
        corner_1_3_6 = rectangular_shape_coords(particle_spacing,
                                                (n_layers, n_layers, n_layers),
                                                (layer_offset, layer_offset, tank_size[3]))
        boundary_coordinates = hcat(boundary_coordinates, corner_1_3_6)
    end

    if faces[1] && faces[4] && faces[6]
        corner_1_4_6 = rectangular_shape_coords(particle_spacing,
                                                (n_layers, n_layers, n_layers),
                                                (layer_offset, tank_size[2], tank_size[3]))
        boundary_coordinates = hcat(boundary_coordinates, corner_1_4_6)
    end

    if faces[2] && faces[3] && faces[5]
        corner_2_3_5 = rectangular_shape_coords(particle_spacing,
                                                (n_layers, n_layers, n_layers),
                                                (tank_size[1], layer_offset, layer_offset))
        boundary_coordinates = hcat(boundary_coordinates, corner_2_3_5)
    end

    if faces[2] && faces[4] && faces[5]
        corner_2_4_5 = rectangular_shape_coords(particle_spacing,
                                                (n_layers, n_layers, n_layers),
                                                (tank_size[1], tank_size[2], layer_offset))
        boundary_coordinates = hcat(boundary_coordinates, corner_2_4_5)
    end

    if faces[2] && faces[3] && faces[6]
        corner_2_3_6 = rectangular_shape_coords(particle_spacing,
                                                (n_layers, n_layers, n_layers),
                                                (tank_size[1], layer_offset, tank_size[3]))
        boundary_coordinates = hcat(boundary_coordinates, corner_2_3_6)
    end

    if faces[2] && faces[4] && faces[6]
        corner_2_4_6 = rectangular_shape_coords(particle_spacing,
                                                (n_layers, n_layers, n_layers),
                                                (tank_size[1], tank_size[2],
                                                 tank_size[3]))
        boundary_coordinates = hcat(boundary_coordinates, corner_2_4_6)
    end

    return boundary_coordinates,
           (face_indices_1, face_indices_2, face_indices_3, face_indices_4, face_indices_5,
            face_indices_6)
end

@doc raw"""
    reset_wall!(rectangular_tank::RectangularTank, reset_faces, positions)

The selected walls of the tank will be placed at the new positions.

# Arguments
- `reset_faces`: Boolean tuple of 4 (in 2D) or 6 (in 3D) dimensions, similar to `faces` in [`RectangularTank`](@ref).
- `positions`: Tuple of new positions

!!! warning "Warning"
    There are overlapping particles when adjacent walls are moved inwards simultaneously.
"""
function reset_wall!(rectangular_tank, reset_faces, positions)
    @unpack boundary, particle_spacing, spacing_ratio,
    n_layers, face_indices = rectangular_tank

    for face in eachindex(reset_faces)
        dim = div(face - 1, 2) + 1

        reset_faces[face] && for layer in 1:n_layers

            # `face_indices` contains the associated particle indices for each face.
            for particle in view(face_indices[face], layer, :)

                # For "odd" faces the layer direction is outwards
                # and for "even" faces inwards.
                layer_shift = if iseven(face)
                    (layer - 1) * particle_spacing / spacing_ratio
                else
                    # Odd faces need to be shifted outwards by `particle_spacing`
                    # to be outside of the fluid.
                    -(layer - 1) * particle_spacing / spacing_ratio - particle_spacing
                end

                # Set position
                boundary.coordinates[dim, particle] = positions[face] + layer_shift +
                                                      0.5particle_spacing
            end
        end
    end

    return rectangular_tank
end<|MERGE_RESOLUTION|>--- conflicted
+++ resolved
@@ -112,14 +112,9 @@
                                                               particle_spacing,
                                                               n_particles_per_dim)
 
-<<<<<<< HEAD
-        fluid = RectangularShape(particle_spacing, n_particles_per_dim, pressure=pressure,
-                                 zeros(NDIMS), fluid_density, init_velocity=init_velocity)
-=======
         fluid = RectangularShape(particle_spacing, n_particles_per_dim, zeros(NDIMS),
                                  fluid_density, init_velocity=init_velocity,
                                  pressure=pressure)
->>>>>>> 846137a7
 
         boundary = InitialCondition(boundary_coordinates, boundary_velocities,
                                     boundary_masses, boundary_densities, pressure=pressure)
