--- conflicted
+++ resolved
@@ -60,11 +60,7 @@
     n_particles_per_dimension :: NTuple{NDIMS, Int}
 
     function RectangularTank(particle_spacing, fluid_size::NTuple{2}, tank_size,
-<<<<<<< HEAD
                              fluid_density; pressure=[], buffer=nothing,
-=======
-                             fluid_density; pressure=[],
->>>>>>> 903b0793
                              n_layers=1, spacing_ratio=1.0, init_velocity=(0.0, 0.0),
                              boundary_density=fluid_density, faces=Tuple(trues(4)))
         if particle_spacing < eps()
@@ -125,8 +121,6 @@
                               init_velocity, n_particles_per_dimension)
         particle_densities = fluid_density * ones(Float64,
                                                   prod(n_particles_per_dimension))
-        !isempty(pressure) &&
-            (pressure = pressure * ones(Float64, prod(n_particles_per_dimension)))
 
         if !isempty(pressure)
             pressure = pressure * ones(Float64, prod(n_particles_per_dimension))
@@ -136,12 +130,8 @@
         particle_masses = mass * ones(ELTYPE, prod(n_particles_per_dimension))
 
         fluid = InitialCondition(particle_coordinates, particle_velocities,
-<<<<<<< HEAD
                                  particle_masses, particle_densities, pressure=pressure,
                                  buffer=buffer)
-=======
-                                 particle_masses, particle_densities, pressure=pressure)
->>>>>>> 903b0793
 
         boundary = InitialCondition(boundary_coordinates, boundary_velocities,
                                     boundary_masses, boundary_densities, pressure=pressure)
@@ -153,11 +143,7 @@
     end
 
     function RectangularTank(particle_spacing, fluid_size::NTuple{3}, tank_size,
-<<<<<<< HEAD
                              fluid_density; pressure=[], buffer=nothing,
-=======
-                             fluid_density; pressure=[],
->>>>>>> 903b0793
                              n_layers=1, spacing_ratio=1.0, init_velocity=(0.0, 0.0, 0.0),
                              boundary_density=fluid_density, faces=Tuple(trues(6)))
         NDIMS = 3
@@ -224,26 +210,17 @@
         initialize_particles!(particle_coordinates, particle_velocities, particle_spacing,
                               init_velocity, n_particles_per_dimension)
         particle_densities = fluid_density * ones(Float64, prod(n_particles_per_dimension))
-<<<<<<< HEAD
-        !isempty(pressure) &&
-            (pressure = pressure * ones(Float64, prod(n_particles_per_dimension)))
-=======
 
         if !isempty(pressure)
             pressure = pressure * ones(Float64, prod(n_particles_per_dimension))
         end
 
->>>>>>> 903b0793
         mass = fluid_density * particle_spacing^3
         particle_masses = mass * ones(ELTYPE, prod(n_particles_per_dimension))
 
         fluid = InitialCondition(particle_coordinates, particle_velocities,
-<<<<<<< HEAD
                                  particle_masses, particle_densities, pressure=pressure,
                                  buffer=buffer)
-=======
-                                 particle_masses, particle_densities, pressure=pressure)
->>>>>>> 903b0793
 
         boundary = InitialCondition(boundary_coordinates, boundary_velocities,
                                     boundary_masses, boundary_densities, pressure=pressure)
