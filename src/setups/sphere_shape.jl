"""
    SphereShape(particle_spacing, radius, center_position, density;
                sphere_type=VoxelSphere(), n_layers=-1, layer_outwards=false,
                cutout_min=(0.0, 0.0), cutout_max=(0.0, 0.0), tlsph=false,
                init_velocity=zeros(length(center_position)))

Generate a sphere that is either completely filled (by default)
or hollow (by passing `n_layers`).

With the sphere type [`VoxelSphere`](@ref), a sphere of voxels (where particles are placed
in the voxel center) with a regular inner structure but corners on the surface is created.
Essentially, a grid of particles is generated and all particles outside the sphere are removed.
With the sphere type [`RoundSphere`](@ref), a perfectly round sphere with an imperfect inner
structure is created.

A cuboid can be cut out of the sphere by specifying the two corners in negative and positive
coordinate directions as `cutout_min` and `cutout_max`.

# Arguments
- `particle_spacing`:   Spacing between the particles.
- `radius`:             Radius of the sphere.
- `center_position`:    The coordinates of the center of the sphere.
- `density`:            Density of the sphere.

# Keywords
- `sphere_type`:        Either [`VoxelSphere`](@ref) or [`RoundSphere`](@ref) (see
                        explanation above).
- `n_layers`:           Set to an integer greater than zero to generate a hollow sphere,
                        where the shell consists of `n_layers` layers.
- `layer_outwards`:     When set to `false` (by default), `radius` is the outer radius
                        of the sphere. When set to `true`, `radius` is the inner radius
                        of the sphere. This is only used when `n_layers > 0`.
- `cutout_min`:         Corner in negative coordinate directions of a cuboid that is to be
                        cut out of the sphere.
- `cutout_max`:         Corner in positive coordinate directions of a cuboid that is to be
                        cut out of the sphere.
- `tlsph`:              With the [TotalLagrangianSPHSystem](@ref), particles need to be placed
                        on the boundary of the shape and not one particle radius away, as for fluids.
                        When `tlsph=true`, particles will be placed on the boundary of the shape.
- `init_velocity`:      Initial velocity vector to be assigned to each particle.

# Examples
```julia
# Filled circle with radius 0.5, center in (0.2, 0.4) and a particle spacing of 0.1
SphereShape(0.1, 0.5, (0.2, 0.4), 1000.0)

# Same as before, but perfectly round
SphereShape(0.1, 0.5, (0.2, 0.4), 1000.0, sphere_type=RoundSphere())

# Hollow circle with ~3 layers, outer radius 0.5, center in (0.2, 0.4) and a particle
# spacing of 0.1.
```julia
SphereShape(0.1, 0.5, (0.2, 0.4), 1000.0, n_layers=3)
```

# Same as before, but perfectly round
SphereShape(0.1, 0.5, (0.2, 0.4), 1000.0, n_layers=3, sphere_type=RoundSphere())

# Hollow circle with 3 layers, inner radius 0.5, center in (0.2, 0.4) and a particle spacing
# of 0.1.
```julia
SphereShape(0.1, 0.5, (0.2, 0.4), 1000.0, n_layers=3, layer_outwards=true)

# Filled circle with radius 0.1, center in (0.0, 0.0), particle spacing 0.1, but the
# rectangle [0, 1] x [-0.2, 0.2] is cut out.
SphereShape(0.1, 1.0, (0.0, 0.0), 1000.0, cutout_min=(0.0, -0.2), cutout_max=(1.0, 0.2))

# Filled 3D sphere with radius 0.5, center in (0.2, 0.4, 0.3) and a particle spacing of 0.1
SphereShape(0.1, 0.5, (0.2, 0.4, 0.3), 1000.0)

# Same as before, but perfectly round
SphereShape(0.1, 0.5, (0.2, 0.4, 0.3), 1000.0, sphere_type=RoundSphere())
```
````
"""
function SphereShape(particle_spacing, radius, center_position, density;
                     sphere_type=VoxelSphere(), n_layers=-1, layer_outwards=false,
                     cutout_min=(0.0, 0.0), cutout_max=(0.0, 0.0), tlsph=false,
                     init_velocity=zeros(length(center_position)), pressure=0.0)
    if particle_spacing < eps()
        throw(ArgumentError("`particle_spacing` needs to be positive and larger than $(eps())"))
    end

    if density < eps()
        throw(ArgumentError("`density` needs to be positive and larger than $(eps())"))
    end

    NDIMS = length(center_position)
    ELTYPE = eltype(particle_spacing)

    coordinates = sphere_shape_coords(sphere_type, particle_spacing, radius,
                                      SVector{NDIMS}(center_position),
                                      n_layers, layer_outwards, tlsph)

    # Convert tuples to vectors
    cutout_min_ = collect(cutout_min)
    cutout_max_ = collect(cutout_max)

    # Remove particles in cutout
    # TODO This should consider the particle radius as well
    has_cutout = norm(cutout_max_ - cutout_min_) > eps()
    function in_cutout(particle)
        return has_cutout &&
               all(cutout_min_ .<= view(coordinates, :, particle) .<= cutout_max_)
    end

    particles_not_in_cutout = map(!in_cutout, axes(coordinates, 2))
    coordinates = coordinates[:, particles_not_in_cutout]

    n_particles = size(coordinates, 2)
    densities = density * ones(ELTYPE, n_particles)
    masses = density * particle_spacing^NDIMS * ones(ELTYPE, n_particles)
    velocities = init_velocity .* ones(ELTYPE, size(coordinates))

<<<<<<< HEAD
    return InitialCondition(coordinates, velocities, masses, densities, pressure=pressure)
=======
    return InitialCondition(coordinates, velocities, masses, densities,
                            particle_spacing=particle_spacing)
>>>>>>> 440d6778
end

"""
    VoxelSphere()

Construct a sphere of voxels (where particles are placed in the voxel center)
with a regular inner structure but corners on the surface.
Essentially, a grid of particles is generated and all particles outside the sphere are removed.
The resulting sphere will have a perfect inner structure, but is not perfectly round,
as it will have corners (like a sphere in Minecraft).
"""
struct VoxelSphere end

"""
    RoundSphere()

Construct a sphere by nesting perfectly round concentric spheres.
The resulting ball will be perfectly round, but will not have a regular inner structure.
"""
struct RoundSphere end

function sphere_shape_coords(::VoxelSphere, particle_spacing, radius, center_position,
                             n_layers, layer_outwards, tlsph)
    if n_layers > 0
        if layer_outwards
            inner_radius = radius
            outer_radius = radius + n_layers * particle_spacing

            if !tlsph
                # Put first layer of particles half a particle spacing outside of `radius`
                inner_radius += 0.5particle_spacing
                outer_radius += 0.5particle_spacing
            end
        else
            inner_radius = radius - n_layers * particle_spacing
            outer_radius = radius

            if !tlsph
                # Put first layer of particles half a particle spacing inside of `radius`
                inner_radius -= 0.5particle_spacing
                outer_radius -= 0.5particle_spacing
            end
        end
    else
        outer_radius = radius
        inner_radius = -1.0

        if !tlsph
            # Put first layer of particles half a particle spacing inside of `radius`
            outer_radius -= 0.5particle_spacing
        end
    end

    NDIMS = length(center_position)
    ELTYPE = typeof(particle_spacing)
    coords = SVector{NDIMS, ELTYPE}[]

    n_particles_cube = round(Int, outer_radius / particle_spacing)

    # Loop over all indices in [-n_particles_cube, n_particles_cube]^NDIMS
    for i in CartesianIndices(ntuple(_ -> (-n_particles_cube):n_particles_cube, NDIMS))
        x = center_position + particle_spacing * SVector(Tuple(i))

        # Add a small tolerance of to make sure that spheres where the radius is
        # a multiple of the particle spacing are symmetric.
        # Otherwise, we have `norm(x - center) == radius`, which yields non-deterministic
        # results due to machine rounding errors.
        # Add the tolerance to the inner radius as well to avoid duplicate particles when
        # multiple concentric spheres are generated.
        if inner_radius + 10eps() < norm(x - center_position) <= outer_radius + 10eps()
            push!(coords, x)
        end
    end

    return reinterpret(reshape, ELTYPE, coords)
end

function sphere_shape_coords(::RoundSphere, particle_spacing, radius, center,
                             n_layers, layer_outwards, tlsph)
    if n_layers > 0
        if layer_outwards
            inner_radius = radius
        else
            inner_radius = radius - n_layers * particle_spacing
        end

        if !tlsph
            # Put first layer of particles half a particle spacing outside of inner radius
            inner_radius += 0.5particle_spacing
        end
    else
        if tlsph
            # Just create a sphere that is 0.5 particle spacing larger
            radius += 0.5particle_spacing
        end

        # Each layer has thickness `particle_spacing`
        n_layers = round(Int, radius / particle_spacing)

        if n_layers < 1
            # Just return one particle at the center
            return collect(reshape(center, (length(center), 1)))
        end

        # Same as above, which puts the inner radius between 0 and `particle_spacing`
        inner_radius = max(0.0, radius - n_layers * particle_spacing + 0.5particle_spacing)
    end

    coords = zeros(length(center), 0)

    for layer in 0:(n_layers - 1)
        sphere_coords = round_sphere(particle_spacing,
                                     inner_radius + layer * particle_spacing, center)
        coords = hcat(coords, sphere_coords)
    end

    return coords
end

function round_sphere(particle_spacing, radius, center::SVector{2})
    n_particles = round(Int, 2pi * radius / particle_spacing)

    if n_particles <= 2
        # 2 or less particles produce weird, asymmetric results.
        # Just return one particle at the center.
        return collect(reshape(center, (2, 1)))
    end

    # Remove the last particle at 2pi, which overlaps with the first at 0
    t = LinRange(0, 2pi, n_particles + 1)[1:(end - 1)]

    particle_coords = Array{Float64, 2}(undef, 2, length(t))

    for i in axes(particle_coords, 2)
        particle_coords[:, i] = center + radius * SVector(cos(t[i]), sin(t[i]))
    end

    return particle_coords
end

function round_sphere(particle_spacing, radius, center::SVector{3})
    # The number of particles can either be calculated in 2D or in 3D.
    # Let δ be the particle spacing and r the sphere radius.
    #
    # The volume of a particle is δ^3 and the volume of the sphere shell with
    # inner radius r - δ/2 and outer radius r + δ/2 is 4pi/3 * ((r + δ/2)^3 - (r - δ/2)^3).
    # The number of particles is then
    # n = 4pi / (3 δ^3) * ((r + δ/2)^3 - (r - δ/2)^3) = 4pi r^2 / δ^2 + pi/3.
    #
    # For small numbers of particles, we get better results without the term pi/3.
    # Omitting the term for the inner layers yields results with only ~5 particles less than
    # the theoretically optimal number of particles for the target density.
    n_particles = round(Int, 4pi * radius^2 / particle_spacing^2 + pi / 3)
    if n_particles < 300
        n_particles = round(Int, 4pi * radius^2 / particle_spacing^2)
    end

    # With less than 5 particles, this doesn't work properly
    if n_particles < 5
        if n_particles == 4
            # Return tetrahedron
            return [+1 -1 -1 +1;
                    +1 -1 +1 -1;
                    +1 +1 -1 -1] * radius / sqrt(3) .+ center
        elseif n_particles == 3
            # Return 2D triangle
            y = sin(2pi / 3)
            return [1 -0.5 -0.5;
                    0 y -y;
                    0 0 0] * radius .+ center
        elseif n_particles == 2
            # Return two particles
            return [-1 1;
                    0 0;
                    0 0] * radius .+ center
        else
            return collect(reshape(center, (3, 1)))
        end
    end

    # The following is a slightly adapted version of the "recursive zonal equal area
    # partition" of the sphere as explained by Leopardi (2006).
    #
    # With the equal area partition, the density at the poles is too high.
    # Instead, we slightly increase the area of the poles and modify the algorithm
    # accordingly.
    #
    # References:
    # - Paul Leopardi.
    #   "A partition of the unit sphere into regions of equal area and small diameter".
    #   In: Electronic Transactions on Numerical Analysis 25 (2006), pages 309-327.
    #   [http://eudml.org/doc/129860](http://eudml.org/doc/129860).

    # This is the Θ function, which is only defined by Leopardi as the inverse of V, without
    # giving a closed formula.
    theta(v) = acos(1 - v / 2pi)

    # Ideal area of the equal area partition
    ideal_area = 4pi / n_particles

    # Increase polar area to avoid higher density at the poles
    polar_area = 1.23ideal_area

    polar_radius = theta(polar_area)

    # Divide the remaining surface area equally
    collar_cell_area = (4pi - 2polar_area) / (n_particles - 2)

    # Strictly following Leopardi here. The collars should have equiangular spacing.
    collar_angle = sqrt(collar_cell_area)
    n_collars = max(1, round(Int, (pi - 2polar_radius) / collar_angle))
    fitting_collar_angle = (pi - 2polar_radius) / n_collars

    collar_area = [2pi * (cos(polar_radius + (j - 2) * fitting_collar_angle) -
                    cos(polar_radius + (j - 1) * fitting_collar_angle))
                   for j in 2:(n_collars + 1)]

    # Here, we count the poles as well
    ideal_number_cells = collar_area / collar_cell_area
    pushfirst!(ideal_number_cells, 1)
    push!(ideal_number_cells, 1)

    # Cumulative rounding to maintain the total number of cells
    actual_number_cells = ones(Int, length(ideal_number_cells))
    a = zeros(length(ideal_number_cells))
    for j in 2:(n_collars + 1)
        actual_number_cells[j] = round(Int, ideal_number_cells[j] + a[j - 1])

        a[j] = a[j - 1] + ideal_number_cells[j] - actual_number_cells[j]
    end

    collar_start_latitude = [theta(polar_area +
                                   sum(actual_number_cells[2:(j - 1)]) * collar_cell_area)
                             for j in 2:(n_collars + 2)]

    # Put particles in the center of each collar
    collar_latitude = [0.5 * (collar_start_latitude[i] + collar_start_latitude[i + 1])
                       for i in 1:n_collars]

    # Put the first and last particle on the pole
    pushfirst!(collar_latitude, 0.0)
    push!(collar_latitude, pi)

    # To compute the particle positions in each collar, we use the 2D `round_sphere`
    # function to generate a circle.
    particle_coords = zeros(3, 0)

    for circle in 1:(n_collars + 2)
        z = radius * cos(collar_latitude[circle])
        circle_radius = radius * sin(collar_latitude[circle])

        circle_spacing = 2pi * circle_radius / actual_number_cells[circle]

        # At the poles, `circle_radius` is zero, so we can pass any positive spacing
        if circle_spacing < eps()
            circle_spacing = 1.0
        end

        circle_coords_2d = round_sphere(circle_spacing, circle_radius,
                                        SVector(center[1], center[2]))
        circle_coords_3d = vcat(circle_coords_2d,
                                center[3] .+ z * ones(1, size(circle_coords_2d, 2)))

        particle_coords = hcat(particle_coords, circle_coords_3d)
    end

    return particle_coords
end<|MERGE_RESOLUTION|>--- conflicted
+++ resolved
@@ -112,12 +112,8 @@
     masses = density * particle_spacing^NDIMS * ones(ELTYPE, n_particles)
     velocities = init_velocity .* ones(ELTYPE, size(coordinates))
 
-<<<<<<< HEAD
-    return InitialCondition(coordinates, velocities, masses, densities, pressure=pressure)
-=======
-    return InitialCondition(coordinates, velocities, masses, densities,
+    return InitialCondition(coordinates, velocities, masses, densities, pressure=pressure,
                             particle_spacing=particle_spacing)
->>>>>>> 440d6778
 end
 
 """
