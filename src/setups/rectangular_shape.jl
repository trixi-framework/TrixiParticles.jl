"""
    RectangularShape(particle_spacing, n_particles_per_dimension, min_coordinates, density;
                     tlsph=false,
                     init_velocity=ntuple(_ -> 0.0, length(n_particles_per_dimension)),
                     loop_order=:x_first,)

Rectangular shape filled with particles. Returns an [`InitialCondition`](@ref).

# Arguments
- `particle_spacing`:                   Spacing between the particles.
- `n_particles_per_dimension::Tuple`:   Tuple containing the number of particles in x, y and z (only 3D) direction, respectively.
- `min_coordinates::Tuple`:             Coordinates of the corner in negative coordinate directions.
- `density`:                            Initial density of particles.

# Keywords
- `tlsph`:          With the [TotalLagrangianSPHSystem](@ref), particles need to be placed
                    on the boundary of the shape and not one particle radius away, as for fluids.
                    When `tlsph=true`, particles will be placed on the boundary of the shape.
- `init_velocity`:  The initial velocity of the fluid particles as `(vel_x, vel_y)` (or `(vel_x, vel_y, vel_z)` in 3D).
- `loop_order`:     To enforce a specific particle indexing by reordering the indexing loop
                    (possible values: `:x_first`, `:y_first`, `:z_first`).

# Examples
2D:
```julia
rectangular = RectangularShape(particle_spacing, (5, 4), (1.0, 2.0), 1000.0)
```
3D:
```julia
rectangular = RectangularShape(particle_spacing, (5, 4, 7), (1.0, 2.0, 3.0), 1000.0)
```
"""
function RectangularShape(particle_spacing, n_particles_per_dimension,
                          min_coordinates, density; pressure=0.0, tlsph=false,
<<<<<<< HEAD
                          buffer=nothing,
=======
>>>>>>> 31d59b92
                          init_velocity=ntuple(_ -> 0.0,
                                               length(n_particles_per_dimension)),
                          loop_order=:x_first)
    if particle_spacing < eps()
        throw(ArgumentError("`particle_spacing` needs to be positive and larger than $(eps())"))
    end

    NDIMS = length(n_particles_per_dimension)

    if length(min_coordinates) != NDIMS
        throw(ArgumentError("`min_coordinates` must be of length $NDIMS for a $(NDIMS)D problem"))
    end

    if density < eps()
        throw(ArgumentError("`density` needs to be positive and larger than $(eps())"))
    end

    ELTYPE = eltype(particle_spacing)

    n_particles = prod(n_particles_per_dimension)

    coordinates = rectangular_shape_coords(particle_spacing, n_particles_per_dimension,
                                           min_coordinates, tlsph=tlsph,
                                           loop_order=loop_order)
    velocities = init_velocity .* ones(ELTYPE, size(coordinates))

    densities = density * ones(ELTYPE, n_particles)
    masses = density * particle_spacing^NDIMS * ones(ELTYPE, n_particles)

    return InitialCondition(coordinates, velocities, masses, densities, pressure=pressure,
<<<<<<< HEAD
                            buffer=buffer)
=======
                            particle_spacing=particle_spacing)
>>>>>>> 31d59b92
end

function rectangular_shape_coords(particle_spacing, n_particles_per_dimension,
                                  min_coordinates; tlsph=false, loop_order=:x_first)
    ELTYPE = eltype(particle_spacing)
    NDIMS = length(n_particles_per_dimension)

    coordinates = Array{ELTYPE, 2}(undef, NDIMS, prod(n_particles_per_dimension))

    if tlsph
        min_coordinates = min_coordinates .- 0.5particle_spacing
    end

    initialize_rectangular!(coordinates, particle_spacing, min_coordinates,
                            n_particles_per_dimension, loop_order)

    return coordinates
end

# 2D
function initialize_rectangular!(coordinates, particle_spacing,
                                 min_coordinates,
                                 n_particles_per_dimension::NTuple{2}, loop_order)
    n_particles_x, n_particles_y = n_particles_per_dimension
    particle = 0

    if loop_order === :x_first
        for x in 1:n_particles_x, y in 1:n_particles_y
            particle += 1
            fill_coordinates!(coordinates, particle, min_coordinates, x, y,
                              particle_spacing)
        end

    elseif loop_order === :y_first
        for y in 1:n_particles_y, x in 1:n_particles_x
            particle += 1
            fill_coordinates!(coordinates, particle, min_coordinates, x, y,
                              particle_spacing)
        end

    else
        throw(ArgumentError("$loop_order is not a valid loop order. Possible values are :x_first and :y_first."))
    end
end

# 3D
function initialize_rectangular!(coordinates, particle_spacing,
                                 min_coordinates,
                                 n_particles_per_dimension::NTuple{3}, loop_order)
    n_particles_x, n_particles_y, n_particles_z = n_particles_per_dimension
    particle = 0

    if loop_order === :x_first
        for x in 1:n_particles_x, y in 1:n_particles_y, z in 1:n_particles_z
            particle += 1
            fill_coordinates!(coordinates, particle, min_coordinates, x, y, z,
                              particle_spacing)
        end

    elseif loop_order === :y_first
        for y in 1:n_particles_y, x in 1:n_particles_x, z in 1:n_particles_z
            particle += 1
            fill_coordinates!(coordinates, particle, min_coordinates, x, y, z,
                              particle_spacing)
        end

    elseif loop_order === :z_first
        for z in 1:n_particles_z, y in 1:n_particles_y, x in 1:n_particles_x
            particle += 1
            fill_coordinates!(coordinates, particle, min_coordinates, x, y, z,
                              particle_spacing)
        end

    else
        throw(ArgumentError("$loop_order is not a valid loop order. Possible values are :x_first, :y_first and :z_first"))
    end
end

@inline function fill_coordinates!(coordinates, particle,
                                   min_coordinates, x, y, particle_spacing)
    # The first particle starts at a distance `0.5particle_spacing` from `min_coordinates`
    # in each dimension.
    coordinates[1, particle] = min_coordinates[1] + (x - 0.5) * particle_spacing
    coordinates[2, particle] = min_coordinates[2] + (y - 0.5) * particle_spacing
end

@inline function fill_coordinates!(coordinates, particle,
                                   min_coordinates, x, y, z, particle_spacing)
    # The first particle starts at a distance `0.5particle_spacing` from `min_coordinates`
    # in each dimension.
    coordinates[1, particle] = min_coordinates[1] + (x - 0.5) * particle_spacing
    coordinates[2, particle] = min_coordinates[2] + (y - 0.5) * particle_spacing
    coordinates[3, particle] = min_coordinates[3] + (z - 0.5) * particle_spacing
end<|MERGE_RESOLUTION|>--- conflicted
+++ resolved
@@ -32,10 +32,6 @@
 """
 function RectangularShape(particle_spacing, n_particles_per_dimension,
                           min_coordinates, density; pressure=0.0, tlsph=false,
-<<<<<<< HEAD
-                          buffer=nothing,
-=======
->>>>>>> 31d59b92
                           init_velocity=ntuple(_ -> 0.0,
                                                length(n_particles_per_dimension)),
                           loop_order=:x_first)
@@ -66,11 +62,7 @@
     masses = density * particle_spacing^NDIMS * ones(ELTYPE, n_particles)
 
     return InitialCondition(coordinates, velocities, masses, densities, pressure=pressure,
-<<<<<<< HEAD
-                            buffer=buffer)
-=======
                             particle_spacing=particle_spacing)
->>>>>>> 31d59b92
 end
 
 function rectangular_shape_coords(particle_spacing, n_particles_per_dimension,
