"""
    RectangularShape(particle_spacing, n_particles_per_dimension, min_coordinates, density;
                     tlsph=false,
                     init_velocity=ntuple(_ -> 0.0, length(n_particles_per_dimension)),
                     loop_order=:x_first,)

Rectangular shape filled with particles. Returns an [`InitialCondition`](@ref).

# Arguments
- `particle_spacing`:                   Spacing between the particles.
- `n_particles_per_dimension::Tuple`:   Tuple containing the number of particles in x, y and z (only 3D) direction, respectively.
- `min_coordinates::Tuple`:             Coordinates of the corner in negative coordinate directions.
- `density`:                            Initial density of particles.

# Keywords
- `tlsph`:          With the [TotalLagrangianSPHSystem](@ref), particles need to be placed
                    on the boundary of the shape and not one particle radius away, as for fluids.
                    When `tlsph=true`, particles will be placed on the boundary of the shape.
- `init_velocity`:  The initial velocity of the fluid particles as `(vel_x, vel_y)` (or `(vel_x, vel_y, vel_z)` in 3D).
- `loop_order`:     To enforce a specific particle indexing by reordering the indexing loop
                    (possible values: `:x_first`, `:y_first`, `:z_first`).

# Examples
2D:
```julia
rectangular = RectangularShape(particle_spacing, (5, 4), (1.0, 2.0), 1000.0)
```
3D:
```julia
rectangular = RectangularShape(particle_spacing, (5, 4, 7), (1.0, 2.0, 3.0), 1000.0)
```
"""
function RectangularShape(particle_spacing, n_particles_per_dimension,
<<<<<<< HEAD
                          min_coordinates, density; pressure=0.0,tlsph=false,
=======
                          min_coordinates, density; pressure=0.0, tlsph=false,
>>>>>>> 846137a7
                          init_velocity=ntuple(_ -> 0.0,
                                               length(n_particles_per_dimension)),
                          loop_order=:x_first)
    if particle_spacing < eps()
        throw(ArgumentError("`particle_spacing` needs to be positive and larger than $(eps())"))
    end

    NDIMS = length(n_particles_per_dimension)

    if length(min_coordinates) != NDIMS
        throw(ArgumentError("`min_coordinates` must be of length $NDIMS for a $(NDIMS)D problem"))
    end

    if density < eps()
        throw(ArgumentError("`density` needs to be positive and larger than $(eps())"))
    end

    ELTYPE = eltype(particle_spacing)

    n_particles = prod(n_particles_per_dimension)

    coordinates = rectangular_shape_coords(particle_spacing, n_particles_per_dimension,
                                           min_coordinates, tlsph=tlsph,
                                           loop_order=loop_order)
    velocities = init_velocity .* ones(ELTYPE, size(coordinates))

    densities = density * ones(ELTYPE, n_particles)

    masses = density * particle_spacing^NDIMS * ones(ELTYPE, n_particles)

    return InitialCondition(coordinates, velocities, masses, densities, pressure=pressure)
end

function rectangular_shape_coords(particle_spacing, n_particles_per_dimension,
                                  min_coordinates; tlsph=false, loop_order=:x_first)
    ELTYPE = eltype(particle_spacing)
    NDIMS = length(n_particles_per_dimension)

    coordinates = Array{ELTYPE, 2}(undef, NDIMS, prod(n_particles_per_dimension))

    if tlsph
        min_coordinates = min_coordinates .- 0.5particle_spacing
    end

    initialize_rectangular!(coordinates, particle_spacing, min_coordinates,
                            n_particles_per_dimension, loop_order)

    return coordinates
end

# 2D
function initialize_rectangular!(coordinates, particle_spacing,
                                 min_coordinates,
                                 n_particles_per_dimension::NTuple{2}, loop_order)
    n_particles_x, n_particles_y = n_particles_per_dimension
    particle = 0

    if loop_order === :x_first
        for x in 1:n_particles_x, y in 1:n_particles_y
            particle += 1
            fill_coordinates!(coordinates, particle, min_coordinates, x, y,
                              particle_spacing)
        end

    elseif loop_order === :y_first
        for y in 1:n_particles_y, x in 1:n_particles_x
            particle += 1
            fill_coordinates!(coordinates, particle, min_coordinates, x, y,
                              particle_spacing)
        end

    else
        throw(ArgumentError("$loop_order is not a valid loop order. Possible values are :x_first and :y_first."))
    end
end

# 3D
function initialize_rectangular!(coordinates, particle_spacing,
                                 min_coordinates,
                                 n_particles_per_dimension::NTuple{3}, loop_order)
    n_particles_x, n_particles_y, n_particles_z = n_particles_per_dimension
    particle = 0

    if loop_order === :x_first
        for x in 1:n_particles_x, y in 1:n_particles_y, z in 1:n_particles_z
            particle += 1
            fill_coordinates!(coordinates, particle, min_coordinates, x, y, z,
                              particle_spacing)
        end

    elseif loop_order === :y_first
        for y in 1:n_particles_y, x in 1:n_particles_x, z in 1:n_particles_z
            particle += 1
            fill_coordinates!(coordinates, particle, min_coordinates, x, y, z,
                              particle_spacing)
        end

    elseif loop_order === :z_first
        for z in 1:n_particles_z, y in 1:n_particles_y, x in 1:n_particles_x
            particle += 1
            fill_coordinates!(coordinates, particle, min_coordinates, x, y, z,
                              particle_spacing)
        end

    else
        throw(ArgumentError("$loop_order is not a valid loop order. Possible values are :x_first, :y_first and :z_first"))
    end
end

@inline function fill_coordinates!(coordinates, particle,
                                   min_coordinates, x, y, particle_spacing)
    # The first particle starts at a distance `0.5particle_spacing` from `min_coordinates`
    # in each dimension.
    coordinates[1, particle] = min_coordinates[1] + (x - 0.5) * particle_spacing
    coordinates[2, particle] = min_coordinates[2] + (y - 0.5) * particle_spacing
end

@inline function fill_coordinates!(coordinates, particle,
                                   min_coordinates, x, y, z, particle_spacing)
    # The first particle starts at a distance `0.5particle_spacing` from `min_coordinates`
    # in each dimension.
    coordinates[1, particle] = min_coordinates[1] + (x - 0.5) * particle_spacing
    coordinates[2, particle] = min_coordinates[2] + (y - 0.5) * particle_spacing
    coordinates[3, particle] = min_coordinates[3] + (z - 0.5) * particle_spacing
end<|MERGE_RESOLUTION|>--- conflicted
+++ resolved
@@ -31,11 +31,7 @@
 ```
 """
 function RectangularShape(particle_spacing, n_particles_per_dimension,
-<<<<<<< HEAD
-                          min_coordinates, density; pressure=0.0,tlsph=false,
-=======
                           min_coordinates, density; pressure=0.0, tlsph=false,
->>>>>>> 846137a7
                           init_velocity=ntuple(_ -> 0.0,
                                                length(n_particles_per_dimension)),
                           loop_order=:x_first)
@@ -63,7 +59,6 @@
     velocities = init_velocity .* ones(ELTYPE, size(coordinates))
 
     densities = density * ones(ELTYPE, n_particles)
-
     masses = density * particle_spacing^NDIMS * ones(ELTYPE, n_particles)
 
     return InitialCondition(coordinates, velocities, masses, densities, pressure=pressure)
