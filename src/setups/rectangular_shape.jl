--- conflicted
+++ resolved
@@ -37,7 +37,6 @@
     masses                    :: Vector{ELTYPE}
     densities                 :: Vector{ELTYPE}
     radius                    :: Vector{ELTYPE}
-    velocity                  :: Array{ELTYPE, 2}
     particle_spacing          :: ELTYPE
     n_particles_per_dimension :: NTuple{NDIMS, Int}
 
@@ -58,10 +57,9 @@
         end
 
         coordinates = Array{Float64, 2}(undef, 2, n_particles)
+
+        radius = particle_spacing * ones(ELTYPE, n_particles)
         velocities = zeros(ELTYPE, 2, n_particles)
-
-        velocity = zeros(ELTYPE, 2, n_particles)
-        radius = particle_spacing * ones(ELTYPE, n_particles)
 
         # Leave `densities` and `masses` empty if no `density` has been provided
         densities = density * ones(ELTYPE, n_particles * (density > 0))
@@ -70,11 +68,7 @@
         initialize_rectangular!(coordinates, particle_spacing, particle_position,
                                 n_particles_per_dimension, loop_order)
 
-<<<<<<< HEAD
-        return new{NDIMS, ELTYPE}(coordinates, masses, densities, radius, velocity,
-=======
-        return new{NDIMS, ELTYPE}(coordinates, velocities, masses, densities,
->>>>>>> 3c672d93
+        return new{NDIMS, ELTYPE}(coordinates, velocities, masses, densities, radius,
                                   particle_spacing, n_particles_per_dimension)
     end
 
@@ -95,12 +89,8 @@
         end
 
         coordinates = Array{Float64, 2}(undef, 3, n_particles)
-<<<<<<< HEAD
-        velocity = zeros(ELTYPE, 3, n_particles)
+        velocities = zeros(ELTYPE, 3, n_particles)
         radius = particle_spacing * ones(ELTYPE, n_particles)
-=======
-        velocities = zeros(ELTYPE, 3, n_particles)
->>>>>>> 3c672d93
 
         # Leave `densities` and `masses` empty if no `density` has been provided
         densities = density * ones(ELTYPE, n_particles * (density > 0))
@@ -109,11 +99,7 @@
         initialize_rectangular!(coordinates, particle_spacing, particle_position,
                                 n_particles_per_dimension, loop_order)
 
-<<<<<<< HEAD
-        return new{NDIMS, ELTYPE}(coordinates, masses, densities, radius, velocity,
-=======
-        return new{NDIMS, ELTYPE}(coordinates, velocities, masses, densities,
->>>>>>> 3c672d93
+        return new{NDIMS, ELTYPE}(coordinates, velocities, masses, densities, radius,
                                   particle_spacing, n_particles_per_dimension)
     end
 end
