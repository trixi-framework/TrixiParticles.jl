"""
    ComplexShape(geometry::Union{TriangleMesh, Polygon}; particle_spacing, density,
                 pressure=0.0, mass=nothing, velocity=zeros(ndims(geometry)),
                 point_in_geometry_algorithm=WindingNumberJacobson(; geometry,
                                                                   hierarchical_winding=false,
                                                                   winding_number_factor=sqrt(eps())),
                 grid_offset::Real=0.0, max_nparticles=10^7,
                 pad_initial_particle_grid=2particle_spacing)

Sample a complex geometry with particles. Returns an [`InitialCondition`](@ref).
Note that an initial particle grid is generated inside the bounding box of the geometry.
A `point_in_geometry_algorithm` checks if particles are inside the geometry or not.
For more information about the method see [`WindingNumberJacobson`](@ref) or [`WindingNumberHormann`](@ref).

# Arguments
- `geometry`: Geometry returned by [`load_geometry`](@ref).

# Keywords
- `particle_spacing`:   Spacing between the particles.
- `density`:            Either a function mapping each particle's coordinates to its density,
                        or a scalar for a constant density over all particles.
- `velocity`:           Either a function mapping each particle's coordinates to its velocity,
                        or, for a constant fluid velocity, a vector holding this velocity.
                        Velocity is constant zero by default.
- `mass`:               Either `nothing` (default) to automatically compute particle mass from particle
                        density and spacing, or a function mapping each particle's coordinates to its mass,
                        or a scalar for a constant mass over all particles.
- `pressure`:           Scalar to set the pressure of all particles to this value.
                        This is only used by the [`EntropicallyDampedSPHSystem`](@ref) and
                        will be overwritten when using an initial pressure function in the system.
- `point_in_geometry_algorithm`: Algorithm for sampling the complex geometry with particles.
                                 It basically checks whether a particle is inside an object or not.
                                 For more information see [`WindingNumberJacobson`](@ref) or [`WindingNumberHormann`](@ref)
- `grid_offset`: Offset of the initial particle grid of the bounding box of the `geometry`.
- `max_nparticles`: Maximum number of particles in the initial particle grid.
                    This is only used to avoid accidentally choosing a `particle_spacing`
                    that is too small for the scale of the geometry.
- `pad_initial_particle_grid`: Padding of the initial particle grid.


!!! warning "Experimental Implementation"
    This is an experimental feature and may change in any future releases.
"""
function ComplexShape(geometry; particle_spacing, density,
                      pressure=0.0, mass=nothing, velocity=zeros(ndims(geometry)),
                      point_in_geometry_algorithm=WindingNumberJacobson(geometry),
                      grid_offset::Real=0.0, max_nparticles=10^7,
                      pad_initial_particle_grid=2particle_spacing)
    if ndims(geometry) == 3 && point_in_geometry_algorithm isa WindingNumberHormann
        throw(ArgumentError("`WindingNumberHormann` only supports 2D geometries"))
    end

    if grid_offset < 0.0
        throw(ArgumentError("only a positive `grid_offset` is supported"))
    end

    grid = particle_grid(geometry, particle_spacing; padding=pad_initial_particle_grid,
                         grid_offset, max_nparticles)

    if geometry.parallelization_backend isa KernelAbstractions.Backend
        geometry_new = Adapt.adapt(geometry.parallelization_backend, geometry)

        point_in_geometry_algorithm_new = Adapt.adapt(geometry.parallelization_backend,
                                                      point_in_geometry_algorithm)
    else
        geometry_new = geometry
        point_in_geometry_algorithm_new = point_in_geometry_algorithm
    end

    inpoly = point_in_geometry_algorithm_new(geometry_new, grid)

    coordinates = stack(Vector(grid)[Vector(inpoly)])
    initial_condition = InitialCondition(; coordinates, density, mass, velocity, pressure,
                                         particle_spacing)

    if store_winding_number(point_in_geometry_algorithm)
        resize!(point_in_geometry_algorithm.cache.winding_numbers, length(grid))
        resize!(point_in_geometry_algorithm.cache.grid, length(grid))

        copyto!(point_in_geometry_algorithm.cache.grid, grid)

        # Copy the winding numbers from the GPU to the CPU
        copyto!(point_in_geometry_algorithm.cache.winding_numbers,
                point_in_geometry_algorithm_new.cache.winding_numbers)
    end

    return initial_condition
end

"""
    sample_boundary(signed_distance_field::SignedDistanceField;
                    boundary_thickness::Real, place_on_shell=true)

Sample boundary particles of a complex geometry by using the [`SignedDistanceField`](@ref)
of the geometry.

# Arguments
- `signed_distance_field`: The signed distance field of a geometry (see [`SignedDistanceField`](@ref)).

# Keywords
- `boundary_thickness`: Thickness of the boundary
- `place_on_shell`:     When `place_on_shell=true`, boundary particles will be placed
                        one particle spacing from the surface of the geometry.
                        Otherwise when `place_on_shell=true` (simulating fluid particles),
                        boundary particles will be placed half particle spacing away from the surface.


# Examples
```jldoctest; output = false, setup = :(particle_spacing = 0.03; boundary_thickness = 4 * particle_spacing; file = joinpath(pkgdir(TrixiParticles, "examples", "preprocessing", "data"), "circle.asc"))
geometry = load_geometry(file)

signed_distance_field = SignedDistanceField(geometry, particle_spacing;
                                            use_for_boundary_packing=true,
                                            max_signed_distance=boundary_thickness)

boundary_sampled = sample_boundary(signed_distance_field; boundary_density=1.0,
                                   boundary_thickness)

# output
┌──────────────────────────────────────────────────────────────────────────────────────────────────┐
│ InitialCondition{Float64}                                                                        │
│ ═════════════════════════                                                                        │
│ #dimensions: ……………………………………………… 2                                                                │
│ #particles: ………………………………………………… 889                                                              │
│ particle spacing: ………………………………… 0.03                                                             │
└──────────────────────────────────────────────────────────────────────────────────────────────────┘
```
"""
function sample_boundary(signed_distance_field;
                         boundary_density, boundary_thickness, place_on_shell=true)
    (; max_signed_distance, boundary_packing,
     positions, distances, particle_spacing) = signed_distance_field

    if !(boundary_packing)
        throw(ArgumentError("`SignedDistanceField` was not generated with `use_for_boundary_packing`"))
    end

    if boundary_thickness > max_signed_distance
        throw(ArgumentError("`boundary_thickness` is greater than `max_signed_distance` of `SignedDistanceField`. " *
                            "Please generate a `SignedDistanceField` with higher `max_signed_distance`."))
    end

    # Only keep the required part of the signed distance field
    distance_to_boundary = zero(particle_spacing)
    keep_indices = (distance_to_boundary .< distances .<= max_signed_distance)

    boundary_coordinates = positions[:, keep_indices]
    return InitialCondition(; coordinates=boundary_coordinates, density=boundary_density,
                            particle_spacing)
end

function particle_grid(geometry, particle_spacing;
                       padding=2particle_spacing, grid_offset=0.0, max_nparticles=10^7)
    (; max_corner) = geometry

    min_corner = geometry.min_corner .- grid_offset .- padding

    n_particles_per_dimension = Tuple(ceil.(Int,
                                            (max_corner .- min_corner .+ 2padding) ./
                                            particle_spacing))

    n_particles = prod(n_particles_per_dimension)

    if n_particles > max_nparticles
        throw(ArgumentError("Number of particles of the initial grid ($n_particles) exceeds " *
                            "`max_nparticles` = $max_nparticles"))
    end

    grid = rectangular_shape_coords(particle_spacing, n_particles_per_dimension,
<<<<<<< HEAD
                                    min_corner; tlsph=true)

    if geometry.parallelization_backend isa KernelAbstractions.Backend
        return Adapt.adapt(geometry.parallelization_backend,
                           reinterpret(reshape, SVector{ndims(geometry), eltype(geometry)},
                                       grid))
    else
        return reinterpret(reshape, SVector{ndims(geometry), eltype(geometry)}, grid)
    end
=======
                                    min_corner; place_on_shell=true)
    return reinterpret(reshape, SVector{ndims(geometry), eltype(geometry)}, grid)
>>>>>>> 08de2640
end<|MERGE_RESOLUTION|>--- conflicted
+++ resolved
@@ -167,8 +167,7 @@
     end
 
     grid = rectangular_shape_coords(particle_spacing, n_particles_per_dimension,
-<<<<<<< HEAD
-                                    min_corner; tlsph=true)
+                                    min_corner; place_on_shell=true)
 
     if geometry.parallelization_backend isa KernelAbstractions.Backend
         return Adapt.adapt(geometry.parallelization_backend,
@@ -177,8 +176,4 @@
     else
         return reinterpret(reshape, SVector{ndims(geometry), eltype(geometry)}, grid)
     end
-=======
-                                    min_corner; place_on_shell=true)
-    return reinterpret(reshape, SVector{ndims(geometry), eltype(geometry)}, grid)
->>>>>>> 08de2640
 end