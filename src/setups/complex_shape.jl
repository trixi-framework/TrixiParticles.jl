"""
    ComplexShape(geometry::Union{TriangleMesh, Polygon}; particle_spacing, density,
                 pressure=0.0, mass=nothing, velocity=zeros(ndims(geometry)),
                 point_in_geometry_algorithm=WindingNumberJacobson(; geometry,
                                                                   hierarchical_winding=false,
                                                                   winding_number_factor=sqrt(eps())),
                 grid_offset::Real=0.0, max_nparticles=10^7,
                 pad_initial_particle_grid=2particle_spacing)

Sample a complex geometry with particles. Returns an [`InitialCondition`](@ref).
Note that an initial particle grid is generated inside the bounding box of the geometry.
A `point_in_geometry_algorithm` checks if particles are inside the geometry or not.
For more information about the method see [`WindingNumberJacobson`](@ref) or [`WindingNumberHormann`](@ref).

# Arguments
- `geometry`: Geometry returned by [`load_geometry`](@ref).

# Keywords
- `particle_spacing`:   Spacing between the particles.
- `density`:            Either a function mapping each particle's coordinates to its density,
                        or a scalar for a constant density over all particles.
- `velocity`:           Either a function mapping each particle's coordinates to its velocity,
                        or, for a constant fluid velocity, a vector holding this velocity.
                        Velocity is constant zero by default.
- `mass`:               Either `nothing` (default) to automatically compute particle mass from particle
                        density and spacing, or a function mapping each particle's coordinates to its mass,
                        or a scalar for a constant mass over all particles.
- `pressure`:           Scalar to set the pressure of all particles to this value.
                        This is only used by the [`EntropicallyDampedSPHSystem`](@ref) and
                        will be overwritten when using an initial pressure function in the system.
- `point_in_geometry_algorithm`: Algorithm for sampling the complex geometry with particles.
                                 It basically checks whether a particle is inside an object or not.
                                 For more information see [`WindingNumberJacobson`](@ref) or [`WindingNumberHormann`](@ref)
- `grid_offset`: Offset of the initial particle grid of the bounding box of the `geometry`.
- `max_nparticles`: Maximum number of particles in the initial particle grid.
                    This is only used to avoid accidentally choosing a `particle_spacing`
                    that is too small for the scale of the geometry.
- `pad_initial_particle_grid`: Padding of the initial particle grid.


!!! warning "Experimental Implementation"
    This is an experimental feature and may change in any future releases.
"""
function ComplexShape(geometry; particle_spacing, density,
                      pressure=0.0, mass=nothing, velocity=zeros(ndims(geometry)),
                      point_in_geometry_algorithm=WindingNumberJacobson(; geometry,
                                                                        hierarchical_winding=true,
                                                                        winding_number_factor=sqrt(eps())),
                      store_winding_number=false, grid_offset::Real=0.0,
                      max_nparticles=10^7, pad_initial_particle_grid=2particle_spacing)
    if ndims(geometry) == 3 && point_in_geometry_algorithm isa WindingNumberHormann
        throw(ArgumentError("`WindingNumberHormann` only supports 2D geometries"))
    end

    if grid_offset < 0.0
        throw(ArgumentError("only a positive `grid_offset` is supported"))
    end

    grid = particle_grid(geometry, particle_spacing; padding=pad_initial_particle_grid,
                         grid_offset, max_nparticles)

    inpoly,
    winding_numbers = point_in_geometry_algorithm(geometry, grid;
                                                  store_winding_number)

    coordinates = stack(grid[inpoly])

    initial_condition = InitialCondition(; coordinates, density, mass, velocity, pressure,
                                         particle_spacing)

    # This is most likely only useful for debugging. Note that this is not public API.
    if store_winding_number
        return (; initial_condition=initial_condition, winding_numbers=winding_numbers,
                grid=grid)
    end

    return initial_condition
end

"""
    sample_boundary(signed_distance_field;
                    boundary_density, boundary_thickness, place_on_shell=true)

Sample boundary particles of a complex geometry by using the [`SignedDistanceField`](@ref)
of the geometry.

# Arguments
- `signed_distance_field`: The signed distance field of a geometry (see [`SignedDistanceField`](@ref)).

# Keywords
- `boundary_thickness`: Thickness of the boundary
- `place_on_shell`:     When `place_on_shell=true`, boundary particles will be placed
- `boundary_density`: Density of each boundary particle.
<<<<<<< HEAD
=======
- `place_on_shell`:     When `place_on_shell=true`, boundary particles will be placed
>>>>>>> 38a1e2f6
                        one particle spacing from the surface of the geometry.
                        Otherwise when `place_on_shell=true` (simulating fluid particles),
                        boundary particles will be placed half particle spacing away from the surface.


# Examples
```jldoctest; output = false, setup = :(particle_spacing = 0.03; boundary_thickness = 4 * particle_spacing; file = joinpath(pkgdir(TrixiParticles, "examples", "preprocessing", "data"), "circle.asc"))
geometry = load_geometry(file)

signed_distance_field = SignedDistanceField(geometry, particle_spacing;
                                            use_for_boundary_packing=true,
                                            max_signed_distance=boundary_thickness)

boundary_sampled = sample_boundary(signed_distance_field; boundary_density=1.0,
                                   boundary_thickness)

# output
┌──────────────────────────────────────────────────────────────────────────────────────────────────┐
│ InitialCondition{Float64}                                                                        │
│ ═════════════════════════                                                                        │
│ #dimensions: ……………………………………………… 2                                                                │
│ #particles: ………………………………………………… 889                                                              │
│ particle spacing: ………………………………… 0.03                                                             │
└──────────────────────────────────────────────────────────────────────────────────────────────────┘
```
"""
function sample_boundary(signed_distance_field;
                         boundary_density, boundary_thickness, place_on_shell=true)
    (; max_signed_distance, boundary_packing,
     positions, distances, particle_spacing) = signed_distance_field

    if !(boundary_packing)
        throw(ArgumentError("`SignedDistanceField` was not generated with `use_for_boundary_packing`"))
    end

    if boundary_thickness > max_signed_distance
        throw(ArgumentError("`boundary_thickness` is greater than `max_signed_distance` of `SignedDistanceField`. " *
                            "Please generate a `SignedDistanceField` with higher `max_signed_distance`."))
    end

    # Only keep the required part of the signed distance field
    distance_to_boundary = zero(particle_spacing)
    keep_indices = (distance_to_boundary .< distances .<= max_signed_distance)

    boundary_coordinates = stack(positions[keep_indices])
    return InitialCondition(; coordinates=boundary_coordinates, density=boundary_density,
                            particle_spacing)
end

function particle_grid(geometry, particle_spacing;
                       padding=2particle_spacing, grid_offset=0.0, max_nparticles=10^7)
    (; max_corner) = geometry

    min_corner = geometry.min_corner .- grid_offset .- padding

    n_particles_per_dimension = Tuple(ceil.(Int,
                                            (max_corner .- min_corner .+ 2padding) ./
                                            particle_spacing))

    n_particles = prod(n_particles_per_dimension)

    if n_particles > max_nparticles
        throw(ArgumentError("Number of particles of the initial grid ($n_particles) exceeds " *
                            "`max_nparticles` = $max_nparticles"))
    end

    grid = rectangular_shape_coords(particle_spacing, n_particles_per_dimension,
                                    min_corner; place_on_shell=true)
    return reinterpret(reshape, SVector{ndims(geometry), eltype(geometry)}, grid)
end<|MERGE_RESOLUTION|>--- conflicted
+++ resolved
@@ -91,10 +91,7 @@
 - `boundary_thickness`: Thickness of the boundary
 - `place_on_shell`:     When `place_on_shell=true`, boundary particles will be placed
 - `boundary_density`: Density of each boundary particle.
-<<<<<<< HEAD
-=======
 - `place_on_shell`:     When `place_on_shell=true`, boundary particles will be placed
->>>>>>> 38a1e2f6
                         one particle spacing from the surface of the geometry.
                         Otherwise when `place_on_shell=true` (simulating fluid particles),
                         boundary particles will be placed half particle spacing away from the surface.
