--- conflicted
+++ resolved
@@ -78,13 +78,8 @@
 end
 
 """
-<<<<<<< HEAD
-    sample_boundary(signed_distance_field::SignedDistanceField;
-                    boundary_thickness::Real, place_on_shell=true)
-=======
     sample_boundary(signed_distance_field;
                     boundary_density, boundary_thickness, place_on_shell=true)
->>>>>>> 38a1e2f6
 
 Sample boundary particles of a complex geometry by using the [`SignedDistanceField`](@ref)
 of the geometry.
@@ -94,10 +89,7 @@
 
 # Keywords
 - `boundary_thickness`: Thickness of the boundary
-<<<<<<< HEAD
-=======
 - `boundary_density`: Density of each boundary particle.
->>>>>>> 38a1e2f6
 - `place_on_shell`:     When `place_on_shell=true`, boundary particles will be placed
                         one particle spacing from the surface of the geometry.
                         Otherwise when `place_on_shell=true` (simulating fluid particles),
