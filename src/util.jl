# Same as `foreach`, but it optimizes away for small input tuples
@inline function foreach_noalloc(func, collection)
    element = first(collection)
    remaining_collection = Base.tail(collection)

    func(element)

    # Process remaining collection
    foreach_noalloc(func, remaining_collection)
end

@inline foreach_noalloc(func, collection::Tuple{}) = nothing

# Print informative message at startup
function print_startup_message()
    s = """

        ████████╗██████╗ ██╗██╗  ██╗██╗██████╗  █████╗ ██████╗ ████████╗██╗ ██████╗██╗     ███████╗███████╗
        ╚══██╔══╝██╔══██╗██║╚██╗██╔╝██║██╔══██╗██╔══██╗██╔══██╗╚══██╔══╝██║██╔════╝██║     ██╔════╝██╔════╝
           ██║   ██████╔╝██║ ╚███╔╝ ██║██████╔╝███████║██████╔╝   ██║   ██║██║     ██║     █████╗  ███████╗
           ██║   ██╔══██╗██║ ██╔██╗ ██║██╔═══╝ ██╔══██║██╔══██╗   ██║   ██║██║     ██║     ██╔══╝  ╚════██║
           ██║   ██║  ██║██║██╔╝ ██╗██║██║     ██║  ██║██║  ██║   ██║   ██║╚██████╗███████╗███████╗███████║
           ╚═╝   ╚═╝  ╚═╝╚═╝╚═╝  ╚═╝╚═╝╚═╝     ╚═╝  ╚═╝╚═╝  ╚═╝   ╚═╝   ╚═╝ ╚═════╝╚══════╝╚══════╝╚══════╝

        """
    println(s)
end

@doc raw"""
    examples_dir()

Return the directory where the example files provided with TrixiParticles.jl are located. If TrixiParticles is
installed as a regular package (with `]add TrixiParticles`), these files are read-only and should *not* be
modified. To find out which files are available, use, e.g., `readdir`.

Copied from [Trixi.jl](https://github.com/trixi-framework/Trixi.jl).

# Examples
```jldoctest; output = false, filter = r"\d+-element Vector.*"s
readdir(examples_dir())

# output
7-element Vector{String}:
 [...] (the rest is ignored by filter condition)
```
"""
examples_dir() = pkgdir(TrixiParticles, "examples")

"""
    validation_dir()

Return the directory where the validation files provided with TrixiParticles.jl are located. If TrixiParticles is
installed as a regular package (with `]add TrixiParticles`), these files are read-only and should *not* be
modified. To find out which files are available, use, e.g., `readdir`.

Copied from [Trixi.jl](https://github.com/trixi-framework/Trixi.jl).

# Examples
```@example
readdir(validation_dir())
```
"""
validation_dir() = pkgdir(TrixiParticles, "validation")

"""
    @autoinfiltrate
    @autoinfiltrate condition::Bool

Invoke the `@infiltrate` macro of the package Infiltrator.jl to create a breakpoint for ad-hoc
interactive debugging in the REPL. If the optional argument `condition` is given, the breakpoint is
only enabled if `condition` evaluates to `true`.

As opposed to using `Infiltrator.@infiltrate` directly, this macro does not require Infiltrator.jl
to be added as a dependency to TrixiParticles.jl. As a bonus, the macro will also attempt to load
the Infiltrator module if it has not yet been loaded manually.

Note: For this macro to work, the Infiltrator.jl package needs to be installed in your current Julia
environment stack.

See also: [Infiltrator.jl](https://github.com/JuliaDebug/Infiltrator.jl)

!!! warning "Internal use only"
    Please note that this macro is intended for internal use only. It is *not* part of the public
    API of TrixiParticles.jl, and it thus can altered (or be removed) at any time without it being
    considered a breaking change.
"""
macro autoinfiltrate(condition=true)
    pkgid = Base.PkgId(Base.UUID("5903a43b-9cc3-4c30-8d17-598619ec4e9b"), "Infiltrator")
    if !haskey(Base.loaded_modules, pkgid)
        try
            Base.eval(Main, :(using Infiltrator))
        catch err
            @error "Cannot load Infiltrator.jl. Make sure it is included in your environment stack."
        end
    end
    i = get(Base.loaded_modules, pkgid, nothing)
    lnn = LineNumberNode(__source__.line, __source__.file)

    if i === nothing
        return Expr(:macrocall,
                    Symbol("@warn"),
                    lnn,
                    "Could not load Infiltrator.")
    end

    return Expr(:macrocall,
                Expr(:., i, QuoteNode(Symbol("@infiltrate"))),
                lnn,
                esc(condition))
end

function type2string(type)
    return string(nameof(typeof(type)))
end

function type2string(type::Function)
    return string(nameof(type))
end

function compute_git_hash()
    pkg_directory = pkgdir(@__MODULE__)
    git_directory = joinpath(pkg_directory, ".git")

    # Check if the .git directory exists
    if !isdir(git_directory)
        return "UnknownVersion"
    end

    try
        git_cmd = Cmd(`git describe --tags --always --first-parent --dirty`,
                      dir=pkg_directory)
        return string(readchomp(git_cmd))
    catch e
        return "UnknownVersion"
    end
end

# This data type wraps regular arrays and redefines broadcasting and common operations
# like `fill!` and `copyto!` to use multithreading with `@threaded`.
# See https://github.com/trixi-framework/TrixiParticles.jl/pull/722 for more details
# and benchmarks.
struct ThreadedBroadcastArray{T, N, A <: AbstractArray{T, N}, P} <: AbstractArray{T, N}
    array::A
    parallelization_backend::P

    function ThreadedBroadcastArray(array::AbstractArray{T, N};
                                    parallelization_backend=default_backend(array)) where {T,
                                                                                           N}
        new{T, N, typeof(array), typeof(parallelization_backend)}(array,
                                                                  parallelization_backend)
    end
end

Base.parent(A::ThreadedBroadcastArray) = A.array
Base.pointer(A::ThreadedBroadcastArray) = pointer(parent(A))
Base.size(A::ThreadedBroadcastArray) = size(parent(A))
Base.IndexStyle(::Type{<:ThreadedBroadcastArray}) = IndexLinear()

function Base.similar(A::ThreadedBroadcastArray, ::Type{T}) where {T}
    return ThreadedBroadcastArray(similar(A.array, T);
                                  parallelization_backend=A.parallelization_backend)
end

Base.@propagate_inbounds function Base.getindex(A::ThreadedBroadcastArray, i...)
    return getindex(A.array, i...)
end

Base.@propagate_inbounds function Base.setindex!(A::ThreadedBroadcastArray, x, i...)
    setindex!(A.array, x, i...)
    return A
end

# For things like `A .= 0` where `A` is a `ThreadedBroadcastArray`
function Base.fill!(A::ThreadedBroadcastArray{T}, x) where {T}
    xT = x isa T ? x : convert(T, x)::T
    @threaded A.parallelization_backend for i in eachindex(A.array)
        @inbounds A.array[i] = xT
    end

    return A
end

# Based on
# copyto_unaliased!(deststyle::IndexStyle, dest::AbstractArray, srcstyle::IndexStyle, src::AbstractArray)
# defined in base/abstractarray.jl.
function Base.copyto!(dest::ThreadedBroadcastArray, src::AbstractArray)
    if eachindex(dest) == eachindex(src)
        # Shared-iterator implementation
        @threaded dest.parallelization_backend for I in eachindex(dest)
            @inbounds dest.array[I] = src[I]
        end
    else
        # Dual-iterator implementation
        @threaded dest.parallelization_backend for (Idest, Isrc) in zip(eachindex(dest),
                                                       eachindex(src))
            @inbounds dest.array[Idest] = src[Isrc]
        end
    end

    return dest
end

# Broadcasting style for `ThreadedBroadcastArray`.
struct ThreadedBroadcastStyle{P} <: Broadcast.AbstractArrayStyle{1} end

function Broadcast.BroadcastStyle(::Type{ThreadedBroadcastArray{T, N, A, P}}) where {T, N,
                                                                                     A, P}
    return ThreadedBroadcastStyle{P}()
end

# The threaded broadcast style wins over any other array style.
# For things like `A .+ B` where `A` is a `ThreadedBroadcastArray` and `B` is a
# `RecursiveArrayTools.ArrayPartition`.
#
# https://docs.julialang.org/en/v1/manual/interfaces/
# "It is worth noting that you do not need to (and should not) define both argument orders
# of this call;
# defining one is sufficient no matter what order the user supplies the arguments in."
function Broadcast.BroadcastStyle(s1::ThreadedBroadcastStyle,
                                  ::Broadcast.AbstractArrayStyle)
    return s1
end

# To avoid ambiguity with the function above
function Broadcast.BroadcastStyle(s1::ThreadedBroadcastStyle,
                                  ::Broadcast.DefaultArrayStyle)
    return s1
end

# Based on copyto!(dest::AbstractArray, bc::Broadcasted{Nothing})
# defined in base/broadcast.jl.
# For things like `A .= B .+ C` where `A` is a `ThreadedBroadcastArray`.
function Broadcast.copyto!(dest::ThreadedBroadcastArray,
                           bc::Broadcast.Broadcasted{Nothing})
    # Check bounds
    axes(dest.array) == axes(bc) || Broadcast.throwdm(axes(dest.array), axes(bc))

    bc_ = Base.Broadcast.preprocess(dest.array, bc)

    @threaded dest.parallelization_backend for i in eachindex(bc_)
        @inbounds dest.array[i] = bc_[i]
    end
    return dest
end

# For things like `C = A .+ B` where `A` or `B` is a `ThreadedBroadcastArray`.
# `C` will be allocated with this function.
<<<<<<< HEAD
function Base.similar(::Broadcast.Broadcasted{ThreadedBroadcastStyle{S, P, N}},
                      ::Type{T}, dims) where {T, S, P, N}
=======
function Base.similar(::Broadcast.Broadcasted{ThreadedBroadcastStyle{P}},
                      ::Type{T}, dims) where {T, P}
>>>>>>> 580d1c87
    # TODO we only have the type `P` here and just assume that we can do `P()`
    return ThreadedBroadcastArray(similar(Array{T}, dims), parallelization_backend=P())
end<|MERGE_RESOLUTION|>--- conflicted
+++ resolved
@@ -245,13 +245,8 @@
 
 # For things like `C = A .+ B` where `A` or `B` is a `ThreadedBroadcastArray`.
 # `C` will be allocated with this function.
-<<<<<<< HEAD
-function Base.similar(::Broadcast.Broadcasted{ThreadedBroadcastStyle{S, P, N}},
-                      ::Type{T}, dims) where {T, S, P, N}
-=======
 function Base.similar(::Broadcast.Broadcasted{ThreadedBroadcastStyle{P}},
                       ::Type{T}, dims) where {T, P}
->>>>>>> 580d1c87
     # TODO we only have the type `P` here and just assume that we can do `P()`
     return ThreadedBroadcastArray(similar(Array{T}, dims), parallelization_backend=P())
 end