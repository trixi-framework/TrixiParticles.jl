module TrixiParticles

using Reexport: @reexport

using Adapt: Adapt
using Base: @propagate_inbounds
using CSV: CSV
using Dates
using DataFrames: DataFrame
using DelimitedFiles: DelimitedFiles
using DiffEqCallbacks: PeriodicCallback, PeriodicCallbackAffect, PresetTimeCallback
using FastPow: @fastpow
using FileIO: FileIO
using ForwardDiff: ForwardDiff
using GPUArraysCore: AbstractGPUArray
using JSON: JSON
using KernelAbstractions: KernelAbstractions, @kernel, @index
using LinearAlgebra: norm, dot, I, tr, inv, pinv, det
using MuladdMacro: @muladd
using Polyester: Polyester, @batch
using Printf: @printf, @sprintf
using ReadVTK: ReadVTK
using RecipesBase: RecipesBase, @series
using Random: seed!
using SciMLBase: CallbackSet, DiscreteCallback, DynamicalODEProblem, u_modified!,
                 get_tmp_cache, set_proposed_dt!, ODESolution, ODEProblem, terminate!
@reexport using StaticArrays: SVector
using StaticArrays: @SMatrix, SMatrix, setindex
using StrideArrays: PtrArray, StaticInt
using TimerOutputs: TimerOutput, TimerOutputs, print_timer, reset_timer!
using TrixiBase: @trixi_timeit, timer, timeit_debug_enabled,
                 disable_debug_timings, enable_debug_timings, TrixiBase
@reexport using TrixiBase: trixi_include, trixi_include_changeprecision
@reexport using PointNeighbors: TrivialNeighborhoodSearch, GridNeighborhoodSearch,
                                PrecomputedNeighborhoodSearch, PeriodicBox,
                                ParallelUpdate, SemiParallelUpdate, SerialUpdate,
                                FullGridCellList, DictionaryCellList
using PointNeighbors: PointNeighbors, foreach_point_neighbor, copy_neighborhood_search,
                      @threaded
using WriteVTK: vtk_grid, MeshCell, VTKCellTypes, paraview_collection, vtk_save

# `util.jl` needs to be first because of the macros `@trixi_timeit` and `@threaded`
include("util.jl")
include("general/system.jl")
include("general/general.jl")
include("setups/setups.jl")
include("schemes/schemes.jl")
# `callbacks.jl` requires the system types to be defined
include("callbacks/callbacks.jl")

# Note that `semidiscretization.jl` depends on the system types and has to be
# included separately. `gpu.jl` in turn depends on the semidiscretization type.
include("general/semidiscretization.jl")
include("general/gpu.jl")
include("io/io.jl")
include("visualization/recipes_plots.jl")
include("preprocessing/preprocessing.jl")

export Semidiscretization, semidiscretize, restart_with!
export InitialCondition
export WeaklyCompressibleSPHSystem, EntropicallyDampedSPHSystem, TotalLagrangianSPHSystem,
       BoundarySPHSystem, DEMSystem, BoundaryDEMSystem, OpenBoundarySPHSystem
export BoundaryZone, InFlow, OutFlow, BidirectionalFlow
export InfoCallback, SolutionSavingCallback, DensityReinitializationCallback,
       PostprocessCallback, StepsizeCallback, UpdateCallback, SteadyStateReachedCallback,
       ParticleShiftingCallback
export ContinuityDensity, SummationDensity
export PenaltyForceGanzenmueller, TransportVelocityAdami
export SchoenbergCubicSplineKernel, SchoenbergQuarticSplineKernel,
       SchoenbergQuinticSplineKernel, GaussianKernel, WendlandC2Kernel, WendlandC4Kernel,
       WendlandC6Kernel, SpikyKernel, Poly6Kernel
export StateEquationCole, StateEquationIdealGas
export ArtificialViscosityMonaghan, ViscosityAdami, ViscosityMorris
export DensityDiffusion, DensityDiffusionMolteniColagrossi, DensityDiffusionFerrari,
       DensityDiffusionAntuono
export BoundaryModelMonaghanKajtar, BoundaryModelDummyParticles, AdamiPressureExtrapolation,
       PressureMirroring, PressureZeroing, BoundaryModelLastiwka, BoundaryModelTafuni,
       BernoulliPressureExtrapolation
export HertzContactModel, LinearContactModel
<<<<<<< HEAD

=======
>>>>>>> 060fffd5
export BoundaryMovement
export examples_dir, validation_dir
export trixi2vtk, vtk2trixi
export RectangularTank, RectangularShape, SphereShape, ComplexShape
export ParticlePackingSystem, SignedDistanceField
export WindingNumberHormann, WindingNumberJacobson
export VoxelSphere, RoundSphere, reset_wall!, extrude_geometry, load_geometry,
       sample_boundary
export SourceTermDamping
export ShepardKernelCorrection, KernelCorrection, AkinciFreeSurfaceCorrection,
       GradientCorrection, BlendedGradientCorrection, MixedKernelGradientCorrection
export nparticles
export available_data, kinetic_energy, total_mass, max_pressure, min_pressure, avg_pressure,
       max_density, min_density, avg_density
export interpolate_line, interpolate_point, interpolate_plane_3d, interpolate_plane_2d,
       interpolate_plane_2d_vtk
export SurfaceTensionAkinci, CohesionForceAkinci, SurfaceTensionMorris,
       SurfaceTensionMomentumMorris
export ColorfieldSurfaceNormal
export SymplecticPositionVerlet

end # module<|MERGE_RESOLUTION|>--- conflicted
+++ resolved
@@ -77,10 +77,6 @@
        PressureMirroring, PressureZeroing, BoundaryModelLastiwka, BoundaryModelTafuni,
        BernoulliPressureExtrapolation
 export HertzContactModel, LinearContactModel
-<<<<<<< HEAD
-
-=======
->>>>>>> 060fffd5
 export BoundaryMovement
 export examples_dir, validation_dir
 export trixi2vtk, vtk2trixi
