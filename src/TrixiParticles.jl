--- conflicted
+++ resolved
@@ -5,12 +5,8 @@
 using Dates
 using DiffEqCallbacks: PeriodicCallback, PeriodicCallbackAffect
 using FastPow: @fastpow
-<<<<<<< HEAD
-using LinearAlgebra: dot, I, tr
+using LinearAlgebra: dot, I, tr, inv, pinv, det
 @reexport using LinearAlgebra: norm
-=======
-using LinearAlgebra: norm, dot, I, tr, inv, pinv, det
->>>>>>> 9aa93a05
 using Morton: cartesian2morton
 using MuladdMacro: @muladd
 using Polyester: Polyester, @batch
