module TrixiParticles

using Reexport: @reexport

using Dates
using DiffEqCallbacks: PeriodicCallback, PeriodicCallbackAffect
using LinearAlgebra: norm, dot, I, tr
using Morton: cartesian2morton
using Polyester: Polyester, @batch
using Printf: @printf
using SciMLBase: CallbackSet, DiscreteCallback, DynamicalODEProblem, u_modified!,
                 get_tmp_cache
@reexport using StaticArrays: SVector
using StaticArrays: @SMatrix, SMatrix, setindex
using StrideArrays: PtrArray, StaticInt
using ThreadingUtilities
using TimerOutputs: TimerOutput, TimerOutputs, print_timer, reset_timer!
<<<<<<< HEAD
@reexport using SimpleUnPack: @unpack
using WriteVTK: vtk_grid, MeshCell, VTKCellTypes, paraview_collection, vtk_save
=======
using WriteVTK: vtk_grid, MeshCell, VTKCellTypes
>>>>>>> 9c9e1827
using ForwardDiff

# util needs to be first because of macro @trixi_timeit
include("util.jl")
include("callbacks/callbacks.jl")
include("general/general.jl")
include("neighborhood_search/neighborhood_search.jl")
include("setups/setups.jl")
include("schemes/schemes.jl")

# Note that `semidiscretization.jl` depends on the system types and has to be
# included separately.
include("general/semidiscretization.jl")
include("visualization/write2vtk.jl")

export Semidiscretization, semidiscretize, restart_with!
export InitialCondition
export WeaklyCompressibleSPHSystem, EntropicallyDampedSPHSystem, TotalLagrangianSPHSystem,
       BoundarySPHSystem
export InfoCallback, SolutionSavingCallback, DensityReinitializationCallback
export ContinuityDensity, SummationDensity
export PenaltyForceGanzenmueller
export SchoenbergCubicSplineKernel, SchoenbergQuarticSplineKernel,
       SchoenbergQuinticSplineKernel
export StateEquationIdealGas, StateEquationCole
export ArtificialViscosityMonaghan, ViscosityAdami
export BoundaryModelMonaghanKajtar, BoundaryModelDummyParticles, AdamiPressureExtrapolation
export BoundaryMovement
export GridNeighborhoodSearch
export examples_dir, trixi_include
export trixi2vtk
export RectangularTank, RectangularShape, SphereShape
export VoxelSphere, RoundSphere, reset_wall!
export ShepardKernelCorrection, KernelGradientCorrection, AkinciFreeSurfaceCorrection
export nparticles

end # module<|MERGE_RESOLUTION|>--- conflicted
+++ resolved
@@ -15,12 +15,8 @@
 using StrideArrays: PtrArray, StaticInt
 using ThreadingUtilities
 using TimerOutputs: TimerOutput, TimerOutputs, print_timer, reset_timer!
-<<<<<<< HEAD
 @reexport using SimpleUnPack: @unpack
 using WriteVTK: vtk_grid, MeshCell, VTKCellTypes, paraview_collection, vtk_save
-=======
-using WriteVTK: vtk_grid, MeshCell, VTKCellTypes
->>>>>>> 9c9e1827
 using ForwardDiff
 
 # util needs to be first because of macro @trixi_timeit
