module TrixiParticles

using Reexport: @reexport

using Adapt: Adapt
using CSV: CSV
using Dates
using DataFrames: DataFrame
using FileIO: FileIO, File, query, skipmagic, @format_str, Stream, stream
using DelimitedFiles: readdlm
using DiffEqCallbacks: PeriodicCallback, PeriodicCallbackAffect, PresetTimeCallback
using FastPow: @fastpow
using ForwardDiff: ForwardDiff
using JSON: JSON
<<<<<<< HEAD
using LinearAlgebra: norm, dot, I, tr, inv, pinv, det, cross, normalize
using Morton: cartesian2morton
=======
using LinearAlgebra: norm, dot, I, tr, inv, pinv, det
>>>>>>> c36e13dd
using MuladdMacro: @muladd
using Polyester: Polyester, @batch
using Printf: @printf, @sprintf
using RecipesBase: RecipesBase, @series
using SciMLBase: CallbackSet, DiscreteCallback, DynamicalODEProblem, u_modified!,
                 get_tmp_cache, set_proposed_dt!, ODESolution, ODEProblem
@reexport using StaticArrays: SVector
using StaticArrays: @SMatrix, SMatrix, setindex
using StrideArrays: PtrArray, StaticInt
using TimerOutputs: TimerOutput, TimerOutputs, print_timer, reset_timer!
using TrixiBase: trixi_include
@reexport using PointNeighbors: TrivialNeighborhoodSearch, GridNeighborhoodSearch
using PointNeighbors: PointNeighbors, for_particle_neighbor
using WriteVTK: vtk_grid, MeshCell, VTKCellTypes, paraview_collection, vtk_save

# util needs to be first because of macro @trixi_timeit
include("util.jl")
include("preprocessing/preprocessing.jl")
include("callbacks/callbacks.jl")
include("general/general.jl")
include("setups/setups.jl")
include("schemes/schemes.jl")

# Note that `semidiscretization.jl` depends on the system types and has to be
# included separately. `gpu.jl` in turn depends on the semidiscretization type.
include("general/semidiscretization.jl")
include("general/gpu.jl")
include("visualization/write2vtk.jl")
include("visualization/recipes_plots.jl")

export Semidiscretization, semidiscretize, restart_with!
export InitialCondition
export WeaklyCompressibleSPHSystem, EntropicallyDampedSPHSystem, TotalLagrangianSPHSystem,
       BoundarySPHSystem, DEMSystem, BoundaryDEMSystem
export InfoCallback, SolutionSavingCallback, DensityReinitializationCallback,
       PostprocessCallback, StepsizeCallback, UpdateCallback
export ContinuityDensity, SummationDensity
export PenaltyForceGanzenmueller
export SchoenbergCubicSplineKernel, SchoenbergQuarticSplineKernel,
       SchoenbergQuinticSplineKernel, GaussianKernel, WendlandC2Kernel, WendlandC4Kernel,
       WendlandC6Kernel, SpikyKernel, Poly6Kernel
export StateEquationCole
export ArtificialViscosityMonaghan, ViscosityAdami
export DensityDiffusion, DensityDiffusionMolteniColagrossi, DensityDiffusionFerrari,
       DensityDiffusionAntuono
export BoundaryModelMonaghanKajtar, BoundaryModelDummyParticles, AdamiPressureExtrapolation,
       PressureMirroring, PressureZeroing
export BoundaryMovement
export examples_dir, validation_dir, trixi_include
export trixi2vtk
export RectangularTank, RectangularShape, SphereShape, ComplexShape
export WindingNumberHorman, WindingNumberJacobson
export VoxelSphere, RoundSphere, reset_wall!, extrude_geometry, load_shape
export SourceTermDamping
export ShepardKernelCorrection, KernelCorrection, AkinciFreeSurfaceCorrection,
       GradientCorrection, BlendedGradientCorrection, MixedKernelGradientCorrection
export nparticles
export kinetic_energy, total_mass, max_pressure, min_pressure, avg_pressure,
       max_density, min_density, avg_density
export interpolate_line, interpolate_point, interpolate_plane_3d, interpolate_plane_2d,
       interpolate_plane_2d_vtk

end # module<|MERGE_RESOLUTION|>--- conflicted
+++ resolved
@@ -12,12 +12,7 @@
 using FastPow: @fastpow
 using ForwardDiff: ForwardDiff
 using JSON: JSON
-<<<<<<< HEAD
-using LinearAlgebra: norm, dot, I, tr, inv, pinv, det, cross, normalize
-using Morton: cartesian2morton
-=======
 using LinearAlgebra: norm, dot, I, tr, inv, pinv, det
->>>>>>> c36e13dd
 using MuladdMacro: @muladd
 using Polyester: Polyester, @batch
 using Printf: @printf, @sprintf
