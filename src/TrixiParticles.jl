module TrixiParticles

using Reexport: @reexport

using Adapt: Adapt
using CSV: CSV
using Dates
using DataFrames: DataFrame
using DiffEqCallbacks: PeriodicCallback, PeriodicCallbackAffect, PresetTimeCallback
using FastPow: @fastpow
using ForwardDiff: ForwardDiff
using JSON: JSON
using LinearAlgebra: norm, dot, I, tr, inv, pinv, det
using Morton: cartesian2morton
using MuladdMacro: @muladd
using Polyester: Polyester, @batch
using Printf: @printf, @sprintf
using RecipesBase: RecipesBase, @series
using SciMLBase: CallbackSet, DiscreteCallback, DynamicalODEProblem, u_modified!,
                 get_tmp_cache, set_proposed_dt!, ODESolution, ODEProblem
@reexport using StaticArrays: SVector
using StaticArrays: @SMatrix, SMatrix, setindex
using StrideArrays: PtrArray, StaticInt
using ThreadingUtilities
using TimerOutputs: TimerOutput, TimerOutputs, print_timer, reset_timer!
using TrixiBase: trixi_include
using WriteVTK: vtk_grid, MeshCell, VTKCellTypes, paraview_collection, vtk_save

# util needs to be first because of macro @trixi_timeit
include("util.jl")
include("callbacks/callbacks.jl")
include("general/general.jl")
include("neighborhood_search/neighborhood_search.jl")
include("setups/setups.jl")
include("schemes/schemes.jl")

# Note that `semidiscretization.jl` depends on the system types and has to be
# included separately. `gpu.jl` in turn depends on the semidiscretization type.
include("general/semidiscretization.jl")
include("general/gpu.jl")
include("visualization/write2vtk.jl")
include("visualization/recipes_plots.jl")

export Semidiscretization, semidiscretize, restart_with!
export InitialCondition
export WeaklyCompressibleSPHSystem, EntropicallyDampedSPHSystem, TotalLagrangianSPHSystem,
<<<<<<< HEAD
       BoundarySPHSystem, OpenBoundarySPHSystem, InFlow, OutFlow
=======
       BoundarySPHSystem, DEMSystem, BoundaryDEMSystem
>>>>>>> 3445bd00
export InfoCallback, SolutionSavingCallback, DensityReinitializationCallback,
       PostprocessCallback, StepsizeCallback, UpdateCallback
export ContinuityDensity, SummationDensity
export PenaltyForceGanzenmueller
export SchoenbergCubicSplineKernel, SchoenbergQuarticSplineKernel,
       SchoenbergQuinticSplineKernel, GaussianKernel, WendlandC2Kernel, WendlandC4Kernel,
       WendlandC6Kernel, SpikyKernel, Poly6Kernel
export StateEquationCole
export ArtificialViscosityMonaghan, ViscosityAdami
export DensityDiffusion, DensityDiffusionMolteniColagrossi, DensityDiffusionFerrari,
       DensityDiffusionAntuono
export BoundaryModelMonaghanKajtar, BoundaryModelDummyParticles, AdamiPressureExtrapolation,
       PressureMirroring, PressureZeroing
export BoundaryMovement
export GridNeighborhoodSearch, TrivialNeighborhoodSearch
export examples_dir, validation_dir, trixi_include
export trixi2vtk
export RectangularTank, RectangularShape, SphereShape
export VoxelSphere, RoundSphere, reset_wall!, extrude_geometry
export SourceTermDamping
export ShepardKernelCorrection, KernelCorrection, AkinciFreeSurfaceCorrection,
       GradientCorrection, BlendedGradientCorrection, MixedKernelGradientCorrection
export nparticles
export kinetic_energy, total_mass, max_pressure, min_pressure, avg_pressure,
       max_density, min_density, avg_density
export interpolate_line, interpolate_point, interpolate_plane_3d, interpolate_plane_2d,
       interpolate_plane_2d_vtk

end # module<|MERGE_RESOLUTION|>--- conflicted
+++ resolved
@@ -44,11 +44,8 @@
 export Semidiscretization, semidiscretize, restart_with!
 export InitialCondition
 export WeaklyCompressibleSPHSystem, EntropicallyDampedSPHSystem, TotalLagrangianSPHSystem,
-<<<<<<< HEAD
-       BoundarySPHSystem, OpenBoundarySPHSystem, InFlow, OutFlow
-=======
-       BoundarySPHSystem, DEMSystem, BoundaryDEMSystem
->>>>>>> 3445bd00
+       BoundarySPHSystem, DEMSystem, BoundaryDEMSystem, OpenBoundarySPHSystem, InFlow,
+       OutFlow
 export InfoCallback, SolutionSavingCallback, DensityReinitializationCallback,
        PostprocessCallback, StepsizeCallback, UpdateCallback
 export ContinuityDensity, SummationDensity
