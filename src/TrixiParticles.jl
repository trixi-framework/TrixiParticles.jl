--- conflicted
+++ resolved
@@ -45,10 +45,7 @@
 export trixi2vtk
 export RectangularTank, RectangularShape, CircularShape
 export DrawCircle, FillCircle, reset_wall!
-<<<<<<< HEAD
 export KernelCorrection
-=======
 export nparticles
->>>>>>> 59df653c
 
 end # module