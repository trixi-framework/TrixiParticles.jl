module TrixiParticles

using Reexport: @reexport

using CSV: CSV
using Dates
using DataFrames: DataFrame
using DiffEqCallbacks: PeriodicCallback, PeriodicCallbackAffect, PresetTimeCallback
using FastPow: @fastpow
using ForwardDiff: ForwardDiff
using JSON: JSON
using LinearAlgebra: norm, dot, I, tr, inv, pinv, det
using Morton: cartesian2morton
using MuladdMacro: @muladd
using Polyester: Polyester, @batch
using Printf: @printf, @sprintf
using RecipesBase: RecipesBase, @series
using SciMLBase: CallbackSet, DiscreteCallback, DynamicalODEProblem, u_modified!,
                 get_tmp_cache, set_proposed_dt!, ODESolution, ODEProblem
@reexport using StaticArrays: SVector
using StaticArrays: @SMatrix, SMatrix, setindex
using StrideArrays: PtrArray, StaticInt
using ThreadingUtilities
using TimerOutputs: TimerOutput, TimerOutputs, print_timer, reset_timer!
using TrixiBase: trixi_include
using WriteVTK: vtk_grid, MeshCell, VTKCellTypes, paraview_collection, vtk_save

# util needs to be first because of macro @trixi_timeit
include("util.jl")
include("callbacks/callbacks.jl")
include("general/general.jl")
include("neighborhood_search/neighborhood_search.jl")
include("setups/setups.jl")
include("schemes/schemes.jl")

# Note that `semidiscretization.jl` depends on the system types and has to be
# included separately.
include("general/semidiscretization.jl")
include("visualization/write2vtk.jl")
include("visualization/recipes_plots.jl")

export Semidiscretization, semidiscretize, restart_with!
export InitialCondition
export WeaklyCompressibleSPHSystem, EntropicallyDampedSPHSystem, TotalLagrangianSPHSystem,
       BoundarySPHSystem
export InfoCallback, SolutionSavingCallback, DensityReinitializationCallback,
       PostprocessCallback, StepsizeCallback
export ContinuityDensity, SummationDensity
export PenaltyForceGanzenmueller
export SchoenbergCubicSplineKernel, SchoenbergQuarticSplineKernel,
       SchoenbergQuinticSplineKernel, GaussianKernel, WendlandC2Kernel, WendlandC4Kernel,
       WendlandC6Kernel, SpikyKernel, Poly6Kernel
export StateEquationCole
export ArtificialViscosityMonaghan, ViscosityAdami
export DensityDiffusion, DensityDiffusionMolteniColagrossi, DensityDiffusionFerrari,
       DensityDiffusionAntuono
export BoundaryModelMonaghanKajtar, BoundaryModelDummyParticles, AdamiPressureExtrapolation,
       PressureMirroring, PressureZeroing
export BoundaryMovement
export GridNeighborhoodSearch, TrivialNeighborhoodSearch
export examples_dir, validation_dir, trixi_include
export trixi2vtk
export RectangularTank, RectangularShape, SphereShape
export VoxelSphere, RoundSphere, reset_wall!
export SourceTermDamping
export ShepardKernelCorrection, KernelCorrection, AkinciFreeSurfaceCorrection,
       GradientCorrection, BlendedGradientCorrection, MixedKernelGradientCorrection
export nparticles
<<<<<<< HEAD
export interpolate_line, interpolate_point
export SurfaceTensionAkinci, CohesionForceAkinci
=======
export kinetic_energy, total_mass, max_pressure, min_pressure, avg_pressure,
       max_density, min_density, avg_density
export interpolate_line, interpolate_point, interpolate_plane_3d, interpolate_plane_2d,
       interpolate_plane_2d_vtk
>>>>>>> 1ca7fffa

end # module<|MERGE_RESOLUTION|>--- conflicted
+++ resolved
@@ -66,14 +66,10 @@
 export ShepardKernelCorrection, KernelCorrection, AkinciFreeSurfaceCorrection,
        GradientCorrection, BlendedGradientCorrection, MixedKernelGradientCorrection
 export nparticles
-<<<<<<< HEAD
-export interpolate_line, interpolate_point
-export SurfaceTensionAkinci, CohesionForceAkinci
-=======
 export kinetic_energy, total_mass, max_pressure, min_pressure, avg_pressure,
        max_density, min_density, avg_density
 export interpolate_line, interpolate_point, interpolate_plane_3d, interpolate_plane_2d,
        interpolate_plane_2d_vtk
->>>>>>> 1ca7fffa
+export SurfaceTensionAkinci, CohesionForceAkinci
 
 end # module