module TrixiParticles

using Reexport: @reexport

using CSV: CSV
using Dates
<<<<<<< HEAD
using FileIO: load
using DelimitedFiles: readdlm
using DiffEqCallbacks: PeriodicCallback, PeriodicCallbackAffect
using FastPow: @fastpow
using LinearAlgebra: norm, dot, I, tr, inv, pinv, cross, det, normalize
=======
using DataFrames: DataFrame
using DiffEqCallbacks: PeriodicCallback, PeriodicCallbackAffect
using FastPow: @fastpow
using ForwardDiff: ForwardDiff
using JSON: JSON
using LinearAlgebra: norm, dot, I, tr, inv, pinv, det
>>>>>>> 53b1484c
using Morton: cartesian2morton
using MuladdMacro: @muladd
using Polyester: Polyester, @batch
using Printf: @printf, @sprintf
using RecipesBase: RecipesBase, @series
using SciMLBase: CallbackSet, DiscreteCallback, DynamicalODEProblem, u_modified!,
                 get_tmp_cache, set_proposed_dt!, ODESolution, ODEProblem
@reexport using StaticArrays: SVector
using StaticArrays: @SMatrix, SMatrix, setindex
using StrideArrays: PtrArray, StaticInt
using ThreadingUtilities
using TimerOutputs: TimerOutput, TimerOutputs, print_timer, reset_timer!
using TrixiBase: trixi_include
using WriteVTK: vtk_grid, MeshCell, VTKCellTypes, paraview_collection, vtk_save

# util needs to be first because of macro @trixi_timeit
include("util.jl")
include("callbacks/callbacks.jl")
include("general/general.jl")
include("neighborhood_search/neighborhood_search.jl")
include("setups/setups.jl")
include("schemes/schemes.jl")

# Note that `semidiscretization.jl` depends on the system types and has to be
# included separately.
include("general/semidiscretization.jl")
include("visualization/write2vtk.jl")
<<<<<<< HEAD
include("preprocessing/shapes.jl")
=======
include("visualization/recipes_plots.jl")
>>>>>>> 53b1484c

export Semidiscretization, semidiscretize, restart_with!
export InitialCondition
export WeaklyCompressibleSPHSystem, EntropicallyDampedSPHSystem, TotalLagrangianSPHSystem,
       BoundarySPHSystem
export InfoCallback, SolutionSavingCallback, DensityReinitializationCallback,
       PostprocessCallback, StepsizeCallback
export ContinuityDensity, SummationDensity
export PenaltyForceGanzenmueller
export SchoenbergCubicSplineKernel, SchoenbergQuarticSplineKernel,
       SchoenbergQuinticSplineKernel, GaussianKernel, WendlandC2Kernel, WendlandC4Kernel,
       WendlandC6Kernel, SpikyKernel, Poly6Kernel
export StateEquationCole
export ArtificialViscosityMonaghan, ViscosityAdami
export DensityDiffusion, DensityDiffusionMolteniColagrossi, DensityDiffusionFerrari,
       DensityDiffusionAntuono
export BoundaryModelMonaghanKajtar, BoundaryModelDummyParticles, AdamiPressureExtrapolation,
       PressureMirroring, PressureZeroing
export BoundaryMovement
export GridNeighborhoodSearch, TrivialNeighborhoodSearch
export examples_dir, validation_dir, trixi_include
export trixi2vtk
export RectangularTank, RectangularShape, SphereShape, ComplexShape
export WindingNumberHorman, WindingNumberJacobson
export VoxelSphere, RoundSphere, reset_wall!
export SourceTermDamping
export ShepardKernelCorrection, KernelCorrection, AkinciFreeSurfaceCorrection,
       GradientCorrection, BlendedGradientCorrection, MixedKernelGradientCorrection
export nparticles
export kinetic_energy, total_mass, max_pressure, min_pressure, avg_pressure,
       max_density, min_density, avg_density
export interpolate_line, interpolate_point, interpolate_plane_3d, interpolate_plane_2d,
       interpolate_plane_2d_vtk

end # module<|MERGE_RESOLUTION|>--- conflicted
+++ resolved
@@ -4,20 +4,14 @@
 
 using CSV: CSV
 using Dates
-<<<<<<< HEAD
+using DataFrames: DataFrame
 using FileIO: load
 using DelimitedFiles: readdlm
 using DiffEqCallbacks: PeriodicCallback, PeriodicCallbackAffect
 using FastPow: @fastpow
-using LinearAlgebra: norm, dot, I, tr, inv, pinv, cross, det, normalize
-=======
-using DataFrames: DataFrame
-using DiffEqCallbacks: PeriodicCallback, PeriodicCallbackAffect
-using FastPow: @fastpow
 using ForwardDiff: ForwardDiff
 using JSON: JSON
-using LinearAlgebra: norm, dot, I, tr, inv, pinv, det
->>>>>>> 53b1484c
+using LinearAlgebra: norm, dot, I, tr, inv, pinv, det, cross, normalize
 using Morton: cartesian2morton
 using MuladdMacro: @muladd
 using Polyester: Polyester, @batch
@@ -45,11 +39,8 @@
 # included separately.
 include("general/semidiscretization.jl")
 include("visualization/write2vtk.jl")
-<<<<<<< HEAD
 include("preprocessing/shapes.jl")
-=======
 include("visualization/recipes_plots.jl")
->>>>>>> 53b1484c
 
 export Semidiscretization, semidiscretize, restart_with!
 export InitialCondition
