--- conflicted
+++ resolved
@@ -11,6 +11,7 @@
 using MuladdMacro: @muladd
 using Polyester: Polyester, @batch
 using Printf: @printf, @sprintf
+using RecipesBase: RecipesBase, @series
 using SciMLBase: CallbackSet, DiscreteCallback, DynamicalODEProblem, u_modified!,
                  get_tmp_cache, ODESolution, ODEProblem
 @reexport using StaticArrays: SVector
@@ -20,11 +21,6 @@
 using TimerOutputs: TimerOutput, TimerOutputs, print_timer, reset_timer!
 using TrixiBase: trixi_include
 using WriteVTK: vtk_grid, MeshCell, VTKCellTypes, paraview_collection, vtk_save
-<<<<<<< HEAD
-using ForwardDiff
-using RecipesBase: RecipesBase, @series
-=======
->>>>>>> a5698247
 
 # util needs to be first because of macro @trixi_timeit
 include("util.jl")
