module TrixiParticles

using Reexport: @reexport

using Adapt: Adapt
using Base: @propagate_inbounds
using CSV: CSV
using Dates
using DataFrames: DataFrame
using DelimitedFiles: DelimitedFiles
using DiffEqCallbacks: PeriodicCallback, PeriodicCallbackAffect, PresetTimeCallback
using FastPow: @fastpow
using FileIO: FileIO
using ForwardDiff: ForwardDiff
using GPUArraysCore: AbstractGPUArray
using JSON: JSON
using KernelAbstractions: KernelAbstractions, @kernel, @index
using LinearAlgebra: norm, dot, I, tr, inv, pinv, det
using MuladdMacro: @muladd
using Polyester: Polyester, @batch
using Printf: @printf, @sprintf
using ReadVTK: ReadVTK
using RecipesBase: RecipesBase, @series
using Random: seed!
using SciMLBase: CallbackSet, DiscreteCallback, DynamicalODEProblem, u_modified!,
                 get_tmp_cache, set_proposed_dt!, ODESolution, ODEProblem, terminate!,
                 get_du
@reexport using StaticArrays: SVector
using StaticArrays: @SMatrix, SMatrix, setindex
using StrideArraysCore: PtrArray, StaticInt
using TimerOutputs: TimerOutput, TimerOutputs, print_timer, reset_timer!, @notimeit
using TrixiBase: @trixi_timeit, timer, timeit_debug_enabled,
                 disable_debug_timings, enable_debug_timings, TrixiBase
@reexport using TrixiBase: trixi_include, trixi_include_changeprecision
@reexport using PointNeighbors: TrivialNeighborhoodSearch, GridNeighborhoodSearch,
                                PrecomputedNeighborhoodSearch, PeriodicBox,
                                ParallelUpdate, SemiParallelUpdate, SerialUpdate,
                                SerialIncrementalUpdate,
                                FullGridCellList, DictionaryCellList,
                                SerialBackend, PolyesterBackend, ThreadsStaticBackend,
                                ThreadsDynamicBackend, default_backend
using PointNeighbors: PointNeighbors, foreach_point_neighbor, copy_neighborhood_search,
                      @threaded
using WriteVTK: vtk_grid, MeshCell, VTKCellTypes, paraview_collection, vtk_save

# `util.jl` needs to be first because of the macros `@trixi_timeit` and `@threaded`
include("util.jl")
include("general/abstract_system.jl")
include("general/general.jl")
include("setups/setups.jl")
include("schemes/schemes.jl")
# `callbacks.jl` requires the system types to be defined
include("callbacks/callbacks.jl")

# Note that `semidiscretization.jl` depends on the system types and has to be
# included separately. `gpu.jl` in turn depends on the semidiscretization type.
include("general/semidiscretization.jl")
include("general/gpu.jl")
include("preprocessing/preprocessing.jl")
include("io/io.jl")
include("visualization/recipes_plots.jl")

export Semidiscretization, semidiscretize, restart_with!
export InitialCondition
<<<<<<< HEAD
export ImplicitIncompressibleSPHSystem, WeaklyCompressibleSPHSystem,
       EntropicallyDampedSPHSystem, TotalLagrangianSPHSystem,
       BoundarySPHSystem, DEMSystem, BoundaryDEMSystem, OpenBoundarySPHSystem
=======
export WeaklyCompressibleSPHSystem, EntropicallyDampedSPHSystem, TotalLagrangianSPHSystem,
       WallBoundarySystem, DEMSystem, BoundaryDEMSystem, OpenBoundarySystem
>>>>>>> 9ba634a1
export BoundaryZone, InFlow, OutFlow, BidirectionalFlow
export InfoCallback, SolutionSavingCallback, DensityReinitializationCallback,
       PostprocessCallback, StepsizeCallback, UpdateCallback, SteadyStateReachedCallback
export ContinuityDensity, SummationDensity
export PenaltyForceGanzenmueller, TransportVelocityAdami, ParticleShiftingTechnique,
       ParticleShiftingTechniqueSun2017, ConsistentShiftingSun2019,
       ContinuityEquationTermSun2019, MomentumEquationTermSun2019
export SchoenbergCubicSplineKernel, SchoenbergQuarticSplineKernel,
       SchoenbergQuinticSplineKernel, GaussianKernel, WendlandC2Kernel, WendlandC4Kernel,
       WendlandC6Kernel, SpikyKernel, Poly6Kernel
export StateEquationCole, StateEquationIdealGas
export ArtificialViscosityMonaghan, ViscosityAdami, ViscosityMorris, ViscosityAdamiSGS,
       ViscosityMorrisSGS
export DensityDiffusionMolteniColagrossi, DensityDiffusionFerrari, DensityDiffusionAntuono
export tensile_instability_control
export BoundaryModelMonaghanKajtar, BoundaryModelDummyParticles, AdamiPressureExtrapolation,
       PressureMirroring, PressureZeroing, BoundaryModelCharacteristicsLastiwka,
       BoundaryModelMirroringTafuni,
       BernoulliPressureExtrapolation
export FirstOrderMirroring, ZerothOrderMirroring, SimpleMirroring
export HertzContactModel, LinearContactModel
export PrescribedMotion
export examples_dir, validation_dir
export trixi2vtk, vtk2trixi
export RectangularTank, RectangularShape, SphereShape, ComplexShape
export ParticlePackingSystem, SignedDistanceField
export WindingNumberHormann, WindingNumberJacobson
export VoxelSphere, RoundSphere, reset_wall!, extrude_geometry, load_geometry,
       sample_boundary
export SourceTermDamping
export ShepardKernelCorrection, KernelCorrection, AkinciFreeSurfaceCorrection,
       GradientCorrection, BlendedGradientCorrection, MixedKernelGradientCorrection
export nparticles
export available_data, kinetic_energy, total_mass, max_pressure, min_pressure, avg_pressure,
       max_density, min_density, avg_density
export interpolate_line, interpolate_points, interpolate_plane_3d, interpolate_plane_2d,
       interpolate_plane_2d_vtk
export SurfaceTensionAkinci, CohesionForceAkinci, SurfaceTensionMorris,
       SurfaceTensionMomentumMorris
export ColorfieldSurfaceNormal
export SymplecticPositionVerlet

end # module<|MERGE_RESOLUTION|>--- conflicted
+++ resolved
@@ -62,14 +62,9 @@
 
 export Semidiscretization, semidiscretize, restart_with!
 export InitialCondition
-<<<<<<< HEAD
-export ImplicitIncompressibleSPHSystem, WeaklyCompressibleSPHSystem,
-       EntropicallyDampedSPHSystem, TotalLagrangianSPHSystem,
-       BoundarySPHSystem, DEMSystem, BoundaryDEMSystem, OpenBoundarySPHSystem
-=======
 export WeaklyCompressibleSPHSystem, EntropicallyDampedSPHSystem, TotalLagrangianSPHSystem,
-       WallBoundarySystem, DEMSystem, BoundaryDEMSystem, OpenBoundarySystem
->>>>>>> 9ba634a1
+       WallBoundarySystem, DEMSystem, BoundaryDEMSystem, OpenBoundarySystem,
+       ImplicitIncompressibleSPHSystem
 export BoundaryZone, InFlow, OutFlow, BidirectionalFlow
 export InfoCallback, SolutionSavingCallback, DensityReinitializationCallback,
        PostprocessCallback, StepsizeCallback, UpdateCallback, SteadyStateReachedCallback
