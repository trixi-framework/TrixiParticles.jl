--- conflicted
+++ resolved
@@ -4,12 +4,8 @@
 
 using Dates
 using DiffEqCallbacks: PeriodicCallback, PeriodicCallbackAffect
-<<<<<<< HEAD
+using FastPow: @fastpow
 using LinearAlgebra: norm, dot, I, tr, cross, det, normalize
-=======
-using FastPow: @fastpow
-using LinearAlgebra: norm, dot, I, tr
->>>>>>> cb7a6d7e
 using Morton: cartesian2morton
 using MuladdMacro: @muladd
 using Polyester: Polyester, @batch
