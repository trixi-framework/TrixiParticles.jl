module TrixiParticles

using Reexport: @reexport

using CSV: CSV
using Dates
using DataFrames: DataFrame
using DiffEqCallbacks: PeriodicCallback, PeriodicCallbackAffect
using FastPow: @fastpow
using ForwardDiff: ForwardDiff
using JSON: JSON
using LinearAlgebra: norm, dot, I, tr, inv, pinv, det
using Morton: cartesian2morton
using MuladdMacro: @muladd
using Polyester: Polyester, @batch
using Printf: @printf, @sprintf
using RecipesBase: RecipesBase, @series
using SciMLBase: CallbackSet, DiscreteCallback, DynamicalODEProblem, u_modified!,
                 get_tmp_cache, set_proposed_dt!, ODESolution, ODEProblem
@reexport using StaticArrays: SVector
@reexport using Random: seed!
using StaticArrays: @SMatrix, SMatrix, setindex
using StrideArrays: PtrArray, StaticInt
using ThreadingUtilities
using TimerOutputs: TimerOutput, TimerOutputs, print_timer, reset_timer!
using TrixiBase: trixi_include
using WriteVTK: vtk_grid, MeshCell, VTKCellTypes, paraview_collection, vtk_save

# util needs to be first because of macro @trixi_timeit
include("util.jl")
include("callbacks/callbacks.jl")
include("general/general.jl")
include("neighborhood_search/neighborhood_search.jl")
include("setups/setups.jl")
include("schemes/schemes.jl")

# Note that `semidiscretization.jl` depends on the system types and has to be
# included separately.
include("general/semidiscretization.jl")
include("visualization/write2vtk.jl")
include("visualization/recipes_plots.jl")

export Semidiscretization, semidiscretize, restart_with!
export InitialCondition
export WeaklyCompressibleSPHSystem, EntropicallyDampedSPHSystem, TotalLagrangianSPHSystem,
       BoundarySPHSystem
export InfoCallback, SolutionSavingCallback, DensityReinitializationCallback,
<<<<<<< HEAD
PostprocessCallback, StepsizeCallback, UpdateEachTimeStep
=======
       PostprocessCallback, StepsizeCallback, UpdateCallback
>>>>>>> cc3477cd
export ContinuityDensity, SummationDensity
export PenaltyForceGanzenmueller, TransportVelocityAdami
export SchoenbergCubicSplineKernel, SchoenbergQuarticSplineKernel,
       SchoenbergQuinticSplineKernel, GaussianKernel, WendlandC2Kernel, WendlandC4Kernel,
       WendlandC6Kernel, SpikyKernel, Poly6Kernel
export StateEquationCole
export ArtificialViscosityMonaghan, ViscosityAdami, NoViscosity
export DensityDiffusion, DensityDiffusionMolteniColagrossi, DensityDiffusionFerrari,
       DensityDiffusionAntuono
export BoundaryModelMonaghanKajtar, BoundaryModelDummyParticles, AdamiPressureExtrapolation,
       PressureMirroring, PressureZeroing
export BoundaryMovement
export GridNeighborhoodSearch, TrivialNeighborhoodSearch
export examples_dir, trixi_include
export trixi2vtk
export RectangularTank, RectangularShape, SphereShape
export VoxelSphere, RoundSphere, reset_wall!
export SourceTermDamping
export ShepardKernelCorrection, KernelCorrection, AkinciFreeSurfaceCorrection,
       GradientCorrection, BlendedGradientCorrection, MixedKernelGradientCorrection
export nparticles
export kinetic_energy, total_mass, max_pressure, min_pressure, avg_pressure,
       max_density, min_density, avg_density
export interpolate_line, interpolate_point, interpolate_plane_3d, interpolate_plane_2d

end # module<|MERGE_RESOLUTION|>--- conflicted
+++ resolved
@@ -19,6 +19,7 @@
                  get_tmp_cache, set_proposed_dt!, ODESolution, ODEProblem
 @reexport using StaticArrays: SVector
 @reexport using Random: seed!
+@reexport using LinearAlgebra: norm
 using StaticArrays: @SMatrix, SMatrix, setindex
 using StrideArrays: PtrArray, StaticInt
 using ThreadingUtilities
@@ -45,11 +46,7 @@
 export WeaklyCompressibleSPHSystem, EntropicallyDampedSPHSystem, TotalLagrangianSPHSystem,
        BoundarySPHSystem
 export InfoCallback, SolutionSavingCallback, DensityReinitializationCallback,
-<<<<<<< HEAD
-PostprocessCallback, StepsizeCallback, UpdateEachTimeStep
-=======
        PostprocessCallback, StepsizeCallback, UpdateCallback
->>>>>>> cc3477cd
 export ContinuityDensity, SummationDensity
 export PenaltyForceGanzenmueller, TransportVelocityAdami
 export SchoenbergCubicSplineKernel, SchoenbergQuarticSplineKernel,
