--- conflicted
+++ resolved
@@ -65,11 +65,8 @@
 export DensityDiffusion, DensityDiffusionMolteniColagrossi, DensityDiffusionFerrari,
        DensityDiffusionAntuono
 export BoundaryModelMonaghanKajtar, BoundaryModelDummyParticles, AdamiPressureExtrapolation,
-<<<<<<< HEAD
-       PressureMirroring, PressureZeroing, BernoulliPressureExtrapolation
-=======
-       PressureMirroring, PressureZeroing, BoundaryModelLastiwka
->>>>>>> c2670cca
+       PressureMirroring, PressureZeroing, BoundaryModelLastiwka, BernoulliPressureExtrapolation
+
 export BoundaryMovement
 export examples_dir, validation_dir, trixi_include
 export trixi2vtk
