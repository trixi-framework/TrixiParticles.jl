"""
    Semidiscretization(particle_containers...; neighborhood_search=nothing)

The semidiscretization couples the passed particle containers to one simulation.

The type of neighborhood search to be used in the simulation can be specified with
the keyword argument `neighborhood_search`. A value of `nothing` means no neighborhood search.

# Examples
```julia
semi = Semidiscretization(fluid_container, boundary_container; neighborhood_search=SpatialHashingSearch)
```
"""
struct Semidiscretization{PC, R, NS}
    particle_containers::PC
    ranges::R
    neighborhood_searches::NS

    function Semidiscretization(particle_containers...; neighborhood_search=nothing)
        sizes = [nvariables(container) * n_moving_particles(container) for container in particle_containers]
        ranges = Tuple(sum(sizes[1:i-1])+1:sum(sizes[1:i]) for i in eachindex(sizes))

        # Create (and initialize) a tuple of n neighborhood searches for each of the n containers
        # We will need one neighborhood search for each pair of containers.
        searches = Tuple(Tuple(create_neighborhood_search(container, neighbor,
                                                          Val(neighborhood_search))
            for neighbor in particle_containers) for container in particle_containers)

        new{typeof(particle_containers), typeof(ranges), typeof(searches)}(particle_containers, ranges, searches)
    end
end


create_neighborhood_search(_, neighbor, ::Val{nothing}) = TrivialNeighborhoodSearch(neighbor)


function create_neighborhood_search(container, neighbor, ::Val{SpatialHashingSearch})
    @unpack smoothing_kernel, smoothing_length = container

    radius = compact_support(smoothing_kernel, smoothing_length)
    search = SpatialHashingSearch{ndims(container)}(radius)

    # Initialize neighborhood search
    initialize!(search, neighbor.initial_coordinates, neighbor)

    return search
end


function create_neighborhood_search(container::SolidParticleContainer,
                                    neighbor::FluidParticleContainer, ::Val{SpatialHashingSearch})
    @unpack smoothing_kernel, smoothing_length = neighbor

    radius = compact_support(smoothing_kernel, smoothing_length)
    search = SpatialHashingSearch{ndims(container)}(radius)

    # Initialize neighborhood search
    initialize!(search, neighbor.initial_coordinates, neighbor)

    return search
end


function create_neighborhood_search(container::BoundaryParticleContainer, neighbor, search::Val{SpatialHashingSearch})
    @unpack boundary_model = container

    create_neighborhood_search(container, neighbor, boundary_model, search)
end

function create_neighborhood_search(container::BoundaryParticleContainer, _,
                                    boundary_model, ::Val{SpatialHashingSearch})
    # This NHS will never be used, so we just return an empty NHS.
    # To keep actions on the tuple of NHS type-stable, we return something of the same type as the other NHS.
    return SpatialHashingSearch{ndims(container)}(0.0)
end

function create_neighborhood_search(container::BoundaryParticleContainer, neighbor,
                                    boundary_model::BoundaryModelDummyParticles,
                                    ::Val{SpatialHashingSearch})
    @unpack smoothing_kernel, smoothing_length = boundary_model

    radius = compact_support(smoothing_kernel, smoothing_length)
    search = SpatialHashingSearch{ndims(container)}(radius)

    # Initialize neighborhood search
    initialize!(search, neighbor.initial_coordinates, neighbor)

    return search
end


# Create Tuple of containers for single container
digest_containers(boundary_condition) = (boundary_condition, )
digest_containers(boundary_condition::Tuple) = boundary_condition


"""
    semidiscretize(semi, tspan)

Create an `ODEProblem` from the semidiscretization with the specified `tspan`.
"""
function semidiscretize(semi, tspan)
    @unpack particle_containers, ranges, neighborhood_searches = semi

    @assert all(container -> eltype(container) === eltype(particle_containers[1]), particle_containers)
    ELTYPE = eltype(particle_containers[1])

    # Initialize all particle containers
    @pixie_timeit timer() "initialize particle containers" begin
        for (container_index, container) in pairs(particle_containers)
            # Get the neighborhood search for this container
            neighborhood_search = neighborhood_searches[container_index][container_index]

            # Initialize this container
            initialize!(container, neighborhood_search)
        end
    end

    sizes = (nvariables(container) * n_moving_particles(container) for container in particle_containers)
    u0_ode = Vector{ELTYPE}(undef, sum(sizes))

    for (container_index, container) in pairs(particle_containers)
        u0_container = wrap_array(u0_ode, container_index, container, semi)

        write_variables!(u0_container, container)
    end

    return ODEProblem(rhs!, u0_ode, tspan, semi)
end


# We have to pass `container` here for type stability,
# since the type of `container` determines the return type.
@inline function wrap_array(u_ode, i, container, semi)
    @unpack particle_containers, ranges = semi

    range = ranges[i]

    @boundscheck begin
        @assert length(range) == nvariables(container) * n_moving_particles(container)
    end

    # This is a non-allocation version of:
    # return unsafe_wrap(Array{eltype(u_ode), 2}, pointer(view(u_ode, range)),
    #                    (nvariables(container), n_moving_particles(container)))
    return PtrArray(pointer(view(u_ode, range)), (StaticInt(nvariables(container)), n_moving_particles(container)))
end


function rhs!(du_ode, u_ode, semi, t)
    @unpack particle_containers, neighborhood_searches = semi

    @pixie_timeit timer() "rhs!" begin
        @pixie_timeit timer() "reset ∂u/∂t" reset_du!(du_ode)

        @pixie_timeit timer() "update containers and nhs" update_containers_and_nhs(u_ode, semi, t)

        @pixie_timeit timer() "velocity and gravity" velocity_and_gravity!(du_ode, u_ode, semi)

        @pixie_timeit timer() "container interaction" container_interaction!(du_ode, u_ode, semi)
    end

    return du_ode
end


@inline function reset_du!(du)
    du .= zero(eltype(du))

    return du
end


function update_containers_and_nhs(u_ode, semi, t)
    @unpack particle_containers = semi

    # First update step before updating the NHS
    # (for example for writing the current coordinates in the solid container)
    foreach_enumerate(particle_containers) do (container_index, container)
        u = wrap_array(u_ode, container_index, container, semi)

        update1!(container, container_index, u, u_ode, semi, t)
    end

    # Update NHS
    @pixie_timeit timer() "update nhs" update_nhs(u_ode, semi)

    # Second update step.
    # This is used to calculate density and pressure of the fluid containers
    # before updating the boundary containers,
    # since the fluid pressure is needed by the Adami interpolation.
    foreach_enumerate(particle_containers) do (container_index, container)
        u = wrap_array(u_ode, container_index, container, semi)

        update2!(container, container_index, u, u_ode, semi, t)
    end

    # Final update step for all remaining containers
    foreach_enumerate(particle_containers) do (container_index, container)
        u = wrap_array(u_ode, container_index, container, semi)

        update3!(container, container_index, u, u_ode, semi, t)
    end
end


function update_nhs(u_ode, semi)
    @unpack particle_containers, neighborhood_searches = semi

    # Update NHS for each pair of containers
    foreach_enumerate(particle_containers) do (container_index, container)
        foreach_enumerate(particle_containers) do (neighbor_index, neighbor)
            u_neighbor = wrap_array(u_ode, neighbor_index, neighbor, semi)
            neighborhood_search = neighborhood_searches[container_index][neighbor_index]

            update!(neighborhood_search, u_neighbor, container, neighbor)
        end
    end
end


function velocity_and_gravity!(du_ode, u_ode, semi)
    @unpack particle_containers = semi

    # Set velocity and add acceleration for each container
    foreach_enumerate(particle_containers) do (container_index, container)
        du = wrap_array(du_ode, container_index, container, semi)
        u = wrap_array(u_ode, container_index, container, semi)

        @threaded for particle in each_moving_particle(container)
            # These can be dispatched per container
            add_velocity!(du, u, particle, container)
            add_acceleration!(du, particle, container)
            add_damping_force!(du, u, particle, container)
        end
    end

    return du_ode
end


@inline function add_velocity!(du, u, particle, container)
    for i in 1:ndims(container)
        du[i, particle] = u[i + ndims(container), particle]
    end

    return du
end

@inline add_velocity!(du, u, particle, container::BoundaryParticleContainer) = du


@inline function add_acceleration!(du, particle, container)
    @unpack acceleration = container

    for i in 1:ndims(container)
        du[i+ndims(container), particle] += acceleration[i]
    end

    return du
end

@inline add_acceleration!(du, particle, container::BoundaryParticleContainer) = du


@inline function add_damping_force!(du, u, particle, container)
    @unpack damping_coefficient = container

    #damping_coefficient = 1E-3
    for i in 1:ndims(container)
        du[i+ndims(container), particle] -= damping_coefficient[] * u[i+ndims(container), particle]
    end

    return du
end


function container_interaction!(du_ode, u_ode, semi)
    @unpack particle_containers, neighborhood_searches = semi

    # Call `interact!` for each pair of containers
    foreach_enumerate(particle_containers) do (container_index, container)
        du = wrap_array(du_ode, container_index, container, semi)
        u_container = wrap_array(u_ode, container_index, container, semi)

        foreach_enumerate(particle_containers) do (neighbor_index, neighbor)
            u_neighbor = wrap_array(u_ode, neighbor_index, neighbor, semi)
            neighborhood_search = neighborhood_searches[container_index][neighbor_index]

            interact!(du, u_container, u_neighbor,
                      neighborhood_search, container, neighbor)
        end
    end

    return du_ode
end


##### Updates

# Container update orders, see comments in update_containers_and_nhs!
function update1!(container, container_index, u, u_ode, semi, t)
    return container
end

function update1!(container::SolidParticleContainer, container_index, u, u_ode, semi, t)
    u = wrap_array(u_ode, container_index, container, semi)

    # Only update solid containers
    update!(container, container_index, u, u_ode, semi, t)
end


function update2!(container, container_index, u, u_ode, semi, t)
    return container
end

function update2!(container::FluidParticleContainer, container_index, u, u_ode, semi, t)
    # Only update fluid containers
    update!(container, container_index, u, u_ode, semi, t)
end


function update3!(container, container_index, u, u_ode, semi, t)
    # Update all other containers
    update!(container, container_index, u, u_ode, semi, t)
end

function update3!(container::Union{SolidParticleContainer, FluidParticleContainer},
                  container_index, u, u_ode, semi, t)
    return container
end


# NHS updates
function update!(neighborhood_search, u, container::FluidParticleContainer, neighbor::FluidParticleContainer)
    update!(neighborhood_search, u, neighbor)
end

function update!(neighborhood_search, u, container::FluidParticleContainer, neighbor::SolidParticleContainer)
    update!(neighborhood_search, neighbor.current_coordinates, neighbor)
end

function update!(neighborhood_search, u, container::FluidParticleContainer, neighbor::BoundaryParticleContainer)
    if neighbor.ismoving[1]
        update!(neighborhood_search, neighbor.initial_coordinates, neighbor)
    end
end

function update!(neighborhood_search, u, container::SolidParticleContainer, neighbor::FluidParticleContainer)
    update!(neighborhood_search, u, neighbor)
end

function update!(neighborhood_search, u, container::SolidParticleContainer, neighbor::SolidParticleContainer)
    return neighborhood_search
end

function update!(neighborhood_search, u, container::SolidParticleContainer, neighbor::BoundaryParticleContainer)
    if neighbor.ismoving[1]
        update!(neighborhood_search, neighbor.initial_coordinates, neighbor)
    end
end
<<<<<<< HEAD
=======

function update!(neighborhood_search, u, container::BoundaryParticleContainer, neighbor::FluidParticleContainer)
    @unpack boundary_model = container

    update!(neighborhood_search, u, container, neighbor, boundary_model)
end

function update!(neighborhood_search, u, container::BoundaryParticleContainer, neighbor::FluidParticleContainer,
                 boundary_model)
    return neighborhood_search
end

function update!(neighborhood_search, u, container::BoundaryParticleContainer, neighbor::FluidParticleContainer,
                 boundary_model::BoundaryModelDummyParticles)
    update!(neighborhood_search, u, neighbor)
end

function update!(neighborhood_search, u, container::BoundaryParticleContainer, neighbor::SolidParticleContainer)
    return neighborhood_search
end

function update!(neighborhood_search, u, container::BoundaryParticleContainer, neighbor::BoundaryParticleContainer)
    return neighborhood_search
end
>>>>>>> a7a0827b
<|MERGE_RESOLUTION|>--- conflicted
+++ resolved
@@ -262,7 +262,6 @@
 
 @inline add_acceleration!(du, particle, container::BoundaryParticleContainer) = du
 
-
 @inline function add_damping_force!(du, u, particle, container)
     @unpack damping_coefficient = container
 
@@ -360,8 +359,6 @@
         update!(neighborhood_search, neighbor.initial_coordinates, neighbor)
     end
 end
-<<<<<<< HEAD
-=======
 
 function update!(neighborhood_search, u, container::BoundaryParticleContainer, neighbor::FluidParticleContainer)
     @unpack boundary_model = container
@@ -385,5 +382,4 @@
 
 function update!(neighborhood_search, u, container::BoundaryParticleContainer, neighbor::BoundaryParticleContainer)
     return neighborhood_search
-end
->>>>>>> a7a0827b
+end