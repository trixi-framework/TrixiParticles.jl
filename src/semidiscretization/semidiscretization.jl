--- conflicted
+++ resolved
@@ -83,23 +83,7 @@
     search = SpatialHashingSearch{ndims(container)}(radius, nparticles(neighbor))
 
     # Initialize neighborhood search
-<<<<<<< HEAD
     initialize!(search, i -> get_particle_coords(i, neighbor.initial_coordinates, neighbor))
-=======
-    initialize!(search, neighbor.initial_coordinates, neighbor)
-
-    return search
-end
-
-function create_neighborhood_search(container::SolidParticleContainer,
-                                    neighbor::FluidParticleContainer,
-                                    ::Val{SpatialHashingSearch})
-    radius = compact_support(neighbor)
-    search = SpatialHashingSearch{ndims(container)}(radius, nparticles(neighbor))
-
-    # Initialize neighborhood search
-    initialize!(search, neighbor.initial_coordinates, neighbor)
->>>>>>> 96a77c29
 
     return search
 end
