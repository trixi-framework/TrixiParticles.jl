--- conflicted
+++ resolved
@@ -367,15 +367,8 @@
     2 * ndims(container) + 1
 end
 
-<<<<<<< HEAD
-@inline function current_coords(u, container::BoundaryParticleContainer, particle)
-    @unpack initial_coordinates = container
-
-    return extract_svector(initial_coordinates, container, particle)
-=======
 @inline function current_coordinates(u, container::BoundaryParticleContainer)
     return container.initial_coordinates
->>>>>>> e6d2fc45
 end
 
 @inline function current_velocity(v, container::BoundaryParticleContainer, particle)
