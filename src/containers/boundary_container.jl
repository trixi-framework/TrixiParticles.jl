--- conflicted
+++ resolved
@@ -288,16 +288,12 @@
                                  v_boundary_container,
                                  boundary_container)
 
-<<<<<<< HEAD
     pressure_a = get_particle_pressure(particle, v_particle_container,
                                        particle_container)
     pressure_b = get_particle_pressure(boundary_particle, v_boundary_container,
                                        boundary_container)
 
-    grad_kernel = kernel_grad(smoothing_kernel, pos_diff, distance, smoothing_length)
-=======
     grad_kernel = smoothing_kernel_grad(particle_container, pos_diff, distance)
->>>>>>> 96a77c29
 
     return -m_b *
            (pressure_a / rho_a^2 + pressure_b / rho_b^2) *
