--- conflicted
+++ resolved
@@ -376,13 +376,9 @@
 end
 
 # This will only be called for BoundaryModelDummyParticles
-<<<<<<< HEAD
-@inline function get_particle_density(particle, u,
+@inline function get_particle_density(particle, v,
                                       container::Union{BoundaryParticleContainer,
                                                        SolidParticleContainer})
-=======
-@inline function get_particle_density(particle, v, container::BoundaryParticleContainer)
->>>>>>> 8078db31
     @unpack boundary_model = container
     @unpack density_calculator = boundary_model
 
@@ -396,7 +392,6 @@
     return cache.density[particle]
 end
 
-<<<<<<< HEAD
 @inline function get_hydrodynamic_mass(particle,
                                        boundary_model::BoundaryModelDummyParticles,
                                        container)
@@ -407,11 +402,8 @@
     return container.mass[particle]
 end
 
-function update!(container::BoundaryParticleContainer, container_index, u, u_ode, semi, t)
-=======
 function update!(container::BoundaryParticleContainer, container_index,
                  v, u, v_ode, u_ode, semi, t)
->>>>>>> 8078db31
     @unpack initial_coordinates, movement_function, boundary_model = container
 
     container.ismoving[1] = move_boundary_particles!(movement_function, initial_coordinates,
