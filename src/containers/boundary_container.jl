--- conflicted
+++ resolved
@@ -294,11 +294,6 @@
                                  v_boundary_container,
                                  boundary_container)
 
-<<<<<<< HEAD
-=======
-    grad_kernel = smoothing_kernel_grad(particle_container, pos_diff, distance)
-
->>>>>>> 96a77c29
     return -m_b *
            (particle_container.pressure[particle] / rho_a^2 +
             boundary_model.pressure[boundary_particle] / rho_b^2) *
