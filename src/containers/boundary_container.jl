--- conflicted
+++ resolved
@@ -372,55 +372,36 @@
     return SVector(ntuple(_ -> 0.0, Val(ndims(container))))
 end
 
-<<<<<<< HEAD
-@inline function get_particle_density(particle, v,
-                                      container::Union{BoundaryParticleContainer,
-                                                       SolidParticleContainer})
-=======
-# This will only be called for BoundaryModelDummyParticles
-@inline function particle_density(v,
-                                  container::Union{BoundaryParticleContainer,
+@inline function particle_density(v, container::Union{BoundaryParticleContainer,
                                                    SolidParticleContainer},
                                   particle)
->>>>>>> a97cf11b
     @unpack boundary_model = container
 
-    get_particle_density(particle, v, boundary_model, container)
-end
-
-@inline function get_particle_density(particle, v,
-                                      boundary_model::BoundaryModelDummyParticles,
-                                      container)
+    particle_density(v, boundary_model, container, particle)
+end
+
+@inline function particle_density(v, boundary_model::BoundaryModelDummyParticles, container,
+     particle)
     @unpack boundary_model = container
     @unpack density_calculator = boundary_model
 
-<<<<<<< HEAD
-    get_particle_density(particle, v, boundary_model, container, density_calculator)
-end
-
-@inline function get_particle_density(particle, v, boundary_model, container,
-                                      ::Union{AdamiPressureExtrapolation, SummationDensity})
-=======
-    particle_density(v, density_calculator, boundary_model, particle)
+    particle_density(v, boundary_model, container, density_calculator, particle)
 end
 
 @inline function particle_density(v, ::AdamiPressureExtrapolation,
-                                  boundary_model, particle)
->>>>>>> a97cf11b
+                                      boundary_model, particle)
     @unpack cache = boundary_model
 
     return cache.density[particle]
 end
 
-<<<<<<< HEAD
-@inline function get_particle_density(particle, v, boundary_model, container,
-                                      ::ContinuityDensity)
+@inline function particle_density(v, boundary_model, container,
+                                      ::ContinuityDensity, particle)
     return v[end, particle]
 end
 
-@inline function get_particle_density(particle, v,
-                                      boundary_model::BoundaryModelMonaghanKajtar,
-                                      container)
+@inline function particle_density(v, boundary_model::BoundaryModelMonaghanKajtar,
+                                      container, particle)
     @unpack hydrodynamic_mass, boundary_particle_spacing = boundary_model
 
     # This model does not use any particle density. However, a mean density is used for
@@ -428,10 +409,7 @@
     return hydrodynamic_mass[particle] / boundary_particle_spacing^ndims(container)
 end
 
-@inline function get_hydrodynamic_mass(particle, boundary_model, container)
-=======
 @inline function hydrodynamic_mass(container, boundary_model, particle)
->>>>>>> a97cf11b
     return boundary_model.hydrodynamic_mass[particle]
 end
 
