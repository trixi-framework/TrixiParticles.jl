"""
    BoundaryParticleContainer(coordinates, mass, model;
                              movement_function=nothing)

Container for boundaries modeled by boundary particles.
The container is initialized with the coordinates of the particles and their masses.
The interaction between fluid and boundary particles is specified by the boundary model.

The `movement_function` is to define in which way the boundary particles move over time. Its
boolean return value is mandatory to determine in each timestep if the particles are moving or not.
This determines if the neighborhood search will be updated.
In the example below the `movement_function` only returns `true` (container is moving)
if the simulation time is lower than `0.1`.


# Examples
```julia
function movement_function(coordinates, t)

    if t < 0.1
        f(t) = 0.5*t^2 + t
        pos_1 = coordinates[2,1]
        pos_2 = f(t)
        diff_pos = pos_2 - pos_1
        coordinates[2,:] .+= diff_pos

        return true
    end

    return false
end
```
"""
struct BoundaryParticleContainer{NDIMS, ELTYPE <: Real, BM, MF} <: ParticleContainer{NDIMS}
    initial_coordinates :: Array{ELTYPE, 2}
    boundary_model      :: BM
    movement_function   :: MF
    ismoving            :: Vector{Bool}

    function BoundaryParticleContainer(coordinates, model; movement_function=nothing)
        NDIMS = size(coordinates, 1)
        ismoving = zeros(Bool, 1)

        return new{NDIMS, eltype(coordinates), typeof(model), typeof(movement_function)}(coordinates,
                                                                                         model,
                                                                                         movement_function,
                                                                                         ismoving)
    end
end

function Base.show(io::IO, container::BoundaryParticleContainer)
    @nospecialize container # reduce precompilation time

    print(io, "BoundaryParticleContainer{", ndims(container), "}(")
    print(io, container.boundary_model)
    print(io, ", ", container.movement_function)
    print(io, ") with ", nparticles(container), " particles")
end

function Base.show(io::IO, ::MIME"text/plain", container::BoundaryParticleContainer)
    @nospecialize container # reduce precompilation time

    if get(io, :compact, false)
        show(io, container)
    else
        summary_header(io, "BoundaryParticleContainer{$(ndims(container))}")
        summary_line(io, "#particles", nparticles(container))
        summary_line(io, "boundary model", container.boundary_model)
        summary_line(io, "movement function", container.movement_function)
        summary_footer(io)
    end
end

@inline function boundary_particle_impact(particle, boundary_particle,
                                          v_particle_container, v_boundary_container,
                                          particle_container, boundary_container,
                                          grad_kernel, pos_diff, distance, m_b)
    @unpack boundary_model = boundary_container

    boundary_particle_impact(particle, boundary_particle,
                             v_particle_container, v_boundary_container,
                             particle_container, boundary_container,
                             grad_kernel, pos_diff, distance, m_b, boundary_model)
end

@doc raw"""
    BoundaryModelMonaghanKajtar(K, beta, boundary_particle_spacing)

Boundaries modeled as boundary particles which exert forces on the fluid particles (Monaghan, Kajtar, 2009).
The force on fluid particle ``a`` due to boundary particle ``b`` is given by
```math
f_{ab} = m_a \left(\tilde{f}_{ab} - m_b \Pi_{ab} \nabla_{r_a} W(\Vert r_a - r_b \Vert, h)\right)
```
with
```math
\tilde{f}_{ab} = \frac{K}{\beta^{n-1}} \frac{r_{ab}}{\Vert r_{ab} \Vert (\Vert r_{ab} \Vert - d)} \Phi(\Vert r_{ab} \Vert, h)
\frac{2 m_b}{m_a + m_b},
```
where ``m_a`` and ``m_b`` are the masses of fluid particle ``a`` and boundary particle ``b``
respectively, ``r_{ab} = r_a - r_b`` is the difference of the coordinates of particles
``a`` and ``b``, ``d`` denotes the boundary particle spacing and ``n`` denotes the number of
dimensions (see (Monaghan, Kajtar, 2009, Equation (3.1)) and (Valizadeh, Monaghan, 2015)).
Note that the repulsive acceleration $\tilde{f}_{ab}$ does not depend on the masses of
the boundary particles.
Here, ``\Phi`` denotes the 1D Wendland C4 kernel, normalized to ``1.77`` for ``q=0``
(Monaghan, Kajtar, 2009, Section 4), with ``\Phi(r, h) = w(r/h)`` and
```math
w(q) =
\begin{cases}
  (1.77/32) (1 + (5/2)q + 2q^2)(2 - q)^5  & \text{if } 0 \leq q < 2 \\
  0                                       & \text{if } q \geq 2.
\end{cases}
```

The boundary particles are assumed to have uniform spacing by the factor ``\beta`` smaller
than the expected fluid particle spacing.
For example, if the fluid particles have an expected spacing of ``0.3`` and the boundary particles
have a uniform spacing of ``0.1``, then this parameter should be set to ``\beta = 3``.
According to (Monaghan, Kajtar, 2009), a value of ``\beta = 3`` for the Wendland C4 that
we use here is reasonable for most computing purposes.

The parameter ``K`` is used to scale the force exerted by the boundary particles.
In (Monaghan, Kajtar, 2009), a value of ``gD`` is used for static tank simulations,
where ``g`` is the gravitational acceleration and ``D`` is the depth of the fluid.

The viscosity ``\Pi_{ab}`` is calculated according to the viscosity used in the
simulation, where the density of the boundary particle if needed is assumed to be
identical to the density of the fluid particle.

## References:
- Joseph J. Monaghan, Jules B. Kajtar. "SPH particle boundary forces for arbitrary boundaries".
  In: Computer Physics Communications 180.10 (2009), pages 1811–1820.
  [doi: 10.1016/j.cpc.2009.05.008](https://doi.org/10.1016/j.cpc.2009.05.008)
- Alireza Valizadeh, Joseph J. Monaghan. "A study of solid wall models for weakly compressible SPH."
  In: Journal of Computational Physics 300 (2015), pages 5–19.
  [doi: 10.1016/J.JCP.2015.07.033](https://doi.org/10.1016/J.JCP.2015.07.033)
"""
struct BoundaryModelMonaghanKajtar{ELTYPE <: Real}
    K                         :: ELTYPE
    beta                      :: ELTYPE
    boundary_particle_spacing :: ELTYPE
    hydrodynamic_mass         :: Vector{ELTYPE}

    function BoundaryModelMonaghanKajtar(K, beta, boundary_particle_spacing, mass)
        new{typeof(K)}(K, beta, boundary_particle_spacing, mass)
    end
end

function Base.show(io::IO, model::BoundaryModelMonaghanKajtar)
    @nospecialize model # reduce precompilation time

    print(io, "BoundaryModelMonaghanKajtar")
end

@inline function boundary_particle_impact(particle, boundary_particle,
                                          v_particle_container, v_boundary_container,
                                          particle_container, boundary_container,
                                          grad_kernel,
                                          pos_diff, distance, m_b,
                                          boundary_model::BoundaryModelMonaghanKajtar)
    @unpack smoothing_length = particle_container
    @unpack K, beta, boundary_particle_spacing = boundary_model

    NDIMS = ndims(particle_container)
    return K / beta^(NDIMS - 1) * pos_diff /
           (distance * (distance - boundary_particle_spacing)) *
           boundary_kernel(distance, smoothing_length)
end

@inline function boundary_kernel(r, h)
    q = r / h

    # TODO The neighborhood search fluid->boundary should use this search distance
    if q >= 2
        return 0.0
    end

    # (Monaghan, Kajtar, 2009, Section 4): The kernel should be normalized to 1.77 for q=0
    return 1.77 / 32 * (1 + 5 / 2 * q + 2 * q^2) * (2 - q)^5
end

@doc raw"""
    BoundaryModelDummyParticles(initial_density, hydrodynamic_mass, state_equation,
                                density_calculator, smoothing_kernel, smoothing_length)

Boundaries modeled as dummy particles, which are treated like fluid particles,
but their positions and velocities are not evolved in time. Since the force towards the fluid
should not change with the material density when used with a `SolidParticleContainer`, the
dummy particles need to have a mass corresponding to the fluid's rest density, which we call
"hydrodynamic mass", as opposed to mass corresponding to the material density of a
`SolidParticleContainer`.

Here, `initial_density` and `hydrodynamic_mass` are vectors that contains the initial density
and the hydrodynamic mass respectively for each boundary particle.
Note that when used with [`SummationDensity`](@ref) (see below), this is only used to determine
the element type and the number of boundary particles.

To establish a relationship between density and pressure, a `state_equation` has to be passed,
which should be the same as for the adjacent fluid containers.
To sum over neighboring particles, a `smoothing_kernel` and `smoothing_length` needs to be passed.
This should be the same as for the adjacent fluid container with the largest smoothing length.

In the literature, this kind of boundary particles is referred to as
"dummy particles" (Adami et al., 2012 and Valizadeh & Monaghan, 2015),
"frozen fluid particles" (Akinci et al., 2012) or "dynamic boundaries (Crespo et al., 2007).
The key detail of this boundary condition and the only difference between the boundary models
in these references is the way the density and pressure of boundary particles is computed.

Since boundary particles are treated like fluid particles, the force
on fluid particle ``a`` due to boundary particle ``b`` is given by
```math
f_{ab} = m_a m_b \left( \frac{p_a}{\rho_a^2} + \frac{p_b}{\rho_b^2} \right) \nabla_{r_a} W(\Vert r_a - r_b \Vert, h).
```
The quantities to be defined here are the density ``\rho_b`` and pressure ``p_b``
of the boundary particle ``b``.

We provide three options to compute the boundary density and pressure, determined by the `density_calculator`:
1. With [`SummationDensity`](@ref), the density is calculated by summation over the neighboring particles,
   and the pressure is computed from the density with the state equation.
2. With [`ContinuityDensity`](@ref), the density is integrated from the continuity equation,
   and the pressure is computed from the density with the state equation.
   Note that this causes a gap between fluid and boundary where the boundary is initialized
   without any contact to the fluid. This is due to overestimation of the boundary density
   as soon as the fluid comes in contact with boundary particles that initially did not have
   contact to the fluid.
   Therefore, in dam break simulations, there is a visible "step", even though the boundary is supposed to be flat.
   See also [dual.sphysics.org/faq/#Q_13](https://dual.sphysics.org/faq/#Q_13).
3. With [`AdamiPressureExtrapolation`](@ref), the pressure is extrapolated from the pressure of the
   fluid according to (Adami et al., 2012), and the density is obtained by applying the inverse of the state equation.

## References:
- S. Adami, X. Y. Hu, N. A. Adams.
  "A generalized wall boundary condition for smoothed particle hydrodynamics".
  In: Journal of Computational Physics 231, 21 (2012), pages 7057–7075.
  [doi: 10.1016/J.JCP.2012.05.005](https://doi.org/10.1016/J.JCP.2012.05.005)
- Alireza Valizadeh, Joseph J. Monaghan.
  "A study of solid wall models for weakly compressible SPH".
  In: Journal of Computational Physics 300 (2015), pages 5–19.
  [doi: 10.1016/J.JCP.2015.07.033](https://doi.org/10.1016/J.JCP.2015.07.033)
- Nadir Akinci, Markus Ihmsen, Gizem Akinci, Barbara Solenthaler, Matthias Teschner.
  "Versatile rigid-fluid coupling for incompressible SPH".
  ACM Transactions on Graphics 31, 4 (2012), pages 1–8.
  [doi: 10.1145/2185520.2185558](https://doi.org/10.1145/2185520.2185558)
- A. J. C. Crespo, M. Gómez-Gesteira, R. A. Dalrymple.
  "Boundary conditions generated by dynamic particles in SPH methods"
  In: Computers, Materials and Continua 5 (2007), pages 173-184.
  [doi: 10.3970/cmc.2007.005.173](https://doi.org/10.3970/cmc.2007.005.173)
"""
struct BoundaryModelDummyParticles{ELTYPE <: Real, SE, DC, K, C}
    pressure           :: Vector{ELTYPE}
    hydrodynamic_mass  :: Vector{ELTYPE}
    state_equation     :: SE
    density_calculator :: DC
    smoothing_kernel   :: K
    smoothing_length   :: ELTYPE
    cache              :: C

    function BoundaryModelDummyParticles(initial_density, hydrodynamic_mass, state_equation,
                                         density_calculator, smoothing_kernel,
                                         smoothing_length)
        pressure = similar(initial_density)

        cache = create_cache(initial_density, density_calculator)

        new{eltype(initial_density), typeof(state_equation),
            typeof(density_calculator), typeof(smoothing_kernel),
            typeof(cache)}(pressure, hydrodynamic_mass, state_equation, density_calculator,
                           smoothing_kernel, smoothing_length, cache)
    end
end

function Base.show(io::IO, model::BoundaryModelDummyParticles)
    @nospecialize model # reduce precompilation time

    print(io, "BoundaryModelDummyParticles(")
    print(io, model.density_calculator |> typeof |> nameof)
    print(io, ")")
end

@inline function boundary_particle_impact(particle, boundary_particle,
                                          v_particle_container, v_boundary_container,
                                          particle_container, boundary_container,
                                          grad_kernel, pos_diff, distance, m_b,
                                          boundary_model::BoundaryModelDummyParticles)
    @unpack smoothing_kernel, smoothing_length = particle_container

    density_particle = get_particle_density(particle, v_particle_container,
                                            particle_container)
    density_boundary_particle = get_particle_density(boundary_particle,
                                                     v_boundary_container,
                                                     boundary_container)

    return -m_b *
           (particle_container.pressure[particle] / density_particle^2 +
            boundary_model.pressure[boundary_particle] / density_boundary_particle^2) *
           grad_kernel
end

# see Akinci et al., "Versatile Rigid-Fluid Coupling for Incompressible SPH", 2012
# todo: currently unused
@inline function boundary_particle_impact(::AkinciTypeSurfaceTension, particle,
                                          boundary_particle,
                                          v_particle_container, v_boundary_container,
                                          particle_container, boundary_container,
                                          grad_kernel, pos_diff, distance, m_b,
                                          boundary_model::BoundaryModelDummyParticles)
    @unpack smoothing_kernel, smoothing_length = particle_container
    #@unpack cache = boundary_model
    #@unpack volume = cache

    density_particle = get_particle_density(particle, v_particle_container,
                                            particle_container)
    density_boundary_particle = get_particle_density(boundary_particle,
                                                     v_boundary_container,
                                                     boundary_container)

    # Eq. 9
    return -particle_container.ref_density * m_b / density_boundary_particle *
           (particle_container.pressure[particle] / density_particle^2) * grad_kernel
end

@doc raw"""
    AdamiPressureExtrapolation()

The pressure of the boundary particles is obtained by extrapolating the pressure of the fluid
according to (Adami et al., 2012).
The pressure of a boundary particle ``b`` is given by
```math
p_b = \frac{\sum_f (p_f + \rho_f (\bm{g} - \bm{a}_b) \cdot \bm{r}_{bf}) W(\Vert r_{bf} \Vert, h)}{\sum_f W(\Vert r_{bf} \Vert, h)},
```
where the sum is over all fluid particles, ``\rho_f`` and ``p_f`` denote the density and pressure of fluid particle ``f``, respectively,
``r_{bf} = r_b - r_f`` denotes the difference of the coordinates of particles ``b`` and ``f``,
``\bm{g}`` denotes the gravitational acceleration acting on the fluid, and ``\bm{a}_b`` denotes the acceleration of the boundary particle ``b``.

## References:
- S. Adami, X. Y. Hu, N. A. Adams.
  "A generalized wall boundary condition for smoothed particle hydrodynamics".
  In: Journal of Computational Physics 231, 21 (2012), pages 7057–7075.
  [doi: 10.1016/J.JCP.2012.05.005](https://doi.org/10.1016/J.JCP.2012.05.005)
"""
struct AdamiPressureExtrapolation end

function create_cache(initial_density, ::SummationDensity)
    density = similar(initial_density)

    return (; density)
end

function create_cache(initial_density, ::ContinuityDensity)
    return (; initial_density)
end

function create_cache(initial_density, ::AdamiPressureExtrapolation)
    density = similar(initial_density)
    volume = similar(initial_density)

    return (; density, volume)
end

@inline function nparticles(container::BoundaryParticleContainer)
    length(container.boundary_model.hydrodynamic_mass)
end

# No particle positions are advanced for boundary containers,
# except when using BoundaryModelDummyParticles with ContinuityDensity.
@inline function n_moving_particles(container::BoundaryParticleContainer)
    n_moving_particles(container, container.boundary_model)
end
@inline n_moving_particles(container::BoundaryParticleContainer, model) = 0
@inline function n_moving_particles(container::BoundaryParticleContainer,
                                    model::BoundaryModelDummyParticles)
    n_moving_particles(container, model.density_calculator)
end
@inline function n_moving_particles(container::BoundaryParticleContainer,
                                    ::ContinuityDensity)
    nparticles(container)
end

@inline u_nvariables(container::BoundaryParticleContainer) = 0

# For BoundaryModelDummyParticles with ContinuityDensity, this needs to be 1.
# For all other models and density calculators, it's irrelevant.
@inline v_nvariables(container::BoundaryParticleContainer) = 1

@inline function v_nvariables(container::SolidParticleContainer,
                              model::BoundaryModelDummyParticles)
    v_nvariables(container, model.density_calculator)
end
@inline function v_nvariables(container::SolidParticleContainer, ::ContinuityDensity)
    2 * ndims(container) + 1
end

@inline function get_current_coords(particle, u, container::BoundaryParticleContainer)
    @unpack initial_coordinates = container

    return get_vec_field(particle, initial_coordinates, container)
end

@inline function get_particle_vel(particle, v, container::BoundaryParticleContainer)
    # TODO moving boundaries
    return SVector(ntuple(_ -> 0.0, Val(ndims(container))))
end

# This will only be called for BoundaryModelDummyParticles
@inline function get_particle_density(particle, v,
                                      container::Union{BoundaryParticleContainer,
                                                       SolidParticleContainer})
    @unpack boundary_model = container
    @unpack density_calculator = boundary_model

    get_particle_density(particle, v, density_calculator, boundary_model)
end

@inline function get_particle_density(particle, v, ::AdamiPressureExtrapolation,
                                      boundary_model)
    @unpack cache = boundary_model

    return cache.density[particle]
end

@inline function get_hydrodynamic_mass(particle, boundary_model, container)
    return boundary_model.hydrodynamic_mass[particle]
end

function update!(container::BoundaryParticleContainer, container_index,
                 v, u, v_ode, u_ode, semi, t)
    @unpack initial_coordinates, movement_function, boundary_model = container

    container.ismoving[1] = move_boundary_particles!(movement_function, initial_coordinates,
                                                     t)

    update!(boundary_model, container, container_index, v, u, v_ode, u_ode, semi)

    return container
end

function move_boundary_particles!(movement_function, coordinates, t)
    movement_function(coordinates, t)
end
move_boundary_particles!(movement_function::Nothing, coordinates, t) = false

@inline function update!(boundary_model::BoundaryModelMonaghanKajtar, container,
                         container_index, v, u, v_ode, u_ode, semi)
    # Nothing to do in the update step
    return boundary_model
end

@inline function update!(boundary_model::BoundaryModelDummyParticles,
                         container, container_index, v, u, v_ode, u_ode, semi)
    @unpack pressure, density_calculator = boundary_model
    @unpack particle_containers, neighborhood_searches = semi

    pressure .= zero(eltype(pressure))

    compute_quantities!(boundary_model, density_calculator,
                        container, container_index, v, u, v_ode, u_ode, semi)

    return boundary_model
end

function compute_quantities!(boundary_model, ::SummationDensity,
                             container, container_index, v, u, v_ode, u_ode, semi)
    @unpack particle_containers, neighborhood_searches = semi
    @unpack state_equation, pressure, cache = boundary_model
    @unpack density = cache # Density is in the cache for SummationDensity

    density .= zero(eltype(density))

    # Use all other containers for the density summation
    @pixie_timeit timer() "compute density" foreach_enumerate(particle_containers) do (neighbor_container_index,
                                                                                       neighbor_container)
        u_neighbor_container = wrap_u(u_ode, neighbor_container_index,
                                      neighbor_container, semi)

        @threaded for particle in eachparticle(container)
            compute_density_per_particle(particle, u, u_neighbor_container,
                                         container, neighbor_container,
                                         neighborhood_searches[container_index][neighbor_container_index])
        end
    end

    for particle in eachparticle(container)
        pressure[particle] = state_equation(get_particle_density(particle, v,
                                                                 boundary_model))
    end
end

# Use this function barrier and unpack inside to avoid passing closures to Polyester.jl with @batch (@threaded).
# Otherwise, @threaded does not work here with Julia ARM on macOS.
# See https://github.com/JuliaSIMD/Polyester.jl/issues/88.
@inline function compute_density_per_particle(particle, u_particle_container,
                                              u_neighbor_container,
                                              particle_container::Union{
                                                                        BoundaryParticleContainer,
                                                                        SolidParticleContainer
                                                                        },
                                              neighbor_container, neighborhood_search)
    @unpack boundary_model = particle_container
    @unpack smoothing_kernel, smoothing_length, cache = boundary_model
    @unpack density = cache # Density is in the cache for SummationDensity

    particle_coords = get_current_coords(particle, u_particle_container, particle_container)
    for neighbor in eachneighbor(particle_coords, neighborhood_search)
        mass = get_hydrodynamic_mass(neighbor, neighbor_container)
        distance = norm(particle_coords -
                        get_current_coords(neighbor, u_neighbor_container,
                                           neighbor_container))

        if distance <= compact_support(smoothing_kernel, smoothing_length)
            density[particle] += mass * kernel(smoothing_kernel, distance, smoothing_length)
        end
    end
end

function compute_quantities!(boundary_model, ::ContinuityDensity,
                             container, container_index, v, u, v_ode, u_ode, semi)
    @unpack particle_containers, neighborhood_searches = semi
    @unpack pressure, state_equation = boundary_model

    for particle in eachparticle(container)
        pressure[particle] = state_equation(get_particle_density(particle, v,
                                                                 boundary_model))
    end
end

function compute_quantities!(boundary_model, ::AdamiPressureExtrapolation,
                             container, container_index, v, u, v_ode, u_ode, semi)
    @unpack particle_containers, neighborhood_searches = semi
    @unpack pressure, state_equation, cache = boundary_model
    @unpack density, volume = cache

    density .= zero(eltype(density))
    volume .= zero(eltype(volume))

    # Use all other containers for the pressure summation
    @pixie_timeit timer() "compute boundary pressure" foreach_enumerate(particle_containers) do (neighbor_container_index,
                                                                                                 neighbor_container)
        v_neighbor_container = wrap_v(v_ode, neighbor_container_index,
                                      neighbor_container, semi)
        u_neighbor_container = wrap_u(u_ode, neighbor_container_index,
                                      neighbor_container, semi)

        @threaded for particle in eachparticle(container)
            compute_pressure_per_particle(particle, u,
                                          v_neighbor_container, u_neighbor_container,
                                          container, neighbor_container,
                                          neighborhood_searches[container_index][neighbor_container_index],
                                          boundary_model)
        end
    end

    pressure ./= volume

    for particle in eachparticle(container)
        density[particle] = inverse_state_equation(state_equation, pressure[particle])
    end
end

# Use this function barrier and unpack inside to avoid passing closures to Polyester.jl with @batch (@threaded).
# Otherwise, @threaded does not work here with Julia ARM on macOS.
# See https://github.com/JuliaSIMD/Polyester.jl/issues/88.
@inline function compute_pressure_per_particle(particle, u_particle_container,
                                               v_neighbor_container, u_neighbor_container,
                                               particle_container,
                                               neighbor_container::FluidParticleContainer,
                                               neighborhood_search, boundary_model)
    @unpack pressure, smoothing_kernel, smoothing_length, cache = boundary_model
    @unpack volume = cache

    particle_coords = get_current_coords(particle, u_particle_container, particle_container)
    for neighbor in eachneighbor(particle_coords, neighborhood_search)
        pos_diff = particle_coords -
                   get_current_coords(neighbor, u_neighbor_container, neighbor_container)
        distance = norm(pos_diff)

        if distance <= compact_support(smoothing_kernel, smoothing_length)
            density_neighbor = get_particle_density(neighbor, v_neighbor_container,
                                                    neighbor_container)

            # TODO moving boundaries
            pressure[particle] += (neighbor_container.pressure[neighbor] +
                                   dot(neighbor_container.acceleration,
                                       density_neighbor * pos_diff)) *
                                  kernel(smoothing_kernel, distance, smoothing_length)
            volume[particle] += kernel(smoothing_kernel, distance, smoothing_length)
        end
    end

<<<<<<< HEAD
    if pressure[particle] < 0
        pressure[particle] = 0
    end
=======
    # Limit pressure to be non-negative to avoid negative pressures at free surfaces
    pressure[particle] = max(pressure[particle], 0.0)
>>>>>>> 3c672d93
end

@inline function compute_pressure_per_particle(particle, u_particle_container,
                                               v_neighbor_container, u_neighbor_container,
                                               particle_container, neighbor_container,
                                               neighborhood_search,
                                               boundary_model)
    return nothing
end

function write_u0!(u0, container::BoundaryParticleContainer)
    return u0
end

function write_v0!(v0, container::BoundaryParticleContainer)
    @unpack boundary_model = container

    write_v0!(v0, boundary_model, container)
end

function write_v0!(v0, model, container::BoundaryParticleContainer)
    return v0
end

function write_v0!(v0, boundary_model::BoundaryModelDummyParticles,
                   container::SolidParticleContainer)
    @unpack density_calculator = boundary_model

    write_v0!(v0, boundary_model, density_calculator, container)
end

function write_v0!(v0, model::BoundaryModelDummyParticles,
                   container::BoundaryParticleContainer)
    @unpack density_calculator = model

    write_v0!(v0, density_calculator, container)
end

function write_v0!(v0, ::ContinuityDensity, container::BoundaryParticleContainer)
    @unpack cache = container.boundary_model
    @unpack initial_density = cache

    for particle in eachparticle(container)
        # Set particle densities
        v0[1, particle] = initial_density[particle]
    end

    return v0
end<|MERGE_RESOLUTION|>--- conflicted
+++ resolved
@@ -586,14 +586,8 @@
         end
     end
 
-<<<<<<< HEAD
-    if pressure[particle] < 0
-        pressure[particle] = 0
-    end
-=======
     # Limit pressure to be non-negative to avoid negative pressures at free surfaces
     pressure[particle] = max(pressure[particle], 0.0)
->>>>>>> 3c672d93
 end
 
 @inline function compute_pressure_per_particle(particle, u_particle_container,
