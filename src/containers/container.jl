--- conflicted
+++ resolved
@@ -21,7 +21,6 @@
 @inline each_moving_particle(container) = Base.OneTo(n_moving_particles(container))
 @inline Base.eltype(container::ParticleContainer) = eltype(container.initial_coordinates)
 
-<<<<<<< HEAD
 # Return the `i`-th column of the array `A` as an `SVector`.
 # This should not be dispatched by container type. We always expect to get a column of `A`.
 @inline function extract_svector(A, container, i)
@@ -37,22 +36,16 @@
                                                                            div(i - 1, ndims(container)) + 1,
                                                                            particle]),
                                                               Val(ndims(container)^2)))
-=======
+end
+
 # Specifically get the current coordinates of a particle for all container types.
-@inline function get_current_coords(particle, u, container)
-    get_particle_coords(particle, current_coordinates(u, container), container)
+@inline function current_coords(u, container, particle)
+    return extract_svector(current_coordinates(u, container), container, particle)
 end
 
 # This can be dispatched by container types, since for some containers, the current coordinates
 # are stored in u, for others in the container itself. By default, try to extract them from u.
 @inline current_coordinates(u, container) = u
-
-# Return the `particle`-th column of the array `coords`.
-# This should not be dispatched by container type. We always expect to get a column of the array `coords`.
-@inline function get_particle_coords(particle, coords, container)
-    return SVector(ntuple(@inline(dim->coords[dim, particle]), Val(ndims(container))))
->>>>>>> e6d2fc45
-end
 
 # Specifically get the current coordinates of a particle for all container types.
 # This can be dispatched by container types, since for some containers, the current coordinates
