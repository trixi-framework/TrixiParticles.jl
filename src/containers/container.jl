abstract type ParticleContainer{NDIMS} end

struct DefaultStore end
struct StoreAll end

initialize!(container, neighborhood_search) = container
update!(container, container_index, v, u, v_ode, u_ode, semi, t) = container

@inline Base.ndims(::ParticleContainer{NDIMS}) where {NDIMS} = NDIMS

# Number of integrated variables in the first component of the ODE system (coordinates)
@inline u_nvariables(container) = ndims(container)
# Number of integrated variables in the second component
# of the ODE system (velocity and sometimes density)
@inline v_nvariables(container) = ndims(container)

# Number of particles in the container
@inline nparticles(container) = length(container.mass)

# Number of particles in the container whose positions are to be integrated (corresponds to the size of u and du)
@inline n_moving_particles(container) = nparticles(container)

@inline eachparticle(container) = Base.OneTo(nparticles(container))
@inline each_moving_particle(container) = Base.OneTo(n_moving_particles(container))
@inline Base.eltype(container::ParticleContainer) = eltype(container.initial_coordinates)

# Specifically get the current coordinates of a particle for all container types.
@inline function get_current_coords(particle, u, container)
<<<<<<< HEAD
    get_vec_field(particle, u, container)
end

# Return the `particle`-th column of the array `field`.
# This should not be dispatched by container type. We always expect to get a column of the array `field`.
@inline function get_vec_field(particle, field, container)
    return SVector(ntuple(@inline(dim->field[dim, particle]), Val(ndims(container))))
=======
    get_particle_coords(particle, current_coordinates(u, container), container)
end

# This can be dispatched by container types, since for some containers, the current coordinates
# are stored in u, for others in the container itself. By default, try to extract them from u.
@inline current_coordinates(u, container) = u

# Return the `particle`-th column of the array `coords`.
# This should not be dispatched by container type. We always expect to get a column of the array `coords`.
@inline function get_particle_coords(particle, coords, container)
    return SVector(ntuple(@inline(dim->coords[dim, particle]), Val(ndims(container))))
>>>>>>> 0134b1d3
end

@inline function get_particle_vel(particle, v, container)
    return get_vec_field(particle, v, container)
end

struct State{ELTYPE}
    density     :: ELTYPE
    pressure    :: ELTYPE
    temperature :: ELTYPE

    function State(density, pressure, temperature)
        ELTYPE = typeof(density)
        return new{ELTYPE}(density, pressure, temperature)
    end
end

include("fluid_container.jl")
include("solid_container.jl")
include("boundary_container.jl") # This depends on fluid and solid containers<|MERGE_RESOLUTION|>--- conflicted
+++ resolved
@@ -26,15 +26,6 @@
 
 # Specifically get the current coordinates of a particle for all container types.
 @inline function get_current_coords(particle, u, container)
-<<<<<<< HEAD
-    get_vec_field(particle, u, container)
-end
-
-# Return the `particle`-th column of the array `field`.
-# This should not be dispatched by container type. We always expect to get a column of the array `field`.
-@inline function get_vec_field(particle, field, container)
-    return SVector(ntuple(@inline(dim->field[dim, particle]), Val(ndims(container))))
-=======
     get_particle_coords(particle, current_coordinates(u, container), container)
 end
 
@@ -42,11 +33,10 @@
 # are stored in u, for others in the container itself. By default, try to extract them from u.
 @inline current_coordinates(u, container) = u
 
-# Return the `particle`-th column of the array `coords`.
-# This should not be dispatched by container type. We always expect to get a column of the array `coords`.
-@inline function get_particle_coords(particle, coords, container)
-    return SVector(ntuple(@inline(dim->coords[dim, particle]), Val(ndims(container))))
->>>>>>> 0134b1d3
+# Return the `particle`-th column of the array `field`.
+# This should not be dispatched by container type. We always expect to get a column of the array `field`.
+@inline function get_vec_field(particle, field, container)
+    return SVector(ntuple(@inline(dim->field[dim, particle]), Val(ndims(container))))
 end
 
 @inline function get_particle_vel(particle, v, container)
