--- conflicted
+++ resolved
@@ -45,17 +45,6 @@
     return get_particle_coords(particle, v, container)
 end
 
-<<<<<<< HEAD
-struct State{ELTYPE}
-    density     :: ELTYPE
-    pressure    :: ELTYPE
-    temperature :: ELTYPE
-
-    function State(density, pressure, temperature)
-        ELTYPE = typeof(density)
-        return new{ELTYPE}(density, pressure, temperature)
-    end
-=======
 @inline function smoothing_kernel(container, distance)
     @unpack smoothing_kernel, smoothing_length = container
     return kernel(smoothing_kernel, distance, smoothing_length)
@@ -74,7 +63,6 @@
 @inline function compact_support(container)
     @unpack smoothing_kernel, smoothing_length = container
     return compact_support(smoothing_kernel, smoothing_length)
->>>>>>> 96a77c29
 end
 
 include("fluid_container.jl")
