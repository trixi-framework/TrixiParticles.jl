--- conflicted
+++ resolved
@@ -96,11 +96,6 @@
     acceleration        ::SVector{NDIMS, ELTYPE}
     boundary_model      ::BM
     penalty_force       ::PF
-<<<<<<< HEAD
-    young_modulus       ::ELTYPE
-    damping_coefficient ::Array{ELTYPE, 0}
-=======
->>>>>>> 841b27f2
 
     function SolidParticleContainer(particle_coordinates, particle_velocities,
                                     particle_masses, particle_material_densities,
@@ -137,9 +132,6 @@
             correction_matrix, pk1_corrected, deformation_grad, particle_material_densities,
             n_moving_particles, young_modulus, poisson_ratio, lame_lambda, lame_mu,
             smoothing_kernel, smoothing_length,
-<<<<<<< HEAD
-            acceleration_, boundary_model, penalty_force, young_modulus, damping_coefficient_)
-=======
             acceleration_, boundary_model, penalty_force)
     end
 end
@@ -177,7 +169,6 @@
         summary_line(io, "boundary model", container.boundary_model)
         summary_line(io, "penalty force", container.penalty_force |> typeof |> nameof)
         summary_footer(io)
->>>>>>> 841b27f2
     end
 end
 
