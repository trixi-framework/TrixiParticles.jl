@doc raw"""
    SolidParticleContainer(particle_coordinates, particle_velocities,
                           particle_masses, particle_material_densities,
                           hydrodynamic_density_calculator,
                           smoothing_kernel, smoothing_length,
                           young_modulus, poisson_ratio;
                           n_fixed_particles=0,
                           acceleration=ntuple(_ -> 0.0, size(particle_coordinates, 1)),
                           penalty_force=nothing)

Container for particles of an elastic solid.

A Total Lagrangian framework is used wherein the governing equations are forumlated such that
all relevant quantities and operators are measured with respect to the
initial configuration (O’Connor & Rogers 2021, Belytschko et al. 2000).
The governing equations with respect to the initial configuration are given by:
```math
\frac{\mathrm{D}\bm{v}}{\mathrm{D}t} = \frac{1}{\rho_0} \nabla_0 \cdot \bm{P} + \bm{g},
```
where the zero subscript denotes a derivative with respect to the initial configuration
and $\bm{P}$ is the first Piola-Kirchhoff (PK1) stress tensor.

The discretized version of this equation is given by (O’Connor & Rogers 2021):
```math
\frac{\mathrm{d}\bm{v}_a}{\mathrm{d}t} = \sum_b m_{0b}
    \left( \frac{\bm{P}_a \bm{L}_{0a}}{\rho_{0a}^2} + \frac{\bm{P}_b \bm{L}_{0b}}{\rho_{0b}^2} \right)
    \nabla_{0a} W(\bm{X}_{ab}) + \frac{\bm{f}_a^{PF}}{m_{0a}} + \bm{g},
```
with
```math
\bm{L}_{0a} := \left( \sum_{b} \frac{m_{0b}}{\rho_{0b}} \nabla_{0a} W(\bm{X}_{ab}) \bm{X}_{ab}^T \right)^{-1} \in \R^{d \times d}.
```
The subscripts $a$ and $b$ denote quantities of particle $a$ and $b$, respectively.
The zero subscript on quantities denotes that the quantity is to be measured in the initial configuration.
The difference in the initial coordinates is denoted by $\bm{X}_{ab} = \bm{X}_a - \bm{X}_b$,
the difference in the current coordinates is denoted by $\bm{x}_{ab} = \bm{x}_a - \bm{x}_b$.

For the computation of the PK1 stress tensor, the deformation gradient $\bm{J}$ is computed per particle as
```math
\bm{J}_a = \sum_b \frac{m_{0b}}{\rho_{0b}} \bm{x}_{ba} (\bm{L}_{0a}\nabla_{0a} W(\bm{X}_{ab}))^T \\
    \qquad  = -\left(\sum_b \frac{m_{0b}}{\rho_{0b}} \bm{x}_{ab} (\nabla_{0a} W(\bm{X}_{ab}))^T \right) \bm{L}_{0a}^T
```
with $1 \leq i,j \leq d$.
From the deformation gradient, the Green-Lagrange strain
```math
\bm{E} = \frac{1}{2}(\bm{J}^T\bm{J} - \bm{I})
```
and the second Piola-Kirchhoff stress tensor
```math
\bm{S} = \lambda \operatorname{tr}(\bm{E}) \bm{I} + 2\mu \bm{E}
```
are computed to obtain the PK1 stress tensor as
```math
\bm{P} = \bm{J}\bm{S}.
```

Here,
```math
\mu = \frac{E}{2(1 + \nu)}
```
and
```math
\lambda = \frac{E\nu}{(1 + \nu)(1 - 2\nu)}
```
are the Lamé coefficients, where $E$ is the Young's modulus and $\nu$ is the Poisson ratio.

The term $\bm{f}_a^{PF}$ is an optional penalty force. See e.g. [`PenaltyForceGanzenmueller`](@ref).

## References:
- Joseph O’Connor, Benedict D. Rogers.
  "A fluid–structure interaction model for free-surface flows and flexible structures using
  smoothed particle hydrodynamics on a GPU".
  In: Journal of Fluids and Structures 104 (2021).
  [doi: 10.1016/J.JFLUIDSTRUCTS.2021.103312](https://doi.org/10.1016/J.JFLUIDSTRUCTS.2021.103312)
- Ted Belytschko, Yong Guo, Wing Kam Liu, Shao Ping Xiao.
  "A unified stability analysis of meshless particle methods".
  In: International Journal for Numerical Methods in Engineering 48 (2000), pages 1359–1400.
  [doi: 10.1002/1097-0207](https://doi.org/10.1002/1097-0207)
"""
struct SolidParticleContainer{NDIMS, ELTYPE <: Real, K, BM, PF} <: ParticleContainer{NDIMS}
    initial_coordinates :: Array{ELTYPE, 2} # [dimension, particle]
    current_coordinates :: Array{ELTYPE, 2} # [dimension, particle]
    initial_velocity    :: Array{ELTYPE, 2} # [dimension, particle]
    mass                :: Array{ELTYPE, 1} # [particle]
    correction_matrix   :: Array{ELTYPE, 3} # [i, j, particle]
    pk1_corrected       :: Array{ELTYPE, 3} # [i, j, particle]
    deformation_grad    :: Array{ELTYPE, 3} # [i, j, particle]
    material_density    :: Array{ELTYPE, 1} # [particle]
    n_moving_particles  :: Int64
    young_modulus       :: ELTYPE
    poisson_ratio       :: ELTYPE
    lame_lambda         :: ELTYPE
    lame_mu             :: ELTYPE
    smoothing_kernel    :: K
    smoothing_length    :: ELTYPE
    acceleration        :: SVector{NDIMS, ELTYPE}
    boundary_model      :: BM
    penalty_force       :: PF

    function SolidParticleContainer(particle_coordinates, particle_velocities,
                                    particle_masses, particle_material_densities,
                                    smoothing_kernel, smoothing_length,
                                    young_modulus, poisson_ratio, boundary_model;
                                    n_fixed_particles=0,
                                    acceleration=ntuple(_ -> 0.0,
                                                        size(particle_coordinates, 1)),
                                    penalty_force=nothing)
        NDIMS = size(particle_coordinates, 1)
        ELTYPE = eltype(particle_masses)
        nparticles = length(particle_masses)

        # Make acceleration an SVector
        acceleration_ = SVector(acceleration...)
        if length(acceleration_) != NDIMS
            throw(ArgumentError("Acceleration must be of length $NDIMS for a $(NDIMS)D problem"))
        end

        if ndims(smoothing_kernel) != NDIMS
            error("Smoothing kernel dimensionality must be $NDIMS for a $(NDIMS)D problem")
        end

        current_coordinates = copy(particle_coordinates)
        correction_matrix = Array{ELTYPE, 3}(undef, NDIMS, NDIMS, nparticles)
        pk1_corrected = Array{ELTYPE, 3}(undef, NDIMS, NDIMS, nparticles)
        deformation_grad = Array{ELTYPE, 3}(undef, NDIMS, NDIMS, nparticles)

        n_moving_particles = nparticles - n_fixed_particles

        lame_lambda = young_modulus * poisson_ratio /
                      ((1 + poisson_ratio) * (1 - 2 * poisson_ratio))
        lame_mu = 0.5 * young_modulus / (1 + poisson_ratio)

        # cache = create_cache(hydrodynamic_density_calculator, ELTYPE, nparticles)

        return new{NDIMS, ELTYPE,
                   typeof(smoothing_kernel), typeof(boundary_model),
                   typeof(penalty_force)}(particle_coordinates, current_coordinates,
                                          particle_velocities, particle_masses,
                                          correction_matrix, pk1_corrected,
                                          deformation_grad, particle_material_densities,
                                          n_moving_particles, young_modulus, poisson_ratio,
                                          lame_lambda, lame_mu,
                                          smoothing_kernel, smoothing_length,
                                          acceleration_, boundary_model, penalty_force)
    end
end

function Base.show(io::IO, container::SolidParticleContainer)
    @nospecialize container # reduce precompilation time

    print(io, "SolidParticleContainer{", ndims(container), "}(")
    print(io, container.young_modulus)
    print(io, ", ", container.poisson_ratio)
    print(io, ", ", container.smoothing_kernel)
    print(io, ", ", container.acceleration)
    print(io, ", ", container.boundary_model)
    print(io, ", ", container.penalty_force)
    print(io, ") with ", nparticles(container), " particles")
end

function Base.show(io::IO, ::MIME"text/plain", container::SolidParticleContainer)
    @nospecialize container # reduce precompilation time

    if get(io, :compact, false)
        show(io, container)
    else
        n_fixed_particles = nparticles(container) - n_moving_particles(container)

        summary_header(io, "SolidParticleContainer{$(ndims(container))}")
        summary_line(io, "total #particles", nparticles(container))
        summary_line(io, "#fixed particles", n_fixed_particles)
        summary_line(io, "Young's modulus", container.young_modulus)
        summary_line(io, "Poisson ratio", container.poisson_ratio)
        summary_line(io, "smoothing kernel", container.smoothing_kernel |> typeof |> nameof)
        summary_line(io, "acceleration", container.acceleration)
        summary_line(io, "boundary model", container.boundary_model)
        summary_line(io, "penalty force", container.penalty_force |> typeof |> nameof)
        summary_footer(io)
    end
end

@inline function v_nvariables(container::SolidParticleContainer)
    v_nvariables(container, container.boundary_model)
end
# This is dispatched in boundary_container.jl
@inline v_nvariables(container::SolidParticleContainer, model) = ndims(container)

@inline n_moving_particles(container::SolidParticleContainer) = container.n_moving_particles

@inline function current_coordinates(u, container::SolidParticleContainer)
    return container.current_coordinates
end

@inline function current_coords(container::SolidParticleContainer, particle)
    # For this container, the current coordinates are stored in the container directly,
    # so we don't need a `u` array. This function is only to be used in this file
    # when no `u` is available.
    current_coords(nothing, container, particle)
end

@inline function current_velocity(v, container::SolidParticleContainer, particle)
    if particle > n_moving_particles(container)
        return SVector(ntuple(_ -> 0.0, Val(ndims(container))))
    end

    return extract_svector(v, container, particle)
end

@inline function correction_matrix(container, particle)
    extract_smatrix(container.correction_matrix, container, particle)
end
@inline function deformation_gradient(container, particle)
    extract_smatrix(container.deformation_grad, container, particle)
end
@inline function pk1_corrected(container, particle)
    extract_smatrix(container.pk1_corrected, container, particle)
end

function initialize!(container::SolidParticleContainer, neighborhood_search)
    @unpack correction_matrix = container

    # Calculate kernel correction matrix
    calc_correction_matrix!(correction_matrix, neighborhood_search, container)
end

function calc_correction_matrix!(corr_matrix, neighborhood_search, container)
    @unpack mass, material_density = container

    set_zero!(corr_matrix)

    # Calculate kernel correction matrix
    initial_coords = initial_coordinates(container)

    # Loop over all pairs of particles and neighbors within the kernel cutoff.
    for_particle_neighbor(container, container,
                          initial_coords, initial_coords,
                          neighborhood_search;
                          particles=eachparticle(container)) do particle, neighbor,
                                                                initial_pos_diff,
                                                                initial_distance
        # Only consider particles with a distance > 0.
        initial_distance < sqrt(eps()) && return

        volume = mass[neighbor] / material_density[neighbor]

        grad_kernel = smoothing_kernel_grad(container, initial_pos_diff,
                                            initial_distance)
        result = volume * grad_kernel * initial_pos_diff'

        @inbounds for j in 1:ndims(container), i in 1:ndims(container)
            corr_matrix[i, j, particle] -= result[i, j]
        end
    end

    @threaded for particle in eachparticle(container)
        L = correction_matrix(container, particle)
        result = inv(L)

        @inbounds for j in 1:ndims(container), i in 1:ndims(container)
            corr_matrix[i, j, particle] = result[i, j]
        end
    end

    return corr_matrix
end

function update!(container::SolidParticleContainer, container_index, v, u,
                 v_ode, u_ode, semi, t)
    @unpack neighborhood_searches = semi

    # Update current coordinates
    update_current_coordinates(u, container)

    # Precompute PK1 stress tensor
    neighborhood_search = neighborhood_searches[container_index][container_index]
    @trixi_timeit timer() "precompute pk1" compute_pk1_corrected(neighborhood_search,
                                                                 container)

    return container
end

@inline function update_current_coordinates(u, container)
    @unpack current_coordinates = container

    for particle in each_moving_particle(container)
        for i in 1:ndims(container)
            current_coordinates[i, particle] = u[i, particle]
        end
    end
end

@inline function compute_pk1_corrected(neighborhood_search, container)
    @unpack deformation_grad = container

    calc_deformation_grad!(deformation_grad, neighborhood_search, container)

    @threaded for particle in eachparticle(container)
        J_particle = deformation_gradient(container, particle)
        pk1_particle = pk1_stress_tensor(J_particle, container)
        pk1_particle_corrected = pk1_particle * correction_matrix(container, particle)

        @inbounds for j in 1:ndims(container), i in 1:ndims(container)
            container.pk1_corrected[i, j, particle] = pk1_particle_corrected[i, j]
        end
    end
end

@inline function calc_deformation_grad!(deformation_grad, neighborhood_search, container)
    @unpack mass, material_density = container

    # Reset deformation gradient
    set_zero!(deformation_grad)

    # Loop over all pairs of particles and neighbors within the kernel cutoff.
    initial_coords = initial_coordinates(container)
    for_particle_neighbor(container, container,
                          initial_coords, initial_coords,
                          neighborhood_search;
                          particles=eachparticle(container)) do particle, neighbor,
                                                                initial_pos_diff,
                                                                initial_distance
        # Only consider particles with a distance > 0.
        initial_distance < sqrt(eps()) && return

        volume = mass[neighbor] / material_density[neighbor]
        pos_diff = current_coords(container, particle) - current_coords(container, neighbor)

        grad_kernel = smoothing_kernel_grad(container, initial_pos_diff,
                                            initial_distance)

        result = volume * pos_diff * grad_kernel'

        # Mulitply by L_{0a}
        result *= correction_matrix(container, particle)'

        @inbounds for j in 1:ndims(container), i in 1:ndims(container)
            deformation_grad[i, j, particle] -= result[i, j]
        end
    end

<<<<<<< HEAD
    return deformation_grad
end
=======
    # Multiply by L_{0a}
    result *= correction_matrix(container, particle)'
>>>>>>> 81c2daa8

# First Piola-Kirchhoff stress tensor
@inline function pk1_stress_tensor(J, container)
    S = pk2_stress_tensor(J, container)

    return J * S
end

# Second Piola-Kirchhoff stress tensor
@inline function pk2_stress_tensor(J, container)
    @unpack lame_lambda, lame_mu = container

    # Compute the Green-Lagrange strain
    E = 0.5 * (transpose(J) * J - I)

    return lame_lambda * tr(E) * I + 2 * lame_mu * E
end

@inline function calc_penalty_force!(dv, particle, neighbor, initial_pos_diff,
                                     initial_distance, container,
                                     penalty_force::PenaltyForceGanzenmueller)
    @unpack mass, material_density, current_coordinates, young_modulus = container

    current_pos_diff = current_coords(container, particle) -
                       current_coords(container, neighbor)
    current_distance = norm(current_pos_diff)

    volume_particle = mass[particle] / material_density[particle]
    volume_neighbor = mass[neighbor] / material_density[neighbor]

    kernel_ = smoothing_kernel(container, initial_distance)

    J_a = deformation_gradient(container, particle)
    J_b = deformation_gradient(container, neighbor)

    # Use the symmetry of epsilon to simplify computations
    eps_sum = (J_a + J_b) * initial_pos_diff - 2 * current_pos_diff
    delta_sum = dot(eps_sum, current_pos_diff) / current_distance

    f = 0.5 * penalty_force.alpha * volume_particle * volume_neighbor *
        kernel_ / initial_distance^2 * young_modulus * delta_sum *
        current_pos_diff / current_distance

    for i in 1:ndims(container)
        # Divide force by mass to obtain acceleration
        dv[i, particle] += f[i] / mass[particle]
    end

    return dv
end

@inline function calc_penalty_force!(dv, particle, neighbor, initial_pos_diff,
                                     initial_distance, container, ::Nothing)
    return dv
end

function write_u0!(u0, container::SolidParticleContainer)
    @unpack initial_coordinates = container

    for particle in each_moving_particle(container)
        # Write particle coordinates
        for dim in 1:ndims(container)
            u0[dim, particle] = initial_coordinates[dim, particle]
        end
    end

    return u0
end

function write_v0!(v0, container::SolidParticleContainer)
    @unpack initial_velocity, boundary_model = container

    for particle in each_moving_particle(container)
        # Write particle velocities
        for dim in 1:ndims(container)
            v0[dim, particle] = initial_velocity[dim, particle]
        end
    end

    write_v0!(v0, boundary_model, container)

    return v0
end

# This is dispatched in boundary_container.jl
function write_v0!(v0, boundary_model, container)
    return v0
end

function write_v0!(v0, boundary_model, density_calculator, container)
    return v0
end

function write_v0!(v0, boundary_model, ::ContinuityDensity, container)
    @unpack cache = boundary_model
    @unpack initial_density = cache

    for particle in each_moving_particle(container)
        # Set particle densities
        v0[ndims(container) + 1, particle] = initial_density[particle]
    end

    return v0
end<|MERGE_RESOLUTION|>--- conflicted
+++ resolved
@@ -330,7 +330,7 @@
 
         result = volume * pos_diff * grad_kernel'
 
-        # Mulitply by L_{0a}
+        # Multiply by L_{0a}
         result *= correction_matrix(container, particle)'
 
         @inbounds for j in 1:ndims(container), i in 1:ndims(container)
@@ -338,13 +338,8 @@
         end
     end
 
-<<<<<<< HEAD
     return deformation_grad
 end
-=======
-    # Multiply by L_{0a}
-    result *= correction_matrix(container, particle)'
->>>>>>> 81c2daa8
 
 # First Piola-Kirchhoff stress tensor
 @inline function pk1_stress_tensor(J, container)
