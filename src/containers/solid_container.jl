--- conflicted
+++ resolved
@@ -76,11 +76,7 @@
   In: International Journal for Numerical Methods in Engineering 48 (2000), pages 1359–1400.
   [doi: 10.1002/1097-0207](https://doi.org/10.1002/1097-0207)
 """
-<<<<<<< HEAD
-struct SolidParticleContainer{NDIMS, ELTYPE<:Real, DC, K, PF, C} <: ParticleContainer{NDIMS}
-=======
-struct SolidParticleContainer{NDIMS, ELTYPE<:Real, DC, K, BM, C} <: ParticleContainer{NDIMS}
->>>>>>> c2d3fe42
+struct SolidParticleContainer{NDIMS, ELTYPE<:Real, DC, K, BM, PF, C} <: ParticleContainer{NDIMS}
     initial_coordinates ::Array{ELTYPE, 2} # [dimension, particle]
     current_coordinates ::Array{ELTYPE, 2} # [dimension, particle]
     initial_velocity    ::Array{ELTYPE, 2} # [dimension, particle]
@@ -95,11 +91,8 @@
     smoothing_kernel    ::K
     smoothing_length    ::ELTYPE
     acceleration        ::SVector{NDIMS, ELTYPE}
-<<<<<<< HEAD
+    boundary_model      ::BM
     penalty_force       ::PF
-=======
-    boundary_model      ::BM
->>>>>>> c2d3fe42
     cache               ::C
 
     function SolidParticleContainer(particle_coordinates, particle_velocities,
@@ -130,20 +123,12 @@
         cache = (; create_cache(penalty_force, young_modulus, nparticles, NDIMS, ELTYPE)...)
 
         return new{NDIMS, ELTYPE, typeof(hydrodynamic_density_calculator),
-<<<<<<< HEAD
-                   typeof(smoothing_kernel), typeof(penalty_force), typeof(cache)}(
-=======
-                   typeof(smoothing_kernel), typeof(boundary_model), typeof(cache)}(
->>>>>>> c2d3fe42
+                   typeof(smoothing_kernel), typeof(boundary_model), typeof(penalty_force), typeof(cache)}(
             particle_coordinates, current_coordinates, particle_velocities, particle_masses,
             correction_matrix, pk1_corrected, particle_material_densities,
             n_moving_particles, lame_lambda, lame_mu,
             hydrodynamic_density_calculator, smoothing_kernel, smoothing_length,
-<<<<<<< HEAD
-            acceleration_, penalty_force, cache)
-=======
-            acceleration_, boundary_model, cache)
->>>>>>> c2d3fe42
+            acceleration_, boundary_model, penalty_force, cache)
     end
 end
 
