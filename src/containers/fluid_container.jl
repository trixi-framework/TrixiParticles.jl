"""
<<<<<<< HEAD
	FluidParticleContainer(particle_coordinates, particle_velocities, particle_masses,
						   density_calculator::SummationDensity, state_equation,
						   smoothing_kernel, smoothing_length, ref_density;
						   viscosity=NoViscosity(),
						   acceleration=ntuple(_ -> 0.0, size(particle_coordinates, 1)),
						   surface_tension=NoSurfaceTension(), save_forces=false)

	FluidParticleContainer(particle_coordinates, particle_velocities, particle_masses, particle_densities,
						   density_calculator::ContinuityDensity, state_equation,
						   smoothing_kernel, smoothing_length, ref_density;
						   viscosity=NoViscosity(),
						   acceleration=ntuple(_ -> 0.0, size(particle_coordinates, 1)),
						   surface_tension=NoSurfaceTension(), save_forces=false)
=======
    FluidParticleContainer(setup,
                           density_calculator, state_equation,
                           smoothing_kernel, smoothing_length;
                           viscosity=NoViscosity(),
                           acceleration=ntuple(_ -> 0.0, size(particle_coordinates, 1)))
    FluidParticleContainer(particle_coordinates, particle_velocities, particle_masses,
                           density_calculator::SummationDensity, state_equation,
                           smoothing_kernel, smoothing_length;
                           viscosity=NoViscosity(),
                           acceleration=ntuple(_ -> 0.0, size(particle_coordinates, 1)))

    FluidParticleContainer(particle_coordinates, particle_velocities, particle_masses, particle_densities,
                           density_calculator::ContinuityDensity, state_equation,
                           smoothing_kernel, smoothing_length;
                           viscosity=NoViscosity(),
                           acceleration=ntuple(_ -> 0.0, size(particle_coordinates, 1)))
>>>>>>> 3c672d93

Container for fluid particles. With [`ContinuityDensity`](@ref), the `particle_densities` array has to be passed.
"""
struct FluidParticleContainer{NDIMS, ELTYPE <: Real, DC, SE, K, V, C, ST, SAVE} <:
       ParticleContainer{NDIMS}
    initial_coordinates :: Array{ELTYPE, 2} # [dimension, particle]
    initial_velocity    :: Array{ELTYPE, 2} # [dimension, particle]
    surface_normal      :: Array{ELTYPE, 2} # [dimension, particle]
    a_viscosity         :: Array{ELTYPE, 2} # [dimension, particle]
    a_surface_tension   :: Array{ELTYPE, 2} # [dimension, particle]
    a_pressure          :: Array{ELTYPE, 2} # [dimension, particle]
    mass                :: Array{ELTYPE, 1} # [particle]
    radius              :: Array{ELTYPE, 1} # [particle]
    pressure            :: Array{ELTYPE, 1} # [particle]
    density_calculator  :: DC
    state_equation      :: SE
    smoothing_kernel    :: K
    smoothing_length    :: ELTYPE
    ref_density         :: ELTYPE
    viscosity           :: V
    acceleration        :: SVector{NDIMS, ELTYPE}
    cache               :: C
    surface_tension     :: ST
    store_options       :: SAVE

    # convenience constructor for passing a setup as first argument
    function FluidParticleContainer(setup, density_calculator::SummationDensity,
                                    state_equation, smoothing_kernel, smoothing_length;
                                    viscosity=NoViscosity(),
                                    acceleration=ntuple(_ -> 0.0,
                                                        size(particle_coordinates, 1)))
        return FluidParticleContainer(setup.coordinates, setup.velocities, setup.masses,
                                      density_calculator,
                                      state_equation, smoothing_kernel, smoothing_length,
                                      viscosity=viscosity, acceleration=acceleration)
    end

    # convenience constructor for passing a setup as first argument
    function FluidParticleContainer(setup, density_calculator::ContinuityDensity,
                                    state_equation, smoothing_kernel, smoothing_length;
                                    viscosity=NoViscosity(),
                                    acceleration=ntuple(_ -> 0.0,
                                                        size(particle_coordinates, 1)))
        return FluidParticleContainer(setup.coordinates, setup.velocities, setup.masses,
                                      setup.densities, density_calculator,
                                      state_equation, smoothing_kernel, smoothing_length,
                                      viscosity=viscosity, acceleration=acceleration)
    end

    function FluidParticleContainer(particle_coordinates, particle_velocities,
                                    particle_masses, particle_radius,
                                    density_calculator::SummationDensity, state_equation,
                                    smoothing_kernel, smoothing_length, ref_density;
                                    viscosity=NoViscosity(),
                                    acceleration=ntuple(_ -> 0.0,
                                                        size(particle_coordinates, 1)),
                                    surface_tension=NoSurfaceTension(),
                                    store_options=DefaultStore())
        NDIMS = size(particle_coordinates, 1)
        ELTYPE = eltype(particle_masses)
        nparticles = length(particle_masses)

        if nparticles == 0
            error("particle_masses has 0-length!")
        end

        pressure = Vector{ELTYPE}(undef, nparticles)

        a_surf = Array{ELTYPE, 2}(undef, NDIMS, 1)
        a_visc = Array{ELTYPE, 2}(undef, NDIMS, 1)
        a_pressure = Array{ELTYPE, 2}(undef, NDIMS, 1)
        surf_n = Array{ELTYPE, 2}(undef, NDIMS, 1)

        if surface_tension isa SurfaceTensionAkinci
            surf_n = Array{ELTYPE, 2}(undef, NDIMS, nparticles)
            println("WARNING: Result is *probably* inaccurate when used without corrections.
                     Incorrect pressure near the boundary leads the particles near walls to
                     be too far away, which leads to surface tension being applied near walls!")
        end

        if store_options isa StoreAll
            a_visc = Array{ELTYPE, 2}(undef, NDIMS, nparticles)
            a_pressure = Array{ELTYPE, 2}(undef, NDIMS, nparticles)
            if surface_tension isa AkinciTypeSurfaceTension
                a_surf = Array{ELTYPE, 2}(undef, NDIMS, nparticles)
            end
        end

        # Make acceleration an SVector
        acceleration_ = SVector(acceleration...)
        if length(acceleration_) != NDIMS
            error("Acceleration must be of length $NDIMS for a $(NDIMS)D problem")
        end

        density = Vector{ELTYPE}(undef, nparticles)
        cache = (; density)

        return new{NDIMS, ELTYPE, typeof(density_calculator), typeof(state_equation),
                   typeof(smoothing_kernel), typeof(viscosity), typeof(cache),
                   typeof(surface_tension), typeof(store_options)}(particle_coordinates,
                                                                   particle_velocities,
                                                                   surf_n,
                                                                   a_visc, a_surf,
                                                                   a_pressure,
                                                                   particle_masses,
                                                                   particle_radius,
                                                                   pressure,
                                                                   density_calculator,
                                                                   state_equation,
                                                                   smoothing_kernel,
                                                                   smoothing_length,
                                                                   ref_density,
                                                                   viscosity, acceleration_,
                                                                   cache,
                                                                   surface_tension,
                                                                   store_options)
    end

    function FluidParticleContainer(particle_coordinates, particle_velocities,
                                    particle_masses, particle_radius, particle_densities,
                                    density_calculator::ContinuityDensity, state_equation,
                                    smoothing_kernel, smoothing_length, ref_density;
                                    viscosity=NoViscosity(),
                                    acceleration=ntuple(_ -> 0.0,
                                                        size(particle_coordinates, 1)),
                                    surface_tension=NoSurfaceTension(),
                                    store_options=DefaultStore())
        NDIMS = size(particle_coordinates, 1)
        ELTYPE = eltype(particle_masses)
        nparticles = length(particle_masses)

        if nparticles == 0
            error("particle_masses has 0-length!")
        end

        pressure = Vector{ELTYPE}(undef, nparticles)

        a_surf = Array{ELTYPE, 2}(undef, NDIMS, 1)
        a_visc = Array{ELTYPE, 2}(undef, NDIMS, 1)
        a_pressure = Array{ELTYPE, 2}(undef, NDIMS, 1)
        surf_n = Array{ELTYPE, 2}(undef, NDIMS, 1)

        if surface_tension isa SurfaceTensionAkinci
            surf_n = Array{ELTYPE, 2}(undef, NDIMS, nparticles)
            println("WARNING: Result is *probably* inaccurate when used without corrections.
                     Incorrect pressure near the boundary leads the particles near walls to
                     be too far away, which leads to surface tension being applied near walls!")
        end

        if store_options isa StoreAll
            a_visc = Array{ELTYPE, 2}(undef, NDIMS, nparticles)
            a_pressure = Array{ELTYPE, 2}(undef, NDIMS, nparticles)
            if surface_tension isa AkinciTypeSurfaceTension
                a_surf = Array{ELTYPE, 2}(undef, NDIMS, nparticles)
            end
        end

        # Make acceleration an SVector
        acceleration_ = SVector(acceleration...)
        if length(acceleration_) != NDIMS
            error("Acceleration must be of length $NDIMS for a $(NDIMS)D problem")
        end

        initial_density = particle_densities
        cache = (; initial_density)

        return new{NDIMS, ELTYPE, typeof(density_calculator), typeof(state_equation),
                   typeof(smoothing_kernel), typeof(viscosity), typeof(cache),
                   typeof(surface_tension), typeof(store_options)}(particle_coordinates,
                                                                   particle_velocities,
                                                                   surf_n, a_visc, a_surf,
                                                                   a_pressure,
                                                                   particle_masses,
                                                                   particle_radius,
                                                                   pressure,
                                                                   density_calculator,
                                                                   state_equation,
                                                                   smoothing_kernel,
                                                                   smoothing_length,
                                                                   ref_density,
                                                                   viscosity, acceleration_,
                                                                   cache,
                                                                   surface_tension,
                                                                   store_options)
    end
end

function Base.show(io::IO, container::FluidParticleContainer)
    @nospecialize container # reduce precompilation time

    print(io, "FluidParticleContainer{", ndims(container), "}(")
    print(io, container.density_calculator)
    print(io, ", ", container.state_equation)
    print(io, ", ", container.smoothing_kernel)
    print(io, ", ", container.viscosity)
    print(io, ", ", container.acceleration)
    print(io, ") with ", nparticles(container), " particles")
end

function Base.show(io::IO, ::MIME"text/plain", container::FluidParticleContainer)
    @nospecialize container # reduce precompilation time

    if get(io, :compact, false)
        show(io, container)
    else
        summary_header(io, "FluidParticleContainer{$(ndims(container))}")
        summary_line(io, "#particles", nparticles(container))
        summary_line(io, "density calculator",
                     container.density_calculator |> typeof |> nameof)
        summary_line(io, "state equation", container.state_equation |> typeof |> nameof)
        summary_line(io, "smoothing kernel", container.smoothing_kernel |> typeof |> nameof)
        summary_line(io, "viscosity", container.viscosity)
        summary_line(io, "acceleration", container.acceleration)
        summary_line(io, "surface tension", container.surface_tension)
        summary_footer(io)
    end
end

@inline function v_nvariables(container::FluidParticleContainer)
    v_nvariables(container, container.density_calculator)
end
@inline function v_nvariables(container::FluidParticleContainer, ::SummationDensity)
    ndims(container)
end
@inline function v_nvariables(container::FluidParticleContainer, ::ContinuityDensity)
    ndims(container) + 1
end

@inline function get_hydrodynamic_mass(particle, container::FluidParticleContainer)
    return container.mass[particle]
end

# Nothing to initialize for this container
initialize!(container::FluidParticleContainer, neighborhood_search) = container

function update!(container::FluidParticleContainer, container_index, v, u, v_ode, u_ode,
                 semi, t)
    @unpack density_calculator, surface_tension = container

    compute_quantities(v, u, density_calculator, container, container_index, u_ode, semi)

    # some surface tension models require the surface normal
    # Note: this is the most expensive step in update! when *active*!
    compute_surface_normal(surface_tension, v, u, container, container_index, u_ode,
                           v_ode, semi, t)

    return container
end

# skip
function compute_surface_normal(surface_tension::Any, v, u, container, container_index,
                                u_ode, v_ode, semi, t)
end

function compute_surface_normal(surface_tension::SurfaceTensionAkinci, v, u, container,
                                container_index, u_ode,
                                v_ode, semi, t)
    @unpack surface_normal = container

    if t > eps() # skip depending on order boundary density is not set and will diverge
        # @efaulhaber this should be fixed in another way...
        compute_surface_normal(surface_tension, v, u, container, container_index, u_ode,
                               v_ode, semi)
    else
        # reset surface normal
        for particle in eachparticle(container)
            for i in 1:ndims(container)
                surface_normal[i, particle] = 0.0
            end
        end
    end
end

function compute_quantities(v, u, ::ContinuityDensity, container, container_index, u_ode,
                            semi)
    compute_pressure!(container, v)
end

function compute_quantities(v, u, ::SummationDensity, container, container_index, u_ode,
                            semi)
    @unpack particle_containers, neighborhood_searches = semi
    @unpack cache = container
    @unpack density = cache # Density is in the cache for SummationDensity

    density .= zero(eltype(density))

    # Use all other containers for the density summation
    @pixie_timeit timer() "compute density" foreach_enumerate(particle_containers) do (neighbor_container_index,
                                                                                       neighbor_container)
        u_neighbor_container = wrap_u(u_ode, neighbor_container_index,
                                      neighbor_container, semi)

        @threaded for particle in eachparticle(container)
            compute_density_per_particle(particle, u, u_neighbor_container,
                                         container, neighbor_container,
                                         neighborhood_searches[container_index][neighbor_container_index])
        end
    end

    compute_pressure!(container, v)
end

# skip
function compute_surface_normal(::Any, v, u, container, container_index, u_ode, v_ode, semi)
end

function compute_surface_normal(surface_tension::SurfaceTensionAkinci, v, u, container,
                                container_index, u_ode, v_ode, semi)
    @unpack particle_containers, neighborhood_searches = semi
    @unpack surface_normal = container

    # reset surface normal
    for particle in eachparticle(container)
        for i in 1:ndims(container)
            surface_normal[i, particle] = 0.0
        end
    end

    @pixie_timeit timer() "compute surface normal" foreach_enumerate(particle_containers) do (neighbor_container_index,
                                                                                              neighbor_container)
        u_neighbor_container = wrap_u(u_ode, neighbor_container_index,
                                      neighbor_container, semi)
        v_neighbor_container = wrap_v(v_ode, neighbor_container_index,
                                      neighbor_container, semi)

        calc_normal_akinci(surface_tension, u, v_neighbor_container,
                           u_neighbor_container,
                           neighborhood_searches[container_index][neighbor_container_index],
                           container, particle_containers[neighbor_container_index])
    end
end

# Use this function barrier and unpack inside to avoid passing closures to Polyester.jl with @batch (@threaded).
# Otherwise, @threaded does not work here with Julia ARM on macOS.
# See https://github.com/JuliaSIMD/Polyester.jl/issues/88.
@inline function compute_density_per_particle(particle,
                                              u_particle_container, u_neighbor_container,
                                              particle_container::FluidParticleContainer,
                                              neighbor_container, neighborhood_search)
    @unpack smoothing_kernel, smoothing_length, cache = particle_container
    @unpack density = cache # Density is in the cache for SummationDensity
    @unpack boundary_model = neighbor_container

    particle_coords = get_current_coords(particle, u_particle_container, particle_container)
    for neighbor in eachneighbor(particle_coords, neighborhood_search)
        mass = get_hydrodynamic_mass(neighbor, neighbor_container)
        neighbor_coords = get_current_coords(neighbor, u_neighbor_container,
                                             neighbor_container)
        distance = norm(particle_coords - neighbor_coords)

        if distance <= compact_support(smoothing_kernel, smoothing_length)
            density[particle] += mass * kernel(smoothing_kernel, distance, smoothing_length)
        end
    end
end

function compute_pressure!(container, v)
    @unpack state_equation, pressure = container

    # Note that @threaded makes this slower
    for particle in eachparticle(container)
        pressure[particle] = state_equation(get_particle_density(particle, v, container))
    end
end

function write_u0!(u0, container::FluidParticleContainer)
    @unpack initial_coordinates = container

    for particle in eachparticle(container)
        # Write particle coordinates
        for dim in 1:ndims(container)
            u0[dim, particle] = initial_coordinates[dim, particle]
        end
    end

    return u0
end

function write_v0!(v0, container::FluidParticleContainer)
    @unpack initial_velocity, density_calculator = container

    for particle in eachparticle(container)
        # Write particle velocities
        for dim in 1:ndims(container)
            v0[dim, particle] = initial_velocity[dim, particle]
        end
    end

    write_v0!(v0, density_calculator, container)

    return v0
end

function write_v0!(v0, ::SummationDensity, container::FluidParticleContainer)
    return v0
end

function write_v0!(v0, ::ContinuityDensity, container::FluidParticleContainer)
    @unpack cache = container
    @unpack initial_density = cache

    for particle in eachparticle(container)
        # Set particle densities
        v0[ndims(container) + 1, particle] = initial_density[particle]
    end

    return v0
end

@inline function get_normal(particle, particle_container::ParticleContainer, ::Any)
    return zeros(SVector{ndims(container), eltype(container)})
end

@inline function get_normal(particle, particle_container::FluidParticleContainer,
                            ::SurfaceTensionAkinci)
    @unpack surface_normal = particle_container
    return get_vec_field(particle, surface_normal, particle_container)
end<|MERGE_RESOLUTION|>--- conflicted
+++ resolved
@@ -1,19 +1,4 @@
 """
-<<<<<<< HEAD
-	FluidParticleContainer(particle_coordinates, particle_velocities, particle_masses,
-						   density_calculator::SummationDensity, state_equation,
-						   smoothing_kernel, smoothing_length, ref_density;
-						   viscosity=NoViscosity(),
-						   acceleration=ntuple(_ -> 0.0, size(particle_coordinates, 1)),
-						   surface_tension=NoSurfaceTension(), save_forces=false)
-
-	FluidParticleContainer(particle_coordinates, particle_velocities, particle_masses, particle_densities,
-						   density_calculator::ContinuityDensity, state_equation,
-						   smoothing_kernel, smoothing_length, ref_density;
-						   viscosity=NoViscosity(),
-						   acceleration=ntuple(_ -> 0.0, size(particle_coordinates, 1)),
-						   surface_tension=NoSurfaceTension(), save_forces=false)
-=======
     FluidParticleContainer(setup,
                            density_calculator, state_equation,
                            smoothing_kernel, smoothing_length;
@@ -25,12 +10,12 @@
                            viscosity=NoViscosity(),
                            acceleration=ntuple(_ -> 0.0, size(particle_coordinates, 1)))
 
-    FluidParticleContainer(particle_coordinates, particle_velocities, particle_masses, particle_densities,
-                           density_calculator::ContinuityDensity, state_equation,
-                           smoothing_kernel, smoothing_length;
-                           viscosity=NoViscosity(),
-                           acceleration=ntuple(_ -> 0.0, size(particle_coordinates, 1)))
->>>>>>> 3c672d93
+	FluidParticleContainer(particle_coordinates, particle_velocities, particle_masses, particle_densities,
+						   density_calculator::ContinuityDensity, state_equation,
+						   smoothing_kernel, smoothing_length, ref_density;
+						   viscosity=NoViscosity(),
+						   acceleration=ntuple(_ -> 0.0, size(particle_coordinates, 1)),
+						   surface_tension=NoSurfaceTension(), save_forces=false)
 
 Container for fluid particles. With [`ContinuityDensity`](@ref), the `particle_densities` array has to be passed.
 """
@@ -65,7 +50,9 @@
         return FluidParticleContainer(setup.coordinates, setup.velocities, setup.masses,
                                       density_calculator,
                                       state_equation, smoothing_kernel, smoothing_length,
-                                      viscosity=viscosity, acceleration=acceleration)
+                                      viscosity=viscosity, acceleration=acceleration,
+                                      surface_tension=NoSurfaceTension(),
+                                      store_options=DefaultStore())
     end
 
     # convenience constructor for passing a setup as first argument
@@ -73,7 +60,9 @@
                                     state_equation, smoothing_kernel, smoothing_length;
                                     viscosity=NoViscosity(),
                                     acceleration=ntuple(_ -> 0.0,
-                                                        size(particle_coordinates, 1)))
+                                                        size(particle_coordinates, 1)),
+                                                        surface_tension=NoSurfaceTension(),
+                                                        store_options=DefaultStore())
         return FluidParticleContainer(setup.coordinates, setup.velocities, setup.masses,
                                       setup.densities, density_calculator,
                                       state_equation, smoothing_kernel, smoothing_length,
