--- conflicted
+++ resolved
@@ -198,28 +198,18 @@
 
     particle_coords = get_current_coords(particle, u_particle_container, particle_container)
     for neighbor in eachneighbor(particle_coords, neighborhood_search)
-<<<<<<< HEAD
         mass = get_hydrodynamic_mass(neighbor, neighbor_container)
-        distance = norm(particle_coords -
-                        get_current_coords(neighbor, u_neighbor_container,
-                                           neighbor_container))
-=======
         neighbor_coords = get_current_coords(neighbor, u_neighbor_container,
                                              neighbor_container)
         distance = norm(particle_coords - neighbor_coords)
->>>>>>> 8078db31
 
         if distance <= compact_support(smoothing_kernel, smoothing_length)
             density[particle] += mass * kernel(smoothing_kernel, distance, smoothing_length)
         end
     end
 end
-<<<<<<< HEAD
-function compute_pressure!(container, u)
-=======
 
 function compute_pressure!(container, v)
->>>>>>> 8078db31
     @unpack state_equation, pressure = container
 
     # Note that @threaded makes this slower
