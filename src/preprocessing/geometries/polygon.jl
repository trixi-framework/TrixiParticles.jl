# This is the data format returned by `load(file)` when used with `.asc` files
struct Polygon{BACKEND, NDIMS, ELTYPE, VOV, VOTV, VOT} <: Geometry{BACKEND, NDIMS, ELTYPE}
    vertices                :: VOV # `Vector{SVector{NDIMS, ELTYPE}}`
    edge_vertices           :: VOTV # `Vector{NTuple{2, SVector{NDIMS, ELTYPE}}}`
    vertex_normals          :: VOTV # `Vector{NTuple{2, SVector{NDIMS, ELTYPE}}}`
    edge_normals            :: VOV # `Vector{SVector{NDIMS, ELTYPE}}`
    edge_vertices_ids       :: VOT # `Vector{NTuple{2, Int}}`
    min_corner              :: SVector{NDIMS, ELTYPE}
    max_corner              :: SVector{NDIMS, ELTYPE}
    parallelization_backend :: BACKEND
end

function Polygon(vertices; parallelization_backend=true)
    NDIMS = size(vertices, 1)

    return Polygon{NDIMS}(vertices, parallelization_backend)
end

# Function barrier to make `NDIMS` static and therefore `SVector`s type-stable
function Polygon{NDIMS}(vertices_, parallelization_backend) where {NDIMS}
    BACKEND = typeof(parallelization_backend)

    n_vertices = size(vertices_, 2)
    ELTYPE = eltype(vertices_)

    min_corner = SVector{NDIMS}(minimum(vertices_, dims=2))
    max_corner = SVector{NDIMS}(maximum(vertices_, dims=2))

    vertices = copy(reinterpret(reshape, SVector{NDIMS, ELTYPE}, vertices_))

    # Sum over all the edges and determine if the vertices are in clockwise order
    # to make sure that all normals pointing outwards.
    # To do so, we compute the signed area of the polygon by the shoelace formula, which
    # is positive for counter-clockwise ordering and negative for clockwise ordering of the vertices.
    # https://en.wikipedia.org/wiki/Polygon
    polygon_area = 0.0
    for i in 1:(n_vertices - 1)
        v1 = vertices[i]
        v2 = vertices[i + 1]
        polygon_area += (v1[1] * v2[2] - v2[1] * v1[2])
    end

    if polygon_area == 0.0
        throw(ArgumentError("polygon is not correctly defined"))
    elseif polygon_area > 0.0
        # Curve is counter-clockwise
        reverse!(vertices)
    end

    edge_vertices = Vector{NTuple{2, SVector{NDIMS, ELTYPE}}}()
    edge_vertices_ids = Vector{NTuple{2, Int}}()
    edge_normals = Vector{SVector{NDIMS, ELTYPE}}()

    for i in 1:(n_vertices - 1)
        v1 = vertices[i]
        v2 = vertices[i + 1]
        if isapprox(v1, v2)
            continue
        end

        edge = v2 - v1

        edge_normal = SVector{NDIMS}(normalize([-edge[2], edge[1]]))

        push!(edge_vertices, (v1, v2))
        push!(edge_vertices_ids, (i, i + 1))
        push!(edge_normals, edge_normal)
    end

    vertex_normals = Vector{NTuple{2, SVector{NDIMS, ELTYPE}}}()

    # Calculate vertex pseudo-normals.
    # An edge is defined by two vertices, for which we calculate the pseudo-normals
    # by averaging the normals of the adjacent edges.
    # We calculate the distances for a single edge in `calculate_signed_distances!`
    # and don't look for adjacent edges. Thus, we store the pseudo-normals of the vertices
    # per edge.
    for i in 1:length(edge_vertices)
        if i == 1
            edge_normal_1 = edge_normals[end]
        else
            edge_normal_1 = edge_normals[i - 1]
        end

        edge_normal_2 = edge_normals[i]

        if i == length(edge_vertices)
            edge_normal_3 = edge_normals[1]
        else
            edge_normal_3 = edge_normals[i + 1]
        end

        vortex_normal_1 = normalize(edge_normal_1 + edge_normal_2)
        vortex_normal_2 = normalize(edge_normal_2 + edge_normal_3)

        push!(vertex_normals, (vortex_normal_1, vortex_normal_2))
    end

    return Polygon{BACKEND, NDIMS, ELTYPE, typeof(vertices), typeof(edge_vertices),
                   typeof(edge_vertices_ids)}(vertices, edge_vertices, vertex_normals,
                                              edge_normals, edge_vertices_ids,
                                              min_corner, max_corner,
                                              parallelization_backend)
end

function Base.show(io::IO, geometry::Polygon)
    @nospecialize geometry # reduce precompilation time

    print(io, "Polygon{$(ndims(geometry)), $(eltype(geometry))}()")
end

function Base.show(io::IO, ::MIME"text/plain", geometry::Polygon)
    @nospecialize geometry # reduce precompilation time

    if get(io, :compact, false)
        show(io, system)
    else
        summary_header(io, "Polygon{$(ndims(geometry)), $(eltype(geometry))}")
        summary_line(io, "#edges", "$(nfaces(geometry))")
        summary_footer(io)
    end
end

@inline function Base.deleteat!(polygon::Polygon, indices)
    (; edge_vertices, edge_normals, edge_vertices_ids) = polygon

    deleteat!(edge_vertices, indices)
    deleteat!(edge_vertices_ids, indices)
    deleteat!(edge_normals, indices)

    return polygon
end

@inline nfaces(mesh::Polygon) = length(mesh.edge_normals)

@inline function face_vertices(edge, geometry::Polygon)
    v1 = geometry.edge_vertices[edge][1]
    v2 = geometry.edge_vertices[edge][2]

    return v1, v2
end

@inline face_normal(edge, geometry::Polygon) = geometry.edge_normals[edge]

<<<<<<< HEAD
function volume(polygon::Polygon)
=======
# Although "volume" is typically associated with 3D objects, the function name
# is intentionally kept as `volume` to maintain consistency between 2D and 3D cases.
# This allows seamless handling of both cases without requiring differentiation
# between dimensions in the calling code.
# Note that this function is not part of the public API.
function volume(polygon::Polygon)

    # Compute the area of the polygon by the shoelace formula.
    # https://en.wikipedia.org/wiki/Polygon
>>>>>>> fb6906f5
    volume = sum(polygon.edge_vertices_ids, init=zero(eltype(polygon))) do edge
        v1 = polygon.vertices[edge[1]]
        v2 = polygon.vertices[edge[2]]

        return (v1[1] * v2[2] - v2[1] * v1[2])
    end
    return abs(volume) / 2
end<|MERGE_RESOLUTION|>--- conflicted
+++ resolved
@@ -142,9 +142,6 @@
 
 @inline face_normal(edge, geometry::Polygon) = geometry.edge_normals[edge]
 
-<<<<<<< HEAD
-function volume(polygon::Polygon)
-=======
 # Although "volume" is typically associated with 3D objects, the function name
 # is intentionally kept as `volume` to maintain consistency between 2D and 3D cases.
 # This allows seamless handling of both cases without requiring differentiation
@@ -154,7 +151,6 @@
 
     # Compute the area of the polygon by the shoelace formula.
     # https://en.wikipedia.org/wiki/Polygon
->>>>>>> fb6906f5
     volume = sum(polygon.edge_vertices_ids, init=zero(eltype(polygon))) do edge
         v1 = polygon.vertices[edge[1]]
         v2 = polygon.vertices[edge[2]]
