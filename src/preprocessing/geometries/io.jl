"""
    load_geometry(filename; element_type=Float64)

Load file and return corresponding type for [`ComplexShape`](@ref).
Supported file formats are `.stl`, `.asc` and `dxf`.
For comprehensive information about the supported file formats, refer to the documentation at
[Read geometries from file](@ref read_geometries_from_file).

# Arguments
- `filename`: Name of the file to be loaded.

# Keywords
- `element_type`: Element type (default is `Float64`)
"""
function load_geometry(filename; element_type=Float64,
                       parallelization_backend=PolyesterBackend())
    ELTYPE = element_type

    file_extension = splitext(filename)[end]

    if file_extension == ".asc"
<<<<<<< HEAD
        geometry = load_ascii(filename; ELTYPE, skipstart=1, parallelization_backend)
=======
        geometry = load_ascii(filename; ELTYPE, skipstart=1)
    elseif file_extension == ".dxf"
        geometry = load_dxf(filename; ELTYPE)
>>>>>>> 505438c5
    elseif file_extension == ".stl"
        geometry = load(FileIO.query(filename); ELTYPE, parallelization_backend)
    else
        throw(ArgumentError("Only `.stl`, `.asc` and `.dxf` files are supported (yet)."))
    end

    return geometry
end

function load_ascii(filename; ELTYPE=Float64, skipstart=1, parallelization_backend=true)

    # Read the data from the ASCII file in as a matrix of coordinates.
    # Ignore the first `skipstart` lines of the file (e.g. headers).
    points = DelimitedFiles.readdlm(filename, ' ', ELTYPE, '\n'; skipstart)[:, 1:2]

    return Polygon(copy(points'); parallelization_backend)
end

function load_dxf(filename; ELTYPE=Float64)
    points = Tuple{ELTYPE, ELTYPE}[]

    load_dxf!(points, filename)

    return Polygon(stack(points))
end

function load_dxf!(points::Vector{Tuple{T, T}}, filename) where {T}
    open(filename) do io
        lines = readlines(io)

        # Check if the DXF file contains line entities ("LINE") or polyline entities ("POLYLINE")
        idx_first_line = findfirst(x -> strip(x) == "LINE", lines)
        idx_first_polyline = findfirst(x -> strip(x) == "POLYLINE", lines)

        if !isnothing(idx_first_line) && isnothing(idx_first_polyline)
            # The file contains only simple line entities ("LINE")
            i = idx_first_line

            while i <= length(lines)
                if strip(lines[i]) == "LINE"
                    if idx_first_line == i
                        # For a polygon, we only need to store the start point of the first line entity.
                        # For subsequent lines, the end point of the previous edge is the start point of the current edge,
                        # so storing all start points would result in duplicate vertices.
                        # Therefore, we only push the start point for the very first line.

                        # Search for the coordinates of the start point:
                        # Group codes "10", "20", "30" represent x, y, z of the start point
                        while i <= length(lines) && strip(lines[i]) != "10"
                            i += 1
                        end
                        x1 = parse(T, strip(lines[i + 1]))
                        @assert strip(lines[i + 2]) == "20"
                        y1 = parse(T, strip(lines[i + 3]))

                        push!(points, (x1, y1))
                    end

                    # Search for the end point coordinates:
                    # Group codes "11", "21", "31" represent x, y, z of the end point
                    while i <= length(lines) && strip(lines[i]) != "11"
                        i += 1
                    end
                    x2 = parse(T, strip(lines[i + 1]))
                    @assert strip(lines[i + 2]) == "21"
                    y2 = parse(T, strip(lines[i + 3]))

                    # Add end point of the line to the point list
                    push!(points, (x2, y2))
                end
                i += 1
            end

        elseif isnothing(idx_first_line) && !isnothing(idx_first_polyline)
            # The file contains only polyline entities ("POLYLINE")
            i = idx_first_polyline

            while i <= length(lines)
                line = strip(lines[i])
                if line == "VERTEX"
                    # Search for the coordinates of the current vertex:
                    # Group codes "10", "20", "30" represent x, y, z of the vertex
                    while i <= length(lines) && strip(lines[i]) != "10"
                        i += 1
                    end
                    x = parse(T, strip(lines[i + 1]))
                    @assert strip(lines[i + 2]) == "20"
                    y = parse(T, strip(lines[i + 3]))

                    # Add the vertex to the point list
                    push!(points, (x, y))

                elseif line == "SEQEND"
                    # End of the polyline reached
                    break
                end
                i += 1
            end
        else
            throw(ArgumentError("This entity type is not supported. Only 'LINE' OR 'POLYLINE' are allowed."))
        end
    end

    # Remove duplicate points from the list
    unique(points)

    return points
end

# FileIO.jl docs:
# https://juliaio.github.io/FileIO.jl/stable/implementing/#All-at-once-I/O:-implementing-load-and-save
function load(fn::FileIO.File{FileIO.format"STL_BINARY"}; kwargs...)
    open(fn) do s
        FileIO.skipmagic(s) # skip over the magic bytes
        load(s; kwargs...)
    end
end

function load(fs::FileIO.Stream{FileIO.format"STL_BINARY"}; ELTYPE=Float64,
              parallelization_backend=true)
    # Binary STL
    # https://en.wikipedia.org/wiki/STL_%28file_format%29#Binary_STL
    io = FileIO.stream(fs)
    read(io, 80) # Throw out 80 bytes header
    n_faces = read(io, UInt32)

    face_vertices = fill(ntuple(_ -> fill(zero(ELTYPE), SVector{3}), 3), n_faces)
    vertices = fill(fill(zero(ELTYPE), SVector{3}), 3n_faces)
    normals = fill(fill(zero(ELTYPE), SVector{3}), n_faces)

    load_data!(face_vertices, vertices, normals, io)

    return TriangleMesh(face_vertices, normals, vertices; parallelization_backend)
end

function load_data!(face_vertices::Vector{Tuple{SVector{3, T}, SVector{3, T},
                                                SVector{3, T}}},
                    vertices, normals, io) where {T}
    i = 0
    while !eof(io)
        normals[i + 1] = SVector{3, T}(read(io, Float32), read(io, Float32),
                                       read(io, Float32))

        v1 = SVector{3, T}(read(io, Float32), read(io, Float32), read(io, Float32))
        v2 = SVector{3, T}(read(io, Float32), read(io, Float32), read(io, Float32))
        v3 = SVector{3, T}(read(io, Float32), read(io, Float32), read(io, Float32))

        face_vertices[i + 1] = (v1, v2, v3)

        vertices[3 * i + 1] = v1
        vertices[3 * i + 2] = v2
        vertices[3 * i + 3] = v3

        # After the 48 bytes of the normal and the vertices follows a 2-byte unsigned integer
        # that is the "attribute byte count" – in the standard format, this should be zero
        # because most software does not understand anything else.
        skip(io, 2) # Skip attribute byte count
        i += 1
    end
end

function trixi2vtk(geometry::Polygon; output_directory="out", prefix="",
                   filename="points", custom_quantities...)
    vertex_normals = Vector{SVector{2, eltype(geometry)}}()
    vertices = Vector{SVector{2, eltype(geometry)}}()

    # Add each vertex twice (once at the end of an edge and once at the start of the next edge)
    # with corresponding normals to make ParaView work.
    for edge in eachface(geometry)
        push!(vertex_normals, geometry.vertex_normals[edge][1])
        push!(vertex_normals, geometry.vertex_normals[edge][2])
        push!(vertices, geometry.vertices[geometry.edge_vertices_ids[edge][1]])
        push!(vertices, geometry.vertices[geometry.edge_vertices_ids[edge][2]])
    end

    return trixi2vtk(stack(vertices); output_directory, filename, prefix,
                     vertex_normals=vertex_normals, custom_quantities...)
end

function trixi2vtk(geometry::TriangleMesh; output_directory="out", prefix="",
                   filename="points", custom_quantities...)
    vertex_normals = stack([geometry.vertex_normals[face]
                            for face in eachindex(geometry.vertices)])

    return trixi2vtk(stack(geometry.vertices); output_directory, filename, prefix,
                     vertex_normals=vertex_normals, custom_quantities...)
end<|MERGE_RESOLUTION|>--- conflicted
+++ resolved
@@ -19,13 +19,9 @@
     file_extension = splitext(filename)[end]
 
     if file_extension == ".asc"
-<<<<<<< HEAD
         geometry = load_ascii(filename; ELTYPE, skipstart=1, parallelization_backend)
-=======
-        geometry = load_ascii(filename; ELTYPE, skipstart=1)
     elseif file_extension == ".dxf"
-        geometry = load_dxf(filename; ELTYPE)
->>>>>>> 505438c5
+        geometry = load_dxf(filename; ELTYPE, parallelization_backend)
     elseif file_extension == ".stl"
         geometry = load(FileIO.query(filename); ELTYPE, parallelization_backend)
     else
@@ -44,12 +40,12 @@
     return Polygon(copy(points'); parallelization_backend)
 end
 
-function load_dxf(filename; ELTYPE=Float64)
+function load_dxf(filename; ELTYPE=Float64, parallelization_backend=true)
     points = Tuple{ELTYPE, ELTYPE}[]
 
     load_dxf!(points, filename)
 
-    return Polygon(stack(points))
+    return Polygon(stack(points); parallelization_backend)
 end
 
 function load_dxf!(points::Vector{Tuple{T, T}}, filename) where {T}
