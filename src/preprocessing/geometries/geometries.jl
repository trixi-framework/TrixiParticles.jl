include("polygon.jl")
include("triangle_mesh.jl")
include("io.jl")

@inline eachface(mesh) = Base.OneTo(nfaces(mesh))

function Base.setdiff(initial_condition::InitialCondition,
                      geometries::Union{Polygon, TriangleMesh}...)
    geometry = first(geometries)

    if ndims(geometry) != ndims(initial_condition)
        throw(ArgumentError("all passed geometries must have the same dimensionality as the initial condition"))
    end

    coords = reinterpret(reshape, SVector{ndims(geometry), eltype(geometry)},
                         initial_condition.coordinates)

    delete_indices, _ = WindingNumberJacobson(; geometry)(geometry, coords)

    coordinates = initial_condition.coordinates[:, .!delete_indices]
    velocity = initial_condition.velocity[:, .!delete_indices]
    mass = initial_condition.mass[.!delete_indices]
    density = initial_condition.density[.!delete_indices]
    pressure = initial_condition.pressure[.!delete_indices]

    result = InitialCondition{ndims(initial_condition)}(coordinates, velocity, mass,
                                                        density, pressure,
                                                        initial_condition.particle_spacing)

    return setdiff(result, Base.tail(geometries)...)
end

function Base.intersect(initial_condition::InitialCondition,
                        geometries::Union{Polygon, TriangleMesh}...)
    geometry = first(geometries)

    if ndims(geometry) != ndims(initial_condition)
        throw(ArgumentError("all passed geometries must have the same dimensionality as the initial condition"))
    end

    coords = reinterpret(reshape, SVector{ndims(geometry), eltype(geometry)},
                         initial_condition.coordinates)

    keep_indices, _ = WindingNumberJacobson(; geometry)(geometry, coords)

    coordinates = initial_condition.coordinates[:, keep_indices]
    velocity = initial_condition.velocity[:, keep_indices]
    mass = initial_condition.mass[keep_indices]
    density = initial_condition.density[keep_indices]
    pressure = initial_condition.pressure[keep_indices]

    result = InitialCondition{ndims(initial_condition)}(coordinates, velocity, mass,
                                                        density, pressure,
                                                        initial_condition.particle_spacing)

    return intersect(result, Base.tail(geometries)...)
end

"""
    planar_geometry_to_face(planar_geometry::TriangleMesh)

Extracts a simplified rectangular face and its normal vector from an arbitrary planar geometry
(`TriangleMesh` loaded via [`load_geometry`](@ref))
for use as a boundary zone interface in [`BoundaryZone`](@ref).
This function computes the corner points of an oriented bounding box
that best represents the essential orientation and extent of the input geometry.
The geometry must be planar (all vertices should lie in the same plane),
but can have complex or non-rectangular boundaries.

!!! note "Face Normal Orientation"
    All face normals of the input geometry must point inside the fluid domain.
    The returned plane normal is computed by averaging all face normals, so consistent orientation is required.

# Arguments
- `planar_geometry`: A planar geometry (`TriangleMesh` loaded via [`load_geometry`](@ref)).

# Returns
- `face_vertices`: Tuple of three vertices defining the rectangular face (corner points of the oriented bounding box).
- `face_normal`: Normalized normal vector of the face.

# Example
```jldoctest; output=false, filter=r"face = .*"
file = pkgdir(TrixiParticles, "test", "preprocessing", "data")
planar_geometry = load_geometry(joinpath(file, "inflow_geometry.stl"))

face, face_normal = planar_geometry_to_face(planar_geometry)

# output
(face = ...)
```
"""
function planar_geometry_to_face(planar_geometry::TriangleMesh)
    face_normal = normalize(sum(planar_geometry.face_normals) / nfaces(planar_geometry))

    face_vertices = oriented_bounding_box(stack(planar_geometry.vertices))

    # Vectors spanning the face
    edge1 = face_vertices[:, 2] - face_vertices[:, 1]
    edge2 = face_vertices[:, 3] - face_vertices[:, 1]

    if abs(dot(edge1, face_normal)) > 1e-2 || abs(dot(edge2, face_normal)) > 1e-2
        throw(ArgumentError("geometry is not planar"))
    end

<<<<<<< HEAD
    computed_face_normal = SVector(normalize(cross(edge1, edge2))...)
=======
    # The `face_normal` computed above might not be exactly orthogonal to the plane
    # spanned by `edge1` and `edge2`, but this is important for some computations later.
    computed_face_normal = SVector(Tuple(normalize(cross(edge1, edge2))))
>>>>>>> fa6161fc
    computed_face_normal *= sign(dot(computed_face_normal, face_normal))

    return (; face=(face_vertices[:, 1], face_vertices[:, 2], face_vertices[:, 3]),
            face_normal=computed_face_normal)
end

# According to:
# https://logicatcore.github.io/scratchpad/lidar/sensor-fusion/jupyter/2021/04/20/3D-Oriented-Bounding-Box.html
function oriented_bounding_box(point_cloud)
    covariance_matrix = Statistics.cov(point_cloud; dims=2)
    eigen_vectors = Statistics.eigvecs(covariance_matrix)
    means = Statistics.mean(point_cloud, dims=2)

    centered_data = point_cloud .- means

    aligned_coords = eigen_vectors' * centered_data

    min_corner = minimum(aligned_coords, dims=2)
    max_corner = maximum(aligned_coords, dims=2)

    face_vertices = hcat(min_corner, max_corner,
                         [min_corner[1], max_corner[2], min_corner[3]])

    return eigen_vectors * face_vertices .+ means
end<|MERGE_RESOLUTION|>--- conflicted
+++ resolved
@@ -102,13 +102,9 @@
         throw(ArgumentError("geometry is not planar"))
     end
 
-<<<<<<< HEAD
-    computed_face_normal = SVector(normalize(cross(edge1, edge2))...)
-=======
     # The `face_normal` computed above might not be exactly orthogonal to the plane
     # spanned by `edge1` and `edge2`, but this is important for some computations later.
     computed_face_normal = SVector(Tuple(normalize(cross(edge1, edge2))))
->>>>>>> fa6161fc
     computed_face_normal *= sign(dot(computed_face_normal, face_normal))
 
     return (; face=(face_vertices[:, 1], face_vertices[:, 2], face_vertices[:, 3]),
