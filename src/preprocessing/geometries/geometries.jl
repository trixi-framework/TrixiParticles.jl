--- conflicted
+++ resolved
@@ -127,12 +127,11 @@
     min_corner = minimum(aligned_coords, dims=2) .- eps()
     max_corner = maximum(aligned_coords, dims=2) .+ eps()
 
-<<<<<<< HEAD
     if length(min_corner) == 2
         rect_coords = hcat(min_corner, max_corner, [min_corner[1], max_corner[2]])
     else
-        rect_coords = hcat(min_corner, max_corner,
-                           [min_corner[1], max_corner[2], min_corner[3]])
+        rect_coords = hcat([min_corner[1], max_corner[2], min_corner[3]],
+                           min_corner, max_corner)
     end
 
     rotated_rect_coords = eigen_vectors * rect_coords .+ means
@@ -235,8 +234,8 @@
     NDIMS = size(point_cloud, 1)
     vertices, eigen_vectors, (min_corner, max_corner) = oriented_bounding_box(point_cloud)
 
-    # Use the first vertex as box origin (bottom-left-front corner)
-    box_origin = SVector{NDIMS}(vertices[:, 1])
+    # Use the first (2D) or second (middle, 3D) vertex as box origin
+    box_origin = NDIMS == 2 ? SVector{2}(vertices[:, 1]) : SVector{3}(vertices[:, 2])
 
     # Calculate edge lengths from min/max corners
     edge_lengths = max_corner - min_corner
@@ -366,10 +365,6 @@
                               velocity=velocity[:, keep_indices],
                               pressure=pressure[keep_indices],
                               particle_spacing)
-=======
-    face_vertices = hcat([min_corner[1], max_corner[2], min_corner[3]],
-                         min_corner, max_corner)
->>>>>>> 08ecf7f0
 
     return setdiff(result, Base.tail(boxes)...)
 end