--- conflicted
+++ resolved
@@ -47,11 +47,7 @@
         (v[1] >= p[1] && v[2] < p[2]) && return 3
     end
 
-<<<<<<< HEAD
-    @threaded geometry for query_point in eachindex(points)
-=======
     @threaded default_backend(points) for query_point in eachindex(points)
->>>>>>> d4e892b1
         v_query = points[query_point]
         winding_number = 0
 
