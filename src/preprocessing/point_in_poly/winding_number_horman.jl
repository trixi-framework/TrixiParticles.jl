--- conflicted
+++ resolved
@@ -17,12 +17,8 @@
 function (point_in_poly::WindingNumberHorman)(geometry, points; store_winding_number=false)
     (; edge_vertices) = geometry
 
-<<<<<<< HEAD
-    inpoly = falses(length(points))
-=======
     # We cannot use a `BitVector` here, as writing to a `BitVector` is not thread-safe
-    inpoly = fill(false, size(points, 2))
->>>>>>> 151ecaa4
+    inpoly = fill(false, length(points))
 
     winding_numbers = Float64[]
     store_winding_number && (winding_numbers = resize!(winding_numbers, length(inpoly)))
