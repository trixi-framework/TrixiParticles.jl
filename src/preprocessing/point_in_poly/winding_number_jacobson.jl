--- conflicted
+++ resolved
@@ -1,16 +1,9 @@
 struct NaiveWinding end
 
-<<<<<<< HEAD
 @inline function (winding::NaiveWinding)(polygon::Polygon{2}, query_point)
     (; edge_vertices) = polygon
 
     return naive_winding(polygon, edge_vertices, query_point)
-=======
-@inline function (winding::NaiveWinding)(mesh::Polygon{2}, query_point)
-    (; edge_vertices) = mesh
-
-    return naive_winding(mesh, edge_vertices, query_point)
->>>>>>> ed6e043a
 end
 
 @inline function (winding::NaiveWinding)(mesh::TriangleMesh{3}, query_point)
@@ -21,13 +14,8 @@
 
 @inline function naive_winding(polygon::Polygon{2}, edges, query_point)
     winding_number = sum(edges, init=zero(eltype(polygon))) do edge
-<<<<<<< HEAD
-        a = edge[1] - query_point
-        b = edge[2] - query_point
-=======
         a = edge_vertex(polygon, edge, 1)  - query_point
         b = edge_vertex(polygon, edge, 2) - query_point
->>>>>>> ed6e043a
 
         return atan(det([a b]), (dot(a, b)))
     end
@@ -88,12 +76,7 @@
     end
 end
 
-<<<<<<< HEAD
-function (point_in_poly::WindingNumberJacobson)(geometry, points;
-                                                store_winding_number=false)
-=======
 function (point_in_poly::WindingNumberJacobson)(geometry, points; store_winding_number=false)
->>>>>>> ed6e043a
     (; winding_number_factor, winding) = point_in_poly
 
     inpoly = falses(size(points, 2))
