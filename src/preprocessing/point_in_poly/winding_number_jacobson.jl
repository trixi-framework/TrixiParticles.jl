struct NaiveWinding end

@inline function (winding::NaiveWinding)(polygon::Polygon{2}, query_point)
    (; edge_vertices_ids) = polygon

    return naive_winding(polygon, edge_vertices_ids, query_point)
end

@inline function (winding::NaiveWinding)(mesh::TriangleMesh{3}, query_point)
    (; face_vertices_ids) = mesh

    return naive_winding(mesh, face_vertices_ids, query_point)
end

@inline function naive_winding(polygon::Polygon{2}, edges, query_point)
    winding_number = sum(edges, init=zero(eltype(polygon))) do edge
        v1 = polygon.vertices[edge[1]]
        v2 = polygon.vertices[edge[2]]

        a = v1 - query_point
        b = v2 - query_point

        return atan(det([a b]), (dot(a, b)))
    end

    return winding_number
end

@inline function naive_winding(mesh::TriangleMesh{3}, faces, query_point)
    winding_number = sum(faces, init=zero(eltype(mesh))) do face
        v1 = mesh.vertices[face[1]]
        v2 = mesh.vertices[face[2]]
        v3 = mesh.vertices[face[3]]

        # Eq. 6 of Jacobsen et al. Based on A. Van Oosterom (1983),
        # "The Solid Angle of a Plane Triangle" (doi: 10.1109/TBME.1983.325207)
        a = v1 - query_point
        b = v2 - query_point
        c = v3 - query_point
        a_ = norm(a)
        b_ = norm(b)
        c_ = norm(c)

        divisor = a_ * b_ * c_ + dot(a, b) * c_ + dot(b, c) * a_ + dot(c, a) * b_

        return 2 * atan(det([a b c]), divisor)
    end

    return winding_number
end

"""
    WindingNumberJacobson(; geometry=nothing, winding_number_factor=sqrt(eps()),
                          hierarchical_winding=false)
Algorithm for inside-outside segmentation of a complex geometry proposed by Jacobson et al. (2013).

# Keywords
- `geometry`: Complex geometry returned by [`load_geometry`](@ref) and is only required when using
              `hierarchical_winding=true`.
- `hierarchical_winding`: If set to `true`, an optimized hierarchical approach will be used,
                          which gives a significant speedup.
- `winding_number_factor`: For leaky geometries, a factor of `0.4` will give a better inside-outside segmentation.

!!! warning "Experimental Implementation"
    This is an experimental feature and may change in any future releases.
"""
struct WindingNumberJacobson{ELTYPE, W}
    winding_number_factor :: ELTYPE
    winding               :: W

    function WindingNumberJacobson(; geometry=nothing, winding_number_factor=sqrt(eps()),
                                   hierarchical_winding=false)
        if hierarchical_winding && geometry isa Nothing
            throw(ArgumentError("`geometry` must be of type `Polygon` (2D) or `TriangleMesh` (3D) when using hierarchical winding"))
        end

        winding = hierarchical_winding ? HierarchicalWinding(geometry) : NaiveWinding()

        return new{typeof(winding_number_factor), typeof(winding)}(winding_number_factor,
                                                                   winding)
    end
end

function (point_in_poly::WindingNumberJacobson)(geometry, points;
                                                store_winding_number=false)
    (; winding_number_factor, winding) = point_in_poly

<<<<<<< HEAD
    inpoly = falses(length(points))
=======
    # We cannot use a `BitVector` here, as writing to a `BitVector` is not thread-safe
    inpoly = fill(false, size(points, 2))
>>>>>>> 151ecaa4

    winding_numbers = Float64[]
    store_winding_number && (winding_numbers = resize!(winding_numbers, length(inpoly)))

    divisor = ndims(geometry) == 2 ? 2pi : 4pi

    @threaded points for query_point in eachindex(points)
        p = points[query_point]

        winding_number = winding(geometry, p) / divisor

        store_winding_number && (winding_numbers[query_point] = winding_number)

        # Relaxed restriction of `(winding_number != 0.0)`
        if !(-winding_number_factor < winding_number < winding_number_factor)
            inpoly[query_point] = true
        end
    end

    return inpoly, winding_numbers
end<|MERGE_RESOLUTION|>--- conflicted
+++ resolved
@@ -85,12 +85,8 @@
                                                 store_winding_number=false)
     (; winding_number_factor, winding) = point_in_poly
 
-<<<<<<< HEAD
-    inpoly = falses(length(points))
-=======
     # We cannot use a `BitVector` here, as writing to a `BitVector` is not thread-safe
-    inpoly = fill(false, size(points, 2))
->>>>>>> 151ecaa4
+    inpoly = fill(false, length(points))
 
     winding_numbers = Float64[]
     store_winding_number && (winding_numbers = resize!(winding_numbers, length(inpoly)))
