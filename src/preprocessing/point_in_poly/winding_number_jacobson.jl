--- conflicted
+++ resolved
@@ -23,12 +23,8 @@
     end
 end
 
-<<<<<<< HEAD
-function (point_in_poly::WindingNumberJacobson)(mesh::Shapes{3}, points)
-=======
 function (point_in_poly::WindingNumberJacobson)(mesh::Shapes{3}, points;
                                                 store_winding_number=false)
->>>>>>> 554e2b3e
     (; winding_number_factor, winding) = point_in_poly
 
     inpoly = falses(size(points, 2))
@@ -84,11 +80,7 @@
         end
     end
 
-<<<<<<< HEAD
-    return inpoly
-=======
     return inpoly, winding_numbers
->>>>>>> 554e2b3e
 end
 
 @inline function (winding::NaiveWinding)(mesh, query_point)
