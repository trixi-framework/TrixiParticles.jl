function interact!(dv, v_particle_system, u_particle_system,
<<<<<<< HEAD
                   v_neighbor_system, u_neighbor_system, neighborhood_search,
                   system::ParticlePackingSystem{<:Any, false},
                   neighbor_system::ParticlePackingSystem)
=======
                   v_neighbor_system, u_neighbor_system,
                   system::ParticlePackingSystem, neighbor_system::ParticlePackingSystem,
                   semi)
>>>>>>> 6ebc9d3a
    system_coords = current_coordinates(u_particle_system, system)
    neighbor_coords = current_coordinates(u_neighbor_system, neighbor_system)

    # Loop over all pairs of particles and neighbors within the kernel cutoff
    foreach_point_neighbor(system, neighbor_system, system_coords, neighbor_coords,
                           semi) do particle, neighbor, pos_diff, distance
        # Only consider particles with a distance > 0
        distance < sqrt(eps()) && return

        rho_a = system.initial_condition.density[particle]
        rho_b = neighbor_system.initial_condition.density[neighbor]

        m_a = system.initial_condition.mass[particle]
        m_b = neighbor_system.initial_condition.mass[neighbor]

        V_a = m_a / rho_a
        V_b = m_b / rho_b

        p_b = system.background_pressure

        grad_kernel = smoothing_kernel_grad(system, pos_diff, distance, particle)

        # This vanishes for uniform particle distributions
        dv_repulsive_pressure = -(2 / m_a) * V_a * V_b * p_b * grad_kernel

        for i in 1:ndims(system)
            dv[i, particle] += dv_repulsive_pressure[i]
        end
    end

    return dv
end

# Skip for fixed systems
function interact!(dv, v_particle_system, u_particle_system,
                   v_neighbor_system, u_neighbor_system, neighborhood_search,
                   system::ParticlePackingSystem{<:Any, true}, neighbor_system)
    return dv
end<|MERGE_RESOLUTION|>--- conflicted
+++ resolved
@@ -1,13 +1,7 @@
 function interact!(dv, v_particle_system, u_particle_system,
-<<<<<<< HEAD
                    v_neighbor_system, u_neighbor_system, neighborhood_search,
                    system::ParticlePackingSystem{<:Any, false},
-                   neighbor_system::ParticlePackingSystem)
-=======
-                   v_neighbor_system, u_neighbor_system,
-                   system::ParticlePackingSystem, neighbor_system::ParticlePackingSystem,
-                   semi)
->>>>>>> 6ebc9d3a
+                   neighbor_system::ParticlePackingSystem, semi)
     system_coords = current_coordinates(u_particle_system, system)
     neighbor_coords = current_coordinates(u_neighbor_system, neighbor_system)
 
