--- conflicted
+++ resolved
@@ -227,13 +227,7 @@
     return system
 end
 
-<<<<<<< HEAD
-update_callback_used!(system::ParticlePackingSystem) = system.update_callback_used[] = true
-
 function write2vtk!(vtk, v, u, t, system::ParticlePackingSystem)
-=======
-function write2vtk!(vtk, v, u, t, system::ParticlePackingSystem; write_meta_data=true)
->>>>>>> c1e85894
     vtk["velocity"] = [advection_velocity(v, system, particle)
                        for particle in active_particles(system)]
     vtk["signed_distances"] = system.signed_distances
