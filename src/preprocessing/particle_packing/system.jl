--- conflicted
+++ resolved
@@ -35,11 +35,7 @@
                            This is useful when the system is packed together with another
                            (non-fixed) `ParticlePackingSystem`.
                            In this case, no `SignedDistanceField` is required for both
-<<<<<<< HEAD
-                           the fixed and non-fixed system.
-=======
                            the fixed and non-fixed system (use `nothing` as signed distance field).
->>>>>>> fb6906f5
 - `signed_distance_field`: To constrain particles onto the surface, the information about
                            the signed distance from a particle to a face is required.
                            The precalculated signed distances will be interpolated
@@ -48,14 +44,6 @@
                            See [Smoothing Kernels](@ref smoothing_kernel).
 - `smoothing_length`:      Smoothing length to be used for the gradient estimation.
                            See [Smoothing Kernels](@ref smoothing_kernel).
-<<<<<<< HEAD
-- `smoothing_length_interpolation`: Smoothing length to be used for intrepolating the `SignedDistanceField` information.
-                                    The default is `smoothing_length_interpolation = smoothing_length`.
-"""
-struct ParticlePackingSystem{S, F, NDIMS, ELTYPE <: Real, PR, C,
-                             IC, M, D, K, N, SD, UCU} <: FluidSystem{NDIMS}
-    initial_condition              :: IC
-=======
 - `smoothing_length_interpolation`: Smoothing length to be used for interpolating the `SignedDistanceField` information.
                                     The default is `smoothing_length_interpolation = smoothing_length`.
 """
@@ -63,7 +51,6 @@
                              IC, M, D, K, N, SD, UCU} <: FluidSystem{NDIMS}
     initial_condition              :: IC
     advection_velocity             :: AV
->>>>>>> fb6906f5
     mass                           :: M
     density                        :: D
     particle_spacing               :: ELTYPE
@@ -88,16 +75,6 @@
                                    background_pressure, tlsph, signed_distance_field,
                                    is_boundary, shift_length, neighborhood_search,
                                    signed_distances, particle_refinement, buffer,
-<<<<<<< HEAD
-                                   update_callback_used, fixed_system, cache)
-        return new{typeof(signed_distance_field), fixed_system, ndims(smoothing_kernel),
-                   eltype(density), typeof(particle_refinement), typeof(cache),
-                   typeof(initial_condition), typeof(mass), typeof(density),
-                   typeof(smoothing_kernel), typeof(neighborhood_search),
-                   typeof(signed_distances),
-                   typeof(update_callback_used)}(initial_condition, mass, density,
-                                                 particle_spacing, smoothing_kernel,
-=======
                                    update_callback_used, fixed_system, cache,
                                    advection_velocity)
         return new{typeof(signed_distance_field), fixed_system, ndims(smoothing_kernel),
@@ -108,7 +85,6 @@
                    typeof(update_callback_used)}(initial_condition, advection_velocity,
                                                  mass, density, particle_spacing,
                                                  smoothing_kernel,
->>>>>>> fb6906f5
                                                  smoothing_length_interpolation,
                                                  background_pressure, tlsph,
                                                  signed_distance_field, is_boundary,
@@ -143,11 +119,7 @@
     # This is an intern NHS and is thus not organized by `Semidiscretization`.
     if isnothing(signed_distance_field)
         nhs = nothing
-<<<<<<< HEAD
-        @info "No `SignedDistanceField` provided. Particles will not be constraint onto a geoemtric surface."
-=======
         @info "No `SignedDistanceField` provided. Particles will not be constraint onto a geometric surface."
->>>>>>> fb6906f5
     else
         nhs_ = isnothing(neighborhood_search) ? TrivialNeighborhoodSearch{NDIMS}() :
                neighborhood_search
@@ -168,13 +140,6 @@
     # which means the signed distance to the surface.
     # Its value is negative if the particle is inside the geometry.
     # Otherwise (if outside), the value is positive.
-<<<<<<< HEAD
-    shift_length = if is_boundary
-        offset = tlsph ? shape.particle_spacing : shape.particle_spacing / 2
-        -boundary_compress_factor * signed_distance_field.max_signed_distance - offset
-    else
-        tlsph ? zero(ELTYPE) : shape.particle_spacing / 2
-=======
     if is_boundary
         offset = tlsph ? shape.particle_spacing : shape.particle_spacing / 2
 
@@ -182,27 +147,19 @@
                        signed_distance_field.max_signed_distance - offset
     else
         shift_length = tlsph ? zero(ELTYPE) : shape.particle_spacing / 2
->>>>>>> fb6906f5
     end
 
     cache = (; create_cache_refinement(shape, particle_refinement, smoothing_length)...)
 
-<<<<<<< HEAD
-=======
     advection_velocity = copy(shape.velocity)
 
->>>>>>> fb6906f5
     return ParticlePackingSystem(shape, mass, density, shape.particle_spacing,
                                  smoothing_kernel, smoothing_length_interpolation,
                                  background_pressure, tlsph, signed_distance_field,
                                  is_boundary, shift_length, nhs,
                                  fill(zero(ELTYPE), nparticles(shape)), particle_refinement,
-<<<<<<< HEAD
-                                 nothing, Ref(false), fixed_system, cache)
-=======
                                  nothing, Ref(false), fixed_system, cache,
                                  advection_velocity)
->>>>>>> fb6906f5
 end
 
 function Base.show(io::IO, system::ParticlePackingSystem)
@@ -261,12 +218,7 @@
 update_callback_used!(system::ParticlePackingSystem) = system.update_callback_used[] = true
 
 function write2vtk!(vtk, v, u, t, system::ParticlePackingSystem; write_meta_data=true)
-<<<<<<< HEAD
-    vtk["velocity"] = [current_velocity(system.initial_condition.velocity, system,
-                                        particle)
-=======
     vtk["velocity"] = [advection_velocity(v, system, particle)
->>>>>>> fb6906f5
                        for particle in active_particles(system)]
     if write_meta_data
         vtk["signed_distances"] = system.signed_distances
@@ -284,13 +236,10 @@
     return system.initial_condition.coordinates
 end
 
-<<<<<<< HEAD
-=======
 @inline function advection_velocity(v, system::ParticlePackingSystem, particle)
     return extract_svector(system.advection_velocity, system, particle)
 end
 
->>>>>>> fb6906f5
 write_v0!(v0, system::ParticlePackingSystem) = (v0 .= zero(eltype(system)))
 
 # Zero for fixed systems
@@ -308,7 +257,7 @@
 
     # If `each_moving_particle` is empty (no moving particles), return zero
     return sum(each_moving_particle(system), init=zero(eltype(system))) do particle
-        velocity = current_velocity(system.initial_condition.velocity, system, particle)
+        velocity = advection_velocity(v, system, particle)
         return initial_condition.mass[particle] * dot(velocity, velocity) / 2
     end
 end
@@ -360,7 +309,6 @@
         distance_signed = zero(eltype(system))
         normal_vector = fill(volume, SVector{ndims(system), eltype(system)})
 
-<<<<<<< HEAD
         # Interpolate signed distances and normals.
         # Here, `neighborhood_search` is an intern NHS and is thus not organized by `Semidiscretization`.
         # TODO: Not public API, thus, add a warning in `check_configuration` if `PointNeighbors.requires_update(neighborhood_search)` is `false`.
@@ -368,15 +316,6 @@
                                         particle, particle_position,
                                         search_radius) do particle, neighbor,
                                                           pos_diff, distance
-=======
-        # Interpolate signed distances and normals
-        for neighbor in PointNeighbors.eachneighbor(particle_position, neighborhood_search)
-            pos_diff = positions[neighbor] - particle_position
-            distance2 = dot(pos_diff, pos_diff)
-            distance2 > search_radius2 && continue
-
-            distance = sqrt(distance2)
->>>>>>> fb6906f5
             kernel_weight = kernel(system.smoothing_kernel, distance,
                                    smoothing_length_interpolation)
 
@@ -435,12 +374,8 @@
 end
 
 # Skip for fixed systems
-<<<<<<< HEAD
-@inline update_transport_velocity!(system::ParticlePackingSystem{<:Any, true}, v_ode, semi) = system
-=======
 @inline update_transport_velocity!(system::ParticlePackingSystem{<:Any, true}, v_ode,
-                                   semi) = system
->>>>>>> fb6906f5
+semi) = system
 
 # Update from `UpdateCallback` (between time steps)
 @inline function update_transport_velocity!(system::ParticlePackingSystem, v_ode, semi)
