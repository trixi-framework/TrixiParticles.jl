"""
    ParticlePackingSystem(shape::InitialCondition;
                          signed_distance_field::SignedDistanceField,
                          smoothing_kernel=SchoenbergQuinticSplineKernel{ndims(shape)}(),
                          smoothing_length=shape.particle_spacing,
                          smoothing_length_interpolation=smoothing_length,
                          is_boundary=false, boundary_compress_factor=1,
                          neighborhood_search=GridNeighborhoodSearch{ndims(shape)}(),
                          background_pressure, tlsph=true, fixed_system=false)

System to generate body-fitted particles for complex shapes.
For more information on the methods, see description below.

# Arguments
- `shape`: [`InitialCondition`](@ref) to be packed.

# Keywords
- `background_pressure`:   Constant background pressure to physically pack the particles.
                           A large `background_pressure` can cause high accelerations
                           which requires a properly adjusted time step.
- `tlsph`:                 With the [`TotalLagrangianSPHSystem`](@ref), particles need to be placed
                           on the boundary of the shape and not half a particle spacing away,
                           as for fluids. When `tlsph=true`, particles will be placed
                           on the boundary of the shape.
- `is_boundary`:           When `shape` is inside the geometry that was used to create
                           `signed_distance_field, set `is_boundary=false`.
                           Otherwise (`shape` is the sampled boundary), set `is_boundary=true`.
                           The thickness of the boundary is specified by creating
                           `signed_distance_field` with:
                              - `use_for_boundary_packing=true`
                              - `max_signed_distance=boundary_thickness`
                           See [`SignedDistanceField`](@ref).
- `fixed_system`:          When set to `true`, the system remains static, meaning particles
                           will not move and the `InitialCondition` will stay unchanged.
                           This is useful when the system is packed together with another
                           (non-fixed) `ParticlePackingSystem`.
                           In this case, no `SignedDistanceField` is required for both
                           the fixed and non-fixed system (use `nothing` as signed distance field).
- `signed_distance_field`: To constrain particles onto the surface, the information about
                           the signed distance from a particle to a face is required.
                           The precalculated signed distances will be interpolated
                           to each particle during the packing procedure.
- `smoothing_kernel`:      Smoothing kernel to be used for this system.
                           See [Smoothing Kernels](@ref smoothing_kernel).
- `smoothing_length`:      Smoothing length to be used for the gradient estimation.
                           See [Smoothing Kernels](@ref smoothing_kernel).
- `smoothing_length_interpolation`: Smoothing length to be used for interpolating the `SignedDistanceField` information.
                                    The default is `smoothing_length_interpolation = smoothing_length`.
"""
struct ParticlePackingSystem{S, F, NDIMS, ELTYPE <: Real, PR, C, AV,
                             IC, M, D, K, N, SD, UCU} <: FluidSystem{NDIMS}
    initial_condition              :: IC
    advection_velocity             :: AV
    mass                           :: M
    density                        :: D
    particle_spacing               :: ELTYPE
    smoothing_kernel               :: K
    smoothing_length_interpolation :: ELTYPE
    background_pressure            :: ELTYPE
    tlsph                          :: Bool
    signed_distance_field          :: S
    is_boundary                    :: Bool
    shift_length                   :: ELTYPE
    neighborhood_search            :: N
    signed_distances               :: SD # Only for visualization
    particle_refinement            :: PR
    buffer                         :: Nothing
    update_callback_used           :: UCU
    cache                          :: C

    # This constructor is necessary for Adapt.jl to work with this struct.
    # See the comments in general/gpu.jl for more details.
    function ParticlePackingSystem(initial_condition, mass, density, particle_spacing,
                                   smoothing_kernel, smoothing_length_interpolation,
                                   background_pressure, tlsph, signed_distance_field,
                                   is_boundary, shift_length, neighborhood_search,
                                   signed_distances, particle_refinement, buffer,
                                   update_callback_used, fixed_system, cache,
                                   advection_velocity)
        return new{typeof(signed_distance_field), fixed_system, ndims(smoothing_kernel),
                   eltype(density), typeof(particle_refinement), typeof(cache),
                   typeof(advection_velocity), typeof(initial_condition), typeof(mass),
                   typeof(density), typeof(smoothing_kernel), typeof(neighborhood_search),
                   typeof(signed_distances),
                   typeof(update_callback_used)}(initial_condition, advection_velocity,
                                                 mass, density, particle_spacing,
                                                 smoothing_kernel,
                                                 smoothing_length_interpolation,
                                                 background_pressure, tlsph,
                                                 signed_distance_field, is_boundary,
                                                 shift_length, neighborhood_search,
                                                 signed_distances, particle_refinement,
                                                 buffer, update_callback_used, cache)
    end
end

function ParticlePackingSystem(shape::InitialCondition;
                               signed_distance_field::Union{SignedDistanceField,
                                                            Nothing},
                               smoothing_kernel=SchoenbergQuinticSplineKernel{ndims(shape)}(),
                               smoothing_length=shape.particle_spacing,
                               smoothing_length_interpolation=smoothing_length,
                               is_boundary=false, boundary_compress_factor=1,
                               neighborhood_search=GridNeighborhoodSearch{ndims(shape)}(),
                               background_pressure, tlsph=false, fixed_system=false)
    NDIMS = ndims(shape)
    ELTYPE = eltype(shape)
    mass = copy(shape.mass)
    density = copy(shape.density)

    particle_refinement = nothing

    if ndims(smoothing_kernel) != NDIMS
        throw(ArgumentError("smoothing kernel dimensionality must be $NDIMS for a $(NDIMS)D problem"))
    end

    # Create neighborhood search for `ParticlePackingSystem` with the positions
    # of the `SignedDistanceField` as neighbors.
    # This is an intern NHS and is thus not organized by `Semidiscretization`.
    if isnothing(signed_distance_field)
        nhs = nothing
        @info "No `SignedDistanceField` provided. Particles will not be constraint onto a geometric surface."
    else
        nhs_ = isnothing(neighborhood_search) ? TrivialNeighborhoodSearch{NDIMS}() :
               neighborhood_search
        nhs = copy_neighborhood_search(nhs_,
                                       compact_support(smoothing_kernel,
                                                       smoothing_length_interpolation),
                                       length(signed_distance_field.positions))

        # Initialize neighborhood search with signed distances
        PointNeighbors.initialize_grid!(nhs, stack(signed_distance_field.positions))
    end

    # If `distance_signed >= -shift_length`, the particle position is modified
    # by a surface bounding:
    # `particle_position -= (distance_signed + shift_length) * normal_vector`,
    # where `normal_vector` is the normal vector to the surface of the geometry
    # and `distance_signed` is the level-set value at the particle position,
    # which means the signed distance to the surface.
    # Its value is negative if the particle is inside the geometry.
    # Otherwise (if outside), the value is positive.
    if is_boundary
        offset = tlsph ? shape.particle_spacing : shape.particle_spacing / 2

        shift_length = -boundary_compress_factor *
                       signed_distance_field.max_signed_distance - offset
    else
        shift_length = tlsph ? zero(ELTYPE) : shape.particle_spacing / 2
    end

    cache = (; create_cache_refinement(shape, particle_refinement, smoothing_length)...)

    advection_velocity = copy(shape.velocity)

    return ParticlePackingSystem(shape, mass, density, shape.particle_spacing,
                                 smoothing_kernel, smoothing_length_interpolation,
                                 background_pressure, tlsph, signed_distance_field,
                                 is_boundary, shift_length, nhs,
                                 fill(zero(ELTYPE), nparticles(shape)), particle_refinement,
                                 nothing, Ref(false), fixed_system, cache,
                                 advection_velocity)
end

function Base.show(io::IO, system::ParticlePackingSystem)
    @nospecialize system # reduce precompilation time

    print(io, "ParticlePackingSystem{", ndims(system), "}(")
    print(io, "", system.smoothing_kernel)
    print(io, ") with ", nparticles(system), " particles")
end

function Base.show(io::IO, ::MIME"text/plain", system::ParticlePackingSystem)
    @nospecialize system # reduce precompilation time

    if get(io, :compact, false)
        show(io, system)
    else
        summary_header(io, "ParticlePackingSystem{$(ndims(system))}")
        summary_line(io, "neighborhood search",
                     system.neighborhood_search |> typeof |> nameof)
        summary_line(io, "#particles", nparticles(system))
        summary_line(io, "smoothing kernel", system.smoothing_kernel |> typeof |> nameof)
        summary_line(io, "tlsph", system.tlsph ? "yes" : "no")
        summary_line(io, "boundary", system.is_boundary ? "yes" : "no")
        summary_footer(io)
    end
end

timer_name(::ParticlePackingSystem) = "packing"

@inline fixed_packing_system(::ParticlePackingSystem{<:Any, F}) where {F} = F

@inline function Base.eltype(::ParticlePackingSystem{<:Any, <:Any, <:Any, ELTYPE}) where {ELTYPE}
    return ELTYPE
end

@inline function v_nvariables(system::ParticlePackingSystem)
    # Don't integrate fixed systems
    fixed_packing_system(system) && return 0

    return ndims(system)
end

@inline function u_nvariables(system::ParticlePackingSystem)
    # Don't integrate fixed systems
    fixed_packing_system(system) && return 0

    return ndims(system)
end

function reset_callback_flag!(system::ParticlePackingSystem)
    system.update_callback_used[] = false

    return system
end

update_callback_used!(system::ParticlePackingSystem) = system.update_callback_used[] = true

<<<<<<< HEAD
function write2vtk!(vtk, v, u, t, system::ParticlePackingSystem, semi)
    vtk["signed_distances"] = system.signed_distances
=======
function write2vtk!(vtk, v, u, t, system::ParticlePackingSystem; write_meta_data=true)
    vtk["velocity"] = [advection_velocity(v, system, particle)
                       for particle in active_particles(system)]
    if write_meta_data
        vtk["signed_distances"] = system.signed_distances
    end
>>>>>>> 952d92a5
end

# Skip for fixed systems
write_u0!(u0, system::ParticlePackingSystem{<:Any, true}) = u0

# Skip for fixed systems
write_v0!(v0, system::ParticlePackingSystem{<:Any, true}) = v0

# Skip for fixed systems
@inline function current_coordinates(u, system::ParticlePackingSystem{<:Any, true})
    return system.initial_condition.coordinates
end

@inline function advection_velocity(v, system::ParticlePackingSystem, particle)
    return extract_svector(system.advection_velocity, system, particle)
end

write_v0!(v0, system::ParticlePackingSystem) = (v0 .= zero(eltype(system)))

# Zero for fixed systems
function kinetic_energy(system::ParticlePackingSystem{<:Any, true}, v_ode, u_ode, semi, t)
    return zero(eltype(system))
end

function kinetic_energy(system::ParticlePackingSystem, v_ode, u_ode, semi, t)
    (; initial_condition, is_boundary) = system

    v = wrap_v(v_ode, system, semi)

    # Exclude boundary packing system
    is_boundary && return zero(eltype(system))

    # If `each_moving_particle` is empty (no moving particles), return zero
    return sum(each_moving_particle(system), init=zero(eltype(system))) do particle
        velocity = advection_velocity(v, system, particle)
        return initial_condition.mass[particle] * dot(velocity, velocity) / 2
    end
end

@inline source_terms(system::ParticlePackingSystem) = nothing
@inline add_acceleration!(dv, particle, system::ParticlePackingSystem) = dv

# Update from `UpdateCallback` (between time steps)
update_particle_packing(system, v_ode, u_ode, semi, integrator) = system

# Update from `UpdateCallback` (between time steps)
function update_particle_packing(system::ParticlePackingSystem, v_ode, u_ode,
                                 semi, integrator)
    u = wrap_u(u_ode, system, semi)

    update_position!(u, system, semi)
end

function update_position!(u, system::ParticlePackingSystem, semi)
    func_name = "constrain outside particles onto surface"
    @trixi_timeit timer() func_name constrain_particles_onto_surface!(u, system, semi)

    return u
end

function update_final!(system::ParticlePackingSystem, v, u, v_ode, u_ode, semi, t;
                       update_from_callback=false)
    if !update_from_callback && !(system.update_callback_used[])
        throw(ArgumentError("`UpdateCallback` is required when using `ParticlePackingSystem`"))
    end

    return system
end

# Skip for systems without `SignedDistanceField`
constrain_particles_onto_surface!(u, system::ParticlePackingSystem{Nothing}, semi) = u

function constrain_particles_onto_surface!(u, system::ParticlePackingSystem, semi)
    (; neighborhood_search, signed_distance_field, smoothing_length_interpolation) = system
    (; positions, distances, normals) = signed_distance_field

    search_radius2 = compact_support(system, system)^2

    @threaded semi for particle in eachparticle(system)
        particle_position = current_coords(u, system, particle)

        volume = zero(eltype(system))
        distance_signed = zero(eltype(system))
        normal_vector = fill(volume, SVector{ndims(system), eltype(system)})

        # Interpolate signed distances and normals
        for neighbor in PointNeighbors.eachneighbor(particle_position, neighborhood_search)
            pos_diff = positions[neighbor] - particle_position
            distance2 = dot(pos_diff, pos_diff)
            distance2 > search_radius2 && continue

            distance = sqrt(distance2)
            kernel_weight = kernel(system.smoothing_kernel, distance,
                                   smoothing_length_interpolation)

            distance_signed += distances[neighbor] * kernel_weight

            normal_vector += normals[neighbor] * kernel_weight

            volume += kernel_weight
        end

        if volume > eps()
            distance_signed /= volume
            normal_vector /= volume

            # Store signed distance for visualization
            system.signed_distances[particle] = distance_signed

            constrain_particle!(u, system, particle, distance_signed, normal_vector)
        end
    end

    return u
end

function constrain_particle!(u, system, particle, distance_signed, normal_vector)
    (; shift_length) = system

    # For fluid particles:
    # - `tlsph = true`: `shift_length = 0`
    # - `tlsph = false`: `shift_length = particle_spacing / 2`
    # For boundary particles:
    # `shift_length` is the thickness of the boundary.
    if distance_signed >= -shift_length
        # Constrain outside particles onto surface
        shift = (distance_signed + shift_length) * normal_vector

        for dim in 1:ndims(system)
            u[dim, particle] -= shift[dim]
        end
    end

    system.is_boundary || return u

    particle_spacing = system.initial_condition.particle_spacing
    shift_length_inner = system.tlsph ? particle_spacing : particle_spacing / 2

    if distance_signed < shift_length_inner
        shift = (distance_signed - shift_length_inner) * normal_vector

        for dim in 1:ndims(system)
            u[dim, particle] -= shift[dim]
        end
    end

    return u
end

# Skip for fixed systems
@inline update_transport_velocity!(system::ParticlePackingSystem{<:Any, true}, v_ode,
                                   semi) = system

# Update from `UpdateCallback` (between time steps)
@inline function update_transport_velocity!(system::ParticlePackingSystem, v_ode, semi)
    v = wrap_v(v_ode, system, semi)
    @threaded semi for particle in each_moving_particle(system)
        for i in 1:ndims(system)
            system.initial_condition.velocity[i, particle] = v[i, particle]

            # The particle velocity is set to zero at the beginning of each time step to
            # achieve a fully stationary state.
            v[i, particle] = zero(eltype(system))
        end
    end

    return system
end

# Skip for fixed systems
@inline add_velocity!(du, v, particle, system::ParticlePackingSystem{<:Any, true}) = du

# Add advection velocity.
@inline function add_velocity!(du, v, particle, system::ParticlePackingSystem)
    for i in 1:ndims(system)
        du[i, particle] = system.initial_condition.velocity[i, particle]
    end

    return du
end<|MERGE_RESOLUTION|>--- conflicted
+++ resolved
@@ -217,17 +217,12 @@
 
 update_callback_used!(system::ParticlePackingSystem) = system.update_callback_used[] = true
 
-<<<<<<< HEAD
-function write2vtk!(vtk, v, u, t, system::ParticlePackingSystem, semi)
-    vtk["signed_distances"] = system.signed_distances
-=======
 function write2vtk!(vtk, v, u, t, system::ParticlePackingSystem; write_meta_data=true)
     vtk["velocity"] = [advection_velocity(v, system, particle)
                        for particle in active_particles(system)]
     if write_meta_data
         vtk["signed_distances"] = system.signed_distances
     end
->>>>>>> 952d92a5
 end
 
 # Skip for fixed systems
