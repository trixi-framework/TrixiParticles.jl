"""
    ParticlePackingSystem(shape::InitialCondition;
                          signed_distance_field::SignedDistanceField,
                          smoothing_kernel=SchoenbergQuinticSplineKernel{ndims(shape)}(),
                          smoothing_length=shape.particle_spacing,
                          smoothing_length_interpolation=smoothing_length,
                          is_boundary=false, boundary_compress_factor=1,
                          neighborhood_search=GridNeighborhoodSearch{ndims(shape)}(),
                          background_pressure, tlsph=true, fixed_system=false)

System to generate body-fitted particles for complex shapes.
For more information on the methods, see description below.

# Arguments
- `shape`: [`InitialCondition`](@ref) to be packed.

# Keywords
- `background_pressure`:   Constant background pressure to physically pack the particles.
                           A large `background_pressure` can cause high accelerations
                           which requires a properly adjusted time step.
- `tlsph`:                 With the [`TotalLagrangianSPHSystem`](@ref), particles need to be placed
                           on the boundary of the shape and not half a particle spacing away,
                           as for fluids. When `tlsph=true`, particles will be placed
                           on the boundary of the shape.
- `is_boundary`:           When `shape` is inside the geometry that was used to create
                           `signed_distance_field, set `is_boundary=false`.
                           Otherwise (`shape` is the sampled boundary), set `is_boundary=true`.
                           The thickness of the boundary is specified by creating
                           `signed_distance_field` with:
                              - `use_for_boundary_packing=true`
                              - `max_signed_distance=boundary_thickness`
                           See [`SignedDistanceField`](@ref).
- `fixed_system`:          When set to `true`, the system remains static, meaning particles
                           will not move and the `InitialCondition` will stay unchanged.
                           This is useful when the system is packed together with another
                           (non-fixed) `ParticlePackingSystem`.
                           In this case, no `SignedDistanceField` is required for both
                           the fixed and non-fixed system.
- `signed_distance_field`: To constrain particles onto the surface, the information about
                           the signed distance from a particle to a face is required.
                           The precalculated signed distances will be interpolated
                           to each particle during the packing procedure.
- `smoothing_kernel`:      Smoothing kernel to be used for this system.
                           See [Smoothing Kernels](@ref smoothing_kernel).
- `smoothing_length`:      Smoothing length to be used for the gradient estimation.
                           See [Smoothing Kernels](@ref smoothing_kernel).
- `smoothing_length_interpolation`: Smoothing length to be used for intrepolating the `SignedDistanceField` information.
                                    The default is `smoothing_length_interpolation = smoothing_length`.
"""
<<<<<<< HEAD
struct ParticlePackingSystem{S, F, NDIMS, ELTYPE <: Real,
                             IC, M, D, K, N, SD, UCU} <: FluidSystem{NDIMS, IC}
    initial_condition              :: IC
    mass                           :: M
    density                        :: D
    particle_spacing               :: ELTYPE
    smoothing_kernel               :: K
    smoothing_length               :: ELTYPE
    smoothing_length_interpolation :: ELTYPE
    background_pressure            :: ELTYPE
    tlsph                          :: Bool
    signed_distance_field          :: S
    is_boundary                    :: Bool
    shift_length                   :: ELTYPE
    neighborhood_search            :: N
    signed_distances               :: SD # Only for visualization
    buffer                         :: Nothing
    update_callback_used           :: UCU

    # This constructor is necessary for Adapt.jl to work with this struct.
    # See the comments in general/gpu.jl for more details.
    function ParticlePackingSystem(initial_condition, mass, density, particle_spacing,
                                   smoothing_kernel, smoothing_length,
                                   smoothing_length_interpolation, background_pressure,
                                   tlsph, signed_distance_field, is_boundary, shift_length,
                                   neighborhood_search, signed_distances, buffer,
                                   update_callback_used, fixed_system)
        return new{typeof(signed_distance_field), fixed_system, ndims(smoothing_kernel),
                   typeof(smoothing_length), typeof(initial_condition), typeof(mass),
                   typeof(density), typeof(smoothing_kernel), typeof(neighborhood_search),
                   typeof(signed_distances),
                   typeof(update_callback_used)}(initial_condition, mass, density,
                                                 particle_spacing, smoothing_kernel,
                                                 smoothing_length,
                                                 smoothing_length_interpolation,
                                                 background_pressure, tlsph,
                                                 signed_distance_field, is_boundary,
                                                 shift_length, neighborhood_search,
                                                 signed_distances, buffer,
                                                 update_callback_used)
    end
end
=======
struct ParticlePackingSystem{NDIMS, ELTYPE <: Real, IC, K,
                             S, N, PR, C} <: FluidSystem{NDIMS, IC}
    initial_condition     :: IC
    smoothing_kernel      :: K
    smoothing_length      :: ELTYPE
    background_pressure   :: ELTYPE
    tlsph                 :: Bool
    signed_distance_field :: S
    is_boundary           :: Bool
    shift_length          :: ELTYPE
    neighborhood_search   :: N
    signed_distances      :: Vector{ELTYPE} # Only for visualization
    particle_refinement   :: PR
    buffer                :: Nothing
    update_callback_used  :: Ref{Bool}
    cache                 :: C

    function ParticlePackingSystem(shape::InitialCondition;
                                   signed_distance_field::SignedDistanceField,
                                   smoothing_kernel=SchoenbergCubicSplineKernel{ndims(shape)}(),
                                   smoothing_length=1.2 * shape.particle_spacing,
                                   is_boundary=false, boundary_compress_factor=1.0,
                                   neighborhood_search=GridNeighborhoodSearch{ndims(shape)}(),
                                   background_pressure, tlsph=true)
        NDIMS = ndims(shape)
        ELTYPE = eltype(shape)

        particle_refinement = nothing

        if ndims(smoothing_kernel) != NDIMS
            throw(ArgumentError("smoothing kernel dimensionality must be $NDIMS for a $(NDIMS)D problem"))
        end
>>>>>>> 778e78c6

function ParticlePackingSystem(shape::InitialCondition;
                               signed_distance_field::Union{SignedDistanceField,
                                                            Nothing},
                               smoothing_kernel=SchoenbergQuinticSplineKernel{ndims(shape)}(),
                               smoothing_length=shape.particle_spacing,
                               smoothing_length_interpolation=smoothing_length,
                               is_boundary=false, boundary_compress_factor=1,
                               neighborhood_search=GridNeighborhoodSearch{ndims(shape)}(),
                               background_pressure, tlsph=true, fixed_system=false)
    NDIMS = ndims(shape)
    ELTYPE = eltype(shape)
    mass = copy(shape.mass)
    density = copy(shape.density)

    if ndims(smoothing_kernel) != NDIMS
        throw(ArgumentError("smoothing kernel dimensionality must be $NDIMS for a $(NDIMS)D problem"))
    end

    # Create neighborhood search for `ParticlePackingSystem` with the positions
    # of the `SignedDistanceField` as neighbors.
    # This is an intern NHS and is thus not organized by `Semidiscretization`.
    if isnothing(signed_distance_field)
        nhs = nothing
        @info "No `SignedDistanceField` provided. Particles will not be constraint onto a geoemtric surface."
    else
        nhs_ = isnothing(neighborhood_search) ? TrivialNeighborhoodSearch{NDIMS}() :
               neighborhood_search
        nhs = copy_neighborhood_search(nhs_,
                                       compact_support(smoothing_kernel,
                                                       smoothing_length_interpolation),
                                       length(signed_distance_field.positions))

        # Initialize neighborhood search with signed distances
        PointNeighbors.initialize_grid!(nhs, stack(signed_distance_field.positions))
    end

<<<<<<< HEAD
    # If `distance_signed >= -shift_length`, the particle position is modified
    # by a surface bounding:
    # `particle_position -= (distance_signed + shift_length) * normal_vector`,
    # where `normal_vector` is the normal vector to the surface of the geometry
    # and `distance_signed` is the level-set value at the particle position,
    # which means the signed distance to the surface.
    # Its value is negative if the particle is inside the geometry.
    # Otherwise (if outside), the value is positive.
    shift_length = if is_boundary
        offset = tlsph ? shape.particle_spacing : shape.particle_spacing / 2
        -boundary_compress_factor * signed_distance_field.max_signed_distance - offset
    else
        tlsph ? zero(ELTYPE) : shape.particle_spacing / 2
=======
        # If `distance_signed >= -shift_length`, the particle position is modified
        # by a surface bounding:
        # `particle_position -= (distance_signed + shift_length) * normal_vector`,
        # where `normal_vector` is the normal vector to the surface of the geometry
        # and `distance_signed` is the level-set value at the particle position,
        # which means the signed distance to the surface.
        # Its value is negative if the particle is inside the geometry.
        # Otherwise (if outside), the value is positive.
        shift_length = if is_boundary
            -boundary_compress_factor * signed_distance_field.max_signed_distance
        else
            tlsph ? zero(ELTYPE) : 0.5shape.particle_spacing
        end

        cache = (; create_cache_refinement(shape, particle_refinement, smoothing_length)...)

        return new{NDIMS, ELTYPE, typeof(shape), typeof(smoothing_kernel),
                   typeof(signed_distance_field), typeof(nhs), typeof(particle_refinement),
                   typeof(cache)}(shape, smoothing_kernel, smoothing_length,
                                  background_pressure, tlsph, signed_distance_field,
                                  is_boundary, shift_length, nhs,
                                  fill(zero(ELTYPE), nparticles(shape)),
                                  particle_refinement, nothing, false, cache)
>>>>>>> 778e78c6
    end

    return ParticlePackingSystem(shape, mass, density, shape.particle_spacing,
                                 smoothing_kernel, smoothing_length,
                                 smoothing_length_interpolation, background_pressure, tlsph,
                                 signed_distance_field, is_boundary, shift_length, nhs,
                                 fill(zero(ELTYPE), nparticles(shape)), nothing, Ref(false),
                                 fixed_system)
end

function Base.show(io::IO, system::ParticlePackingSystem)
    @nospecialize system # reduce precompilation time

    print(io, "ParticlePackingSystem{", ndims(system), "}(")
    print(io, "", system.smoothing_kernel)
    print(io, ") with ", nparticles(system), " particles")
end

function Base.show(io::IO, ::MIME"text/plain", system::ParticlePackingSystem)
    @nospecialize system # reduce precompilation time

    if get(io, :compact, false)
        show(io, system)
    else
        summary_header(io, "ParticlePackingSystem{$(ndims(system))}")
        summary_line(io, "neighborhood search",
                     system.neighborhood_search |> typeof |> nameof)
        summary_line(io, "#particles", nparticles(system))
        summary_line(io, "smoothing kernel", system.smoothing_kernel |> typeof |> nameof)
        summary_line(io, "tlsph", system.tlsph ? "yes" : "no")
        summary_line(io, "boundary", system.is_boundary ? "yes" : "no")
        summary_footer(io)
    end
end

timer_name(::ParticlePackingSystem) = "packing"

@inline fixed_packing_system(::ParticlePackingSystem{<:Any, F}) where {F} = F

@inline function Base.eltype(::ParticlePackingSystem{<:Any, <:Any, <:Any, ELTYPE}) where {ELTYPE}
    return ELTYPE
end

@inline function v_nvariables(system::ParticlePackingSystem)
    # Don't integrate fixed systems
    fixed_packing_system(system) && return 0

    return ndims(system)
end

@inline function u_nvariables(system::ParticlePackingSystem)
    # Don't integrate fixed systems
    fixed_packing_system(system) && return 0

    return ndims(system)
end

function reset_callback_flag!(system::ParticlePackingSystem)
    system.update_callback_used[] = false

    return system
end

update_callback_used!(system::ParticlePackingSystem) = system.update_callback_used[] = true

function write2vtk!(vtk, v, u, t, system::ParticlePackingSystem; write_meta_data=true)
    vtk["velocity"] = [current_velocity(system.initial_condition.velocity, system,
                                        particle)
                       for particle in active_particles(system)]
    if write_meta_data
        vtk["signed_distances"] = system.signed_distances
    end
end

# Skip for fixed systems
write_u0!(u0, system::ParticlePackingSystem{<:Any, true}) = u0

# Skip for fixed systems
write_v0!(v0, system::ParticlePackingSystem{<:Any, true}) = v0

# Skip for fixed systems
@inline function current_coordinates(u, system::ParticlePackingSystem{<:Any, true})
    return system.initial_condition.coordinates
end

write_v0!(v0, system::ParticlePackingSystem) = v0 .= zero(eltype(system))

# Zero for fixed systems
kinetic_energy(v, u, t, system::ParticlePackingSystem{<:Any, true}) = zero(eltype(system))

function kinetic_energy(v, u, t, system::ParticlePackingSystem)
    (; initial_condition, is_boundary) = system

    # Exclude boundary packing system
    is_boundary && return zero(eltype(system))

    # If `each_moving_particle` is empty (no moving particles), return zero
    return sum(each_moving_particle(system), init=zero(eltype(system))) do particle
        velocity = current_velocity(system.initial_condition.velocity, system, particle)
        return initial_condition.mass[particle] * dot(velocity, velocity) / 2
    end
end

@inline source_terms(system::ParticlePackingSystem) = nothing
@inline add_acceleration!(dv, particle, system::ParticlePackingSystem) = dv

# Update from `UpdateCallback` (between time steps)
update_particle_packing(system, v_ode, u_ode, semi, integrator) = system

# Update from `UpdateCallback` (between time steps)
function update_particle_packing(system::ParticlePackingSystem, v_ode, u_ode,
                                 semi, integrator)
    u = wrap_u(u_ode, system, semi)

    update_position!(u, system)
end

function update_position!(u, system::ParticlePackingSystem)
    func_name = "constrain outside particles onto surface"
    @trixi_timeit timer() func_name constrain_particles_onto_surface!(u, system)

    return u
end

function update_final!(system::ParticlePackingSystem, v, u, v_ode, u_ode, semi, t;
                       update_from_callback=false)
    if !update_from_callback && !(system.update_callback_used[])
        throw(ArgumentError("`UpdateCallback` is required when using `ParticlePackingSystem`"))
    end

    return system
end

# Skip for systems without `SignedDistanceField`
constrain_particles_onto_surface!(u, system::ParticlePackingSystem{Nothing}) = u

function constrain_particles_onto_surface!(u, system::ParticlePackingSystem)
    (; neighborhood_search, signed_distance_field, smoothing_length_interpolation) = system
    (; positions, distances, normals) = signed_distance_field

    search_radius2 = compact_support(system, system)^2

    @threaded system for particle in eachparticle(system)
        particle_position = current_coords(u, system, particle)

        volume = zero(eltype(system))
        distance_signed = zero(eltype(system))
        normal_vector = fill(volume, SVector{ndims(system), eltype(system)})

        # Interpolate signed distances and normals
        for neighbor in PointNeighbors.eachneighbor(particle_position, neighborhood_search)
            pos_diff = positions[neighbor] - particle_position
            distance2 = dot(pos_diff, pos_diff)
            distance2 > search_radius2 && continue

            distance = sqrt(distance2)
<<<<<<< HEAD
            kernel_weight = kernel(system.smoothing_kernel, distance,
                                   smoothing_length_interpolation)
=======
            kernel_weight = smoothing_kernel(system, distance, particle)
>>>>>>> 778e78c6

            distance_signed += distances[neighbor] * kernel_weight

            normal_vector += normals[neighbor] * kernel_weight

            volume += kernel_weight
        end

        if volume > eps()
            distance_signed /= volume
            normal_vector /= volume

            # Store signed distance for visualization
            system.signed_distances[particle] = distance_signed

            constrain_particle!(u, system, particle, distance_signed, normal_vector)
        end
    end

    return u
end

function constrain_particle!(u, system, particle, distance_signed, normal_vector)
    (; shift_length) = system

    # For fluid particles:
    # - `tlsph = true`: `shift_length = 0`
    # - `tlsph = false`: `shift_length = particle_spacing / 2`
    # For boundary particles:
    # `shift_length` is the thickness of the boundary.
    if distance_signed >= -shift_length
        # Constrain outside particles onto surface
        shift = (distance_signed + shift_length) * normal_vector

        for dim in 1:ndims(system)
            u[dim, particle] -= shift[dim]
        end
    end

    system.is_boundary || return u

    particle_spacing = system.initial_condition.particle_spacing
    shift_length_inner = system.tlsph ? particle_spacing : particle_spacing / 2

    if distance_signed < shift_length_inner
        shift = (distance_signed - shift_length_inner) * normal_vector

        for dim in 1:ndims(system)
            u[dim, particle] -= shift[dim]
        end
    end

    return u
end

# Skip for fixed systems
@inline update_transport_velocity!(system::ParticlePackingSystem{<:Any, true}, v_ode, semi) = system

# Update from `UpdateCallback` (between time steps)
@inline function update_transport_velocity!(system::ParticlePackingSystem, v_ode, semi)
    v = wrap_v(v_ode, system, semi)
    @threaded system for particle in each_moving_particle(system)
        for i in 1:ndims(system)
            system.initial_condition.velocity[i, particle] = v[i, particle]

            # The particle velocity is set to zero at the beginning of each time step to
            # achieve a fully stationary state.
            v[i, particle] = zero(eltype(system))
        end
    end

    return system
end

# Skip for fixed systems
@inline add_velocity!(du, v, particle, system::ParticlePackingSystem{<:Any, true}) = du

# Add advection velocity.
@inline function add_velocity!(du, v, particle, system::ParticlePackingSystem)
    for i in 1:ndims(system)
        du[i, particle] = system.initial_condition.velocity[i, particle]
    end

    return du
end<|MERGE_RESOLUTION|>--- conflicted
+++ resolved
@@ -47,15 +47,13 @@
 - `smoothing_length_interpolation`: Smoothing length to be used for intrepolating the `SignedDistanceField` information.
                                     The default is `smoothing_length_interpolation = smoothing_length`.
 """
-<<<<<<< HEAD
-struct ParticlePackingSystem{S, F, NDIMS, ELTYPE <: Real,
+struct ParticlePackingSystem{S, F, NDIMS, ELTYPE <: Real, PR, C,
                              IC, M, D, K, N, SD, UCU} <: FluidSystem{NDIMS, IC}
     initial_condition              :: IC
     mass                           :: M
     density                        :: D
     particle_spacing               :: ELTYPE
     smoothing_kernel               :: K
-    smoothing_length               :: ELTYPE
     smoothing_length_interpolation :: ELTYPE
     background_pressure            :: ELTYPE
     tlsph                          :: Bool
@@ -64,8 +62,10 @@
     shift_length                   :: ELTYPE
     neighborhood_search            :: N
     signed_distances               :: SD # Only for visualization
+    particle_refinement            :: PR
     buffer                         :: Nothing
     update_callback_used           :: UCU
+    cache                          :: C
 
     # This constructor is necessary for Adapt.jl to work with this struct.
     # See the comments in general/gpu.jl for more details.
@@ -73,57 +73,24 @@
                                    smoothing_kernel, smoothing_length,
                                    smoothing_length_interpolation, background_pressure,
                                    tlsph, signed_distance_field, is_boundary, shift_length,
-                                   neighborhood_search, signed_distances, buffer,
-                                   update_callback_used, fixed_system)
+                                   neighborhood_search, signed_distances,
+                                   particle_refinement, buffer, update_callback_used,
+                                   fixed_system, cache)
         return new{typeof(signed_distance_field), fixed_system, ndims(smoothing_kernel),
-                   typeof(smoothing_length), typeof(initial_condition), typeof(mass),
-                   typeof(density), typeof(smoothing_kernel), typeof(neighborhood_search),
+                   eltype(density), typeof(particle_refinement), typeof(cache),
+                   typeof(initial_condition), typeof(mass), typeof(density),
+                   typeof(smoothing_kernel), typeof(neighborhood_search),
                    typeof(signed_distances),
                    typeof(update_callback_used)}(initial_condition, mass, density,
                                                  particle_spacing, smoothing_kernel,
-                                                 smoothing_length,
                                                  smoothing_length_interpolation,
                                                  background_pressure, tlsph,
                                                  signed_distance_field, is_boundary,
                                                  shift_length, neighborhood_search,
-                                                 signed_distances, buffer,
-                                                 update_callback_used)
-    end
-end
-=======
-struct ParticlePackingSystem{NDIMS, ELTYPE <: Real, IC, K,
-                             S, N, PR, C} <: FluidSystem{NDIMS, IC}
-    initial_condition     :: IC
-    smoothing_kernel      :: K
-    smoothing_length      :: ELTYPE
-    background_pressure   :: ELTYPE
-    tlsph                 :: Bool
-    signed_distance_field :: S
-    is_boundary           :: Bool
-    shift_length          :: ELTYPE
-    neighborhood_search   :: N
-    signed_distances      :: Vector{ELTYPE} # Only for visualization
-    particle_refinement   :: PR
-    buffer                :: Nothing
-    update_callback_used  :: Ref{Bool}
-    cache                 :: C
-
-    function ParticlePackingSystem(shape::InitialCondition;
-                                   signed_distance_field::SignedDistanceField,
-                                   smoothing_kernel=SchoenbergCubicSplineKernel{ndims(shape)}(),
-                                   smoothing_length=1.2 * shape.particle_spacing,
-                                   is_boundary=false, boundary_compress_factor=1.0,
-                                   neighborhood_search=GridNeighborhoodSearch{ndims(shape)}(),
-                                   background_pressure, tlsph=true)
-        NDIMS = ndims(shape)
-        ELTYPE = eltype(shape)
-
-        particle_refinement = nothing
-
-        if ndims(smoothing_kernel) != NDIMS
-            throw(ArgumentError("smoothing kernel dimensionality must be $NDIMS for a $(NDIMS)D problem"))
-        end
->>>>>>> 778e78c6
+                                                 signed_distances, particle_refinement,
+                                                 buffer, update_callback_used, cache)
+    end
+end
 
 function ParticlePackingSystem(shape::InitialCondition;
                                signed_distance_field::Union{SignedDistanceField,
@@ -139,6 +106,8 @@
     mass = copy(shape.mass)
     density = copy(shape.density)
 
+    particle_refinement = nothing
+
     if ndims(smoothing_kernel) != NDIMS
         throw(ArgumentError("smoothing kernel dimensionality must be $NDIMS for a $(NDIMS)D problem"))
     end
@@ -161,7 +130,6 @@
         PointNeighbors.initialize_grid!(nhs, stack(signed_distance_field.positions))
     end
 
-<<<<<<< HEAD
     # If `distance_signed >= -shift_length`, the particle position is modified
     # by a surface bounding:
     # `particle_position -= (distance_signed + shift_length) * normal_vector`,
@@ -175,39 +143,16 @@
         -boundary_compress_factor * signed_distance_field.max_signed_distance - offset
     else
         tlsph ? zero(ELTYPE) : shape.particle_spacing / 2
-=======
-        # If `distance_signed >= -shift_length`, the particle position is modified
-        # by a surface bounding:
-        # `particle_position -= (distance_signed + shift_length) * normal_vector`,
-        # where `normal_vector` is the normal vector to the surface of the geometry
-        # and `distance_signed` is the level-set value at the particle position,
-        # which means the signed distance to the surface.
-        # Its value is negative if the particle is inside the geometry.
-        # Otherwise (if outside), the value is positive.
-        shift_length = if is_boundary
-            -boundary_compress_factor * signed_distance_field.max_signed_distance
-        else
-            tlsph ? zero(ELTYPE) : 0.5shape.particle_spacing
-        end
-
-        cache = (; create_cache_refinement(shape, particle_refinement, smoothing_length)...)
-
-        return new{NDIMS, ELTYPE, typeof(shape), typeof(smoothing_kernel),
-                   typeof(signed_distance_field), typeof(nhs), typeof(particle_refinement),
-                   typeof(cache)}(shape, smoothing_kernel, smoothing_length,
-                                  background_pressure, tlsph, signed_distance_field,
-                                  is_boundary, shift_length, nhs,
-                                  fill(zero(ELTYPE), nparticles(shape)),
-                                  particle_refinement, nothing, false, cache)
->>>>>>> 778e78c6
-    end
+    end
+
+    cache = (; create_cache_refinement(shape, particle_refinement, smoothing_length)...)
 
     return ParticlePackingSystem(shape, mass, density, shape.particle_spacing,
                                  smoothing_kernel, smoothing_length,
                                  smoothing_length_interpolation, background_pressure, tlsph,
                                  signed_distance_field, is_boundary, shift_length, nhs,
-                                 fill(zero(ELTYPE), nparticles(shape)), nothing, Ref(false),
-                                 fixed_system)
+                                 fill(zero(ELTYPE), nparticles(shape)), particle_refinement,
+                                 nothing, Ref(false), fixed_system, cache)
 end
 
 function Base.show(io::IO, system::ParticlePackingSystem)
@@ -356,12 +301,8 @@
             distance2 > search_radius2 && continue
 
             distance = sqrt(distance2)
-<<<<<<< HEAD
             kernel_weight = kernel(system.smoothing_kernel, distance,
                                    smoothing_length_interpolation)
-=======
-            kernel_weight = smoothing_kernel(system, distance, particle)
->>>>>>> 778e78c6
 
             distance_signed += distances[neighbor] * kernel_weight
 
