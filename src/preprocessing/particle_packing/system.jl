--- conflicted
+++ resolved
@@ -218,15 +218,7 @@
 
 function write2vtk!(vtk, v, u, t, system::ParticlePackingSystem)
     vtk["velocity"] = [advection_velocity(v, system, particle)
-<<<<<<< HEAD
-                       for particle in active_particles(system)]
-    vtk["signed_distances"] = system.signed_distances
-=======
                        for particle in eachparticle(system)]
-    if write_meta_data
-        vtk["signed_distances"] = system.signed_distances
-    end
->>>>>>> ceee740c
 end
 
 # Skip for fixed systems
