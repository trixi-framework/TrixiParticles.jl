--- conflicted
+++ resolved
@@ -389,11 +389,7 @@
     return du
 end
 
-<<<<<<< HEAD
-# Add advection velocity.
-=======
 # Add advection velocity
->>>>>>> b018989a
 @inline function add_velocity!(du, v, u, particle, system::ParticlePackingSystem, t)
     for i in 1:ndims(system)
         du[i, particle] = system.advection_velocity[i, particle]
