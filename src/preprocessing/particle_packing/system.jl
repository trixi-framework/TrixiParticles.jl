--- conflicted
+++ resolved
@@ -39,11 +39,7 @@
                            See [Smoothing Kernels](@ref smoothing_kernel).
 """
 struct ParticlePackingSystem{NDIMS, ELTYPE <: Real, IC, K,
-<<<<<<< HEAD
-                             S, N} <: FluidSystem{NDIMS}
-=======
-                             S, N, PR, C} <: FluidSystem{NDIMS, IC}
->>>>>>> 778e78c6
+                             S, N, PR, C} <: FluidSystem{NDIMS}
     initial_condition     :: IC
     smoothing_kernel      :: K
     smoothing_length      :: ELTYPE
