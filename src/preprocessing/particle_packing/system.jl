"""
    ParticlePackingSystem(shape::InitialCondition;
                          signed_distance_field::Union{SignedDistanceField, Nothing},
                          smoothing_kernel=SchoenbergQuinticSplineKernel{ndims(shape)}(),
                          smoothing_length=shape.particle_spacing,
                          smoothing_length_interpolation=smoothing_length,
                          is_boundary=false, boundary_compress_factor=1,
<<<<<<< HEAD
                          neighborhood_search=true, background_pressure, tlsph=false,
                          fixed_system=false)
=======
                          neighborhood_search=GridNeighborhoodSearch{ndims(shape)}(),
                          background_pressure, place_on_shell=false, fixed_system=false)
>>>>>>> 08de2640

System to generate body-fitted particles for complex shapes.
For more information on the methods, see [particle packing](@ref particle_packing).

# Arguments
- `shape`: [`InitialCondition`](@ref) to be packed.

# Keywords
- `background_pressure`:   Constant background pressure to physically pack the particles.
                           A large `background_pressure` can cause high accelerations
                           which requires a properly adjusted time step.
- `place_on_shell`:        If `place_on_shell=true`, particles will be placed
                           on the shell of the geometry. For example,
                           the [`TotalLagrangianSPHSystem`](@ref) requires particles to be placed
                           on the shell of the geometry and not half a particle spacing away,
                           as for fluids.
- `is_boundary`:           When `shape` is inside the geometry that was used to create
                           `signed_distance_field`, set `is_boundary=false`.
                           Otherwise (`shape` is the sampled boundary), set `is_boundary=true`.
                           The thickness of the boundary is specified by creating
                           `signed_distance_field` with:
                              - `use_for_boundary_packing=true`
                              - `max_signed_distance=boundary_thickness`
                           See [`SignedDistanceField`](@ref).
- `fixed_system`:          When set to `true`, the system remains static, meaning particles
                           will not move and the `InitialCondition` will stay unchanged.
                           This is useful when the system is packed together with another
                           (non-fixed) `ParticlePackingSystem`.
                           In this case, no `SignedDistanceField` is required for both
                           the fixed and non-fixed system (use `nothing` as signed distance field).
- `signed_distance_field`: To constrain particles onto the surface, the information about
                           the signed distance from a particle to a face is required.
                           The precalculated signed distances will be interpolated
                           to each particle during the packing procedure.
                           Set `signed_distance_field=nothing` when packing with a fixed system
                           (see `fixed_system` description above).
- `smoothing_kernel`:      Smoothing kernel to be used for this system.
                           See [Smoothing Kernels](@ref smoothing_kernel).
- `smoothing_length`:      Smoothing length to be used for the gradient estimation.
                           See [Smoothing Kernels](@ref smoothing_kernel).
- `smoothing_length_interpolation`: Smoothing length to be used for interpolating the `SignedDistanceField` information.
                                    The default is `smoothing_length_interpolation = smoothing_length`.
- `boundary_compress_factor`: Factor to compress the boundary particles by reducing the boundary thickness by a factor of `boundary_compress_factor`.
                              The default value is `1`, which means no compression.
                              Compression can be useful for highly convex geometries,
                              where the boundary volume increases significantly while the mass of the boundary particles remains constant.
                              Recommended values are `0.8` or `0.9`.
"""
struct ParticlePackingSystem{S, F, NDIMS, ELTYPE <: Real, PR, C, AV,
                             IC, M, D, K, N, SD, UCU} <: FluidSystem{NDIMS}
    initial_condition              :: IC
    advection_velocity             :: AV
    mass                           :: M
    density                        :: D
    particle_spacing               :: ELTYPE
    smoothing_kernel               :: K
    smoothing_length_interpolation :: ELTYPE
    background_pressure            :: ELTYPE
    place_on_shell                 :: Bool
    signed_distance_field          :: S
    is_boundary                    :: Bool
    shift_length                   :: ELTYPE
    neighborhood_search            :: N
    signed_distances               :: SD # Only for visualization
    particle_refinement            :: PR
    buffer                         :: Nothing
    update_callback_used           :: UCU
    fixed_system                   :: Bool
    cache                          :: C
end

<<<<<<< HEAD
# This constructor is necessary for Adapt.jl to work with this struct.
# See the comments in general/gpu.jl for more details.
function ParticlePackingSystem(initial_condition, advection_velocity,
                               mass, density, particle_spacing,
                               smoothing_kernel, smoothing_length_interpolation,
                               background_pressure, tlsph, signed_distance_field,
                               is_boundary, shift_length, neighborhood_search,
                               signed_distances, particle_refinement, buffer,
                               update_callback_used, fixed_system, cache)
    S = typeof(signed_distance_field)
    F = fixed_system
    NDIMS = ndims(smoothing_kernel)
    ELTYPE = eltype(initial_condition)
    PR = typeof(particle_refinement)
    C = typeof(cache)
    AV = typeof(advection_velocity)
    IC = typeof(initial_condition)
    M = typeof(mass)
    D = typeof(density)
    K = typeof(smoothing_kernel)
    N = typeof(neighborhood_search)
    SD = typeof(signed_distances)
    UCU = typeof(update_callback_used)

    return ParticlePackingSystem{S, F, NDIMS, ELTYPE, PR, C, AV, IC, M, D, K, N, SD,
                                 UCU}(initial_condition, advection_velocity, mass, density,
                                      particle_spacing, smoothing_kernel,
                                      smoothing_length_interpolation, background_pressure,
                                      tlsph, signed_distance_field, is_boundary,
                                      shift_length, neighborhood_search, signed_distances,
                                      particle_refinement, buffer, update_callback_used,
                                      fixed_system, cache)
=======
    # This constructor is necessary for Adapt.jl to work with this struct.
    # See the comments in general/gpu.jl for more details.
    function ParticlePackingSystem(initial_condition, mass, density, particle_spacing,
                                   smoothing_kernel, smoothing_length_interpolation,
                                   background_pressure, place_on_shell,
                                   signed_distance_field,
                                   is_boundary, shift_length, neighborhood_search,
                                   signed_distances, particle_refinement, buffer,
                                   update_callback_used, fixed_system, cache,
                                   advection_velocity)
        return new{typeof(signed_distance_field), fixed_system, ndims(smoothing_kernel),
                   eltype(density), typeof(particle_refinement), typeof(cache),
                   typeof(advection_velocity), typeof(initial_condition), typeof(mass),
                   typeof(density), typeof(smoothing_kernel), typeof(neighborhood_search),
                   typeof(signed_distances),
                   typeof(update_callback_used)}(initial_condition, advection_velocity,
                                                 mass, density, particle_spacing,
                                                 smoothing_kernel,
                                                 smoothing_length_interpolation,
                                                 background_pressure, place_on_shell,
                                                 signed_distance_field, is_boundary,
                                                 shift_length, neighborhood_search,
                                                 signed_distances, particle_refinement,
                                                 buffer, update_callback_used, cache)
    end
>>>>>>> 08de2640
end

function ParticlePackingSystem(shape::InitialCondition;
                               signed_distance_field::Union{SignedDistanceField, Nothing},
                               smoothing_kernel=SchoenbergQuinticSplineKernel{ndims(shape)}(),
                               smoothing_length=shape.particle_spacing,
                               smoothing_length_interpolation=smoothing_length,
                               is_boundary=false, boundary_compress_factor=1,
<<<<<<< HEAD
                               neighborhood_search=true,
                               background_pressure, tlsph=false, fixed_system=false)
=======
                               neighborhood_search=GridNeighborhoodSearch{ndims(shape)}(),
                               background_pressure, place_on_shell=false,
                               fixed_system=false)
>>>>>>> 08de2640
    NDIMS = ndims(shape)
    ELTYPE = eltype(shape)
    mass = copy(shape.mass)
    density = copy(shape.density)

    particle_refinement = nothing

    if ndims(smoothing_kernel) != NDIMS
        throw(ArgumentError("smoothing kernel dimensionality must be $NDIMS for a $(NDIMS)D problem"))
    end

    # Create neighborhood search for `ParticlePackingSystem` with the positions
    # of the `SignedDistanceField` as neighbors.
    # This is an intern NHS and is thus not organized by `Semidiscretization`.
    if isnothing(signed_distance_field)
        nhs = nothing
        @info "No `SignedDistanceField` provided. Particles will not be constraint onto a geometric surface."
    else
        if neighborhood_search
            min_corner = minimum(signed_distance_field.positions, dims=2)
            max_corner = maximum(signed_distance_field.positions, dims=2)

            cell_list = FullGridCellList(; min_corner, max_corner)

            nhs_ = GridNeighborhoodSearch{NDIMS}(; cell_list)
        else
            nhs_ = TrivialNeighborhoodSearch{NDIMS}()
        end
        nhs = copy_neighborhood_search(nhs_,
                                       compact_support(smoothing_kernel,
                                                       smoothing_length_interpolation),
                                       size(signed_distance_field.positions, 2))

        # Initialize neighborhood search with signed distances
        PointNeighbors.initialize_grid!(nhs, signed_distance_field.positions)
    end

    # If `distance_signed >= -shift_length`, the particle position is modified
    # by a surface bounding:
    # `particle_position -= (distance_signed + shift_length) * normal_vector`,
    # where `normal_vector` is the normal vector to the surface of the geometry
    # and `distance_signed` is the level-set value at the particle position,
    # which means the signed distance to the surface.
    # Its value is negative if the particle is inside the geometry.
    # Otherwise (if outside), the value is positive.
    if is_boundary
        offset = place_on_shell ? shape.particle_spacing : shape.particle_spacing / 2

        shift_length = -boundary_compress_factor *
                       signed_distance_field.max_signed_distance - offset
    else
        shift_length = place_on_shell ? zero(ELTYPE) : shape.particle_spacing / 2
    end

    cache = (; create_cache_refinement(shape, particle_refinement, smoothing_length)...)

    advection_velocity = copy(shape.velocity)

<<<<<<< HEAD
    return ParticlePackingSystem(shape, advection_velocity, mass, density,
                                 shape.particle_spacing, smoothing_kernel,
                                 smoothing_length_interpolation, background_pressure, tlsph,
                                 signed_distance_field, is_boundary, shift_length, nhs,
=======
    return ParticlePackingSystem(shape, mass, density, shape.particle_spacing,
                                 smoothing_kernel, smoothing_length_interpolation,
                                 background_pressure, place_on_shell, signed_distance_field,
                                 is_boundary, shift_length, nhs,
>>>>>>> 08de2640
                                 fill(zero(ELTYPE), nparticles(shape)), particle_refinement,
                                 nothing, Ref(false), fixed_system, cache)
end

function Base.show(io::IO, system::ParticlePackingSystem)
    @nospecialize system # reduce precompilation time

    print(io, "ParticlePackingSystem{", ndims(system), "}(")
    print(io, "", system.smoothing_kernel)
    print(io, ") with ", nparticles(system), " particles")
end

function Base.show(io::IO, ::MIME"text/plain", system::ParticlePackingSystem)
    @nospecialize system # reduce precompilation time

    if get(io, :compact, false)
        show(io, system)
    else
        summary_header(io, "ParticlePackingSystem{$(ndims(system))}")
        summary_line(io, "neighborhood search",
                     system.neighborhood_search |> typeof |> nameof)
        summary_line(io, "#particles", nparticles(system))
        summary_line(io, "smoothing kernel", system.smoothing_kernel |> typeof |> nameof)
        summary_line(io, "place_on_shell", system.place_on_shell ? "yes" : "no")
        summary_line(io, "boundary", system.is_boundary ? "yes" : "no")
        summary_footer(io)
    end
end

timer_name(::ParticlePackingSystem) = "packing"

@inline fixed_packing_system(::ParticlePackingSystem{<:Any, F}) where {F} = F

@inline function Base.eltype(::ParticlePackingSystem{<:Any, <:Any, <:Any, ELTYPE}) where {ELTYPE}
    return ELTYPE
end

@inline function v_nvariables(system::ParticlePackingSystem)
    # Don't integrate fixed systems
    fixed_packing_system(system) && return 0

    return ndims(system)
end

@inline function u_nvariables(system::ParticlePackingSystem)
    # Don't integrate fixed systems
    fixed_packing_system(system) && return 0

    return ndims(system)
end

function reset_callback_flag!(system::ParticlePackingSystem)
    system.update_callback_used[] = false

    return system
end

update_callback_used!(system::ParticlePackingSystem) = system.update_callback_used[] = true

function write2vtk!(vtk, v, u, t, system::ParticlePackingSystem; write_meta_data=true)
    vtk["velocity"] = [advection_velocity(v, system, particle)
                       for particle in active_particles(system)]
    if write_meta_data
        vtk["signed_distances"] = system.signed_distances
    end
end

# Skip for fixed systems
write_u0!(u0, system::ParticlePackingSystem{<:Any, true}) = u0

# Skip for fixed systems
write_v0!(v0, system::ParticlePackingSystem{<:Any, true}) = v0

# Skip for fixed systems
@inline function current_coordinates(u, system::ParticlePackingSystem{<:Any, true})
    return system.initial_condition.coordinates
end

@inline function advection_velocity(v, system::ParticlePackingSystem, particle)
    return extract_svector(system.advection_velocity, system, particle)
end

write_v0!(v0, system::ParticlePackingSystem) = (v0 .= zero(eltype(system)))

# Zero for fixed systems
function kinetic_energy(system::ParticlePackingSystem{<:Any, true}, v_ode, u_ode, semi, t)
    return zero(eltype(system))
end

function kinetic_energy(system::ParticlePackingSystem, v_ode, u_ode, semi, t)
    (; initial_condition, is_boundary) = system

    v = wrap_v(v_ode, system, semi)

    # Exclude boundary packing system
    is_boundary && return zero(eltype(system))

    velocities = reinterpret(reshape, SVector{ndims(system), eltype(v)},
                             system.advection_velocity)

    kinetic_energies = initial_condition.mass .* map(vel -> dot(vel, vel) / 2, velocities)

    return sum(kinetic_energies, init=zero(eltype(system)))
end

@inline source_terms(system::ParticlePackingSystem) = nothing
@inline add_acceleration!(dv, particle, system::ParticlePackingSystem) = dv

# Update from `UpdateCallback` (between time steps)
update_particle_packing(system, v_ode, u_ode, semi, integrator) = system

# Update from `UpdateCallback` (between time steps)
function update_particle_packing(system::ParticlePackingSystem, v_ode, u_ode,
                                 semi, integrator)
    u = wrap_u(u_ode, system, semi)

    update_position!(u, system, semi)
end

function update_position!(u, system::ParticlePackingSystem, semi)
    func_name = "constrain outside particles onto surface"
    @trixi_timeit timer() func_name constrain_particles_onto_surface!(u, system, semi)

    return u
end

function update_final!(system::ParticlePackingSystem, v, u, v_ode, u_ode, semi, t;
                       update_from_callback=false)
    if !update_from_callback && !(system.update_callback_used[])
        throw(ArgumentError("`UpdateCallback` is required when using `ParticlePackingSystem`"))
    end

    return system
end

# Skip for systems without `SignedDistanceField`
constrain_particles_onto_surface!(u, system::ParticlePackingSystem{Nothing}, semi) = u

function constrain_particles_onto_surface!(u, system::ParticlePackingSystem, semi)
    (; neighborhood_search, signed_distance_field, smoothing_length_interpolation) = system
    (; distances, normals) = signed_distance_field

    search_radius = compact_support(system, system)
    sdf_coords = signed_distance_field.positions

    @threaded semi for particle in eachparticle(system)
        particle_position = current_coords(u, system, particle)

        # Use `Ref` to ensure the variables are accessible and mutable within the closure below
        # (see https://docs.julialang.org/en/v1/manual/performance-tips/#man-performance-captured).
        volume = Ref(zero(eltype(system)))
        distance_signed = Ref(zero(eltype(system)))
        normal_vector = Ref(zero(SVector{ndims(system), eltype(system)}))

        # Interpolate signed distances and normals.
        # Here, `neighborhood_search` is an intern NHS and is thus not organized by `Semidiscretization`.
        # TODO: Not public API, thus, add a warning in `check_configuration` if `PointNeighbors.requires_update(neighborhood_search)` is `false`.
        PointNeighbors.foreach_neighbor(sdf_coords, neighborhood_search,
                                        particle, particle_position,
                                        search_radius) do particle, neighbor,
                                                          pos_diff, distance
            kernel_weight = kernel(system.smoothing_kernel, distance,
                                   smoothing_length_interpolation)

            distance_signed[] += distances[neighbor] * kernel_weight

            normal_vector[] += normals[neighbor] * kernel_weight

            volume[] += kernel_weight
        end

        if volume[] > eps()
            distance_signed[] /= volume[]
            normal_vector[] /= volume[]

            # Store signed distance for visualization
            system.signed_distances[particle] = distance_signed[]

            constrain_particle!(u, system, particle, distance_signed[], normal_vector[])
        end
    end

    return u
end

function constrain_particle!(u, system, particle, distance_signed, normal_vector)
    (; shift_length) = system

    # For fluid particles:
    # - `place_on_shell = true`: `shift_length = 0`
    # - `place_on_shell = false`: `shift_length = particle_spacing / 2`
    # For boundary particles:
    # `shift_length` is the thickness of the boundary.
    if distance_signed >= -shift_length
        # Constrain outside particles onto surface
        shift = (distance_signed + shift_length) * normal_vector

        for dim in 1:ndims(system)
            u[dim, particle] -= shift[dim]
        end
    end

    system.is_boundary || return u

    particle_spacing = system.initial_condition.particle_spacing
    shift_length_inner = system.place_on_shell ? particle_spacing : particle_spacing / 2

    if distance_signed < shift_length_inner
        shift = (distance_signed - shift_length_inner) * normal_vector

        for dim in 1:ndims(system)
            u[dim, particle] -= shift[dim]
        end
    end

    return u
end

# Skip for fixed systems
@inline update_transport_velocity!(system::ParticlePackingSystem{<:Any, true}, v_ode,
                                   semi) = system

# Update from `UpdateCallback` (between time steps)
@inline function update_transport_velocity!(system::ParticlePackingSystem, v_ode, semi)
    v = wrap_v(v_ode, system, semi)
    @threaded semi for particle in each_moving_particle(system)
        for i in 1:ndims(system)
            system.advection_velocity[i, particle] = v[i, particle]

            # The particle velocity is set to zero at the beginning of each time step to
            # achieve a fully stationary state.
            v[i, particle] = zero(eltype(system))
        end
    end

    return system
end

# Skip for fixed systems
@inline add_velocity!(du, v, particle, system::ParticlePackingSystem{<:Any, true}) = du

# Add advection velocity.
@inline function add_velocity!(du, v, particle, system::ParticlePackingSystem)
    for i in 1:ndims(system)
        du[i, particle] = system.advection_velocity[i, particle]
    end

    return du
end<|MERGE_RESOLUTION|>--- conflicted
+++ resolved
@@ -5,13 +5,8 @@
                           smoothing_length=shape.particle_spacing,
                           smoothing_length_interpolation=smoothing_length,
                           is_boundary=false, boundary_compress_factor=1,
-<<<<<<< HEAD
-                          neighborhood_search=true, background_pressure, tlsph=false,
-                          fixed_system=false)
-=======
-                          neighborhood_search=GridNeighborhoodSearch{ndims(shape)}(),
-                          background_pressure, place_on_shell=false, fixed_system=false)
->>>>>>> 08de2640
+                          neighborhood_search=true, background_pressure,
+                          place_on_shell=false, fixed_system=false)
 
 System to generate body-fitted particles for complex shapes.
 For more information on the methods, see [particle packing](@ref particle_packing).
@@ -83,13 +78,12 @@
     cache                          :: C
 end
 
-<<<<<<< HEAD
 # This constructor is necessary for Adapt.jl to work with this struct.
 # See the comments in general/gpu.jl for more details.
 function ParticlePackingSystem(initial_condition, advection_velocity,
                                mass, density, particle_spacing,
                                smoothing_kernel, smoothing_length_interpolation,
-                               background_pressure, tlsph, signed_distance_field,
+                               background_pressure, place_on_shell, signed_distance_field,
                                is_boundary, shift_length, neighborhood_search,
                                signed_distances, particle_refinement, buffer,
                                update_callback_used, fixed_system, cache)
@@ -112,37 +106,10 @@
                                  UCU}(initial_condition, advection_velocity, mass, density,
                                       particle_spacing, smoothing_kernel,
                                       smoothing_length_interpolation, background_pressure,
-                                      tlsph, signed_distance_field, is_boundary,
+                                      place_on_shell, signed_distance_field, is_boundary,
                                       shift_length, neighborhood_search, signed_distances,
                                       particle_refinement, buffer, update_callback_used,
                                       fixed_system, cache)
-=======
-    # This constructor is necessary for Adapt.jl to work with this struct.
-    # See the comments in general/gpu.jl for more details.
-    function ParticlePackingSystem(initial_condition, mass, density, particle_spacing,
-                                   smoothing_kernel, smoothing_length_interpolation,
-                                   background_pressure, place_on_shell,
-                                   signed_distance_field,
-                                   is_boundary, shift_length, neighborhood_search,
-                                   signed_distances, particle_refinement, buffer,
-                                   update_callback_used, fixed_system, cache,
-                                   advection_velocity)
-        return new{typeof(signed_distance_field), fixed_system, ndims(smoothing_kernel),
-                   eltype(density), typeof(particle_refinement), typeof(cache),
-                   typeof(advection_velocity), typeof(initial_condition), typeof(mass),
-                   typeof(density), typeof(smoothing_kernel), typeof(neighborhood_search),
-                   typeof(signed_distances),
-                   typeof(update_callback_used)}(initial_condition, advection_velocity,
-                                                 mass, density, particle_spacing,
-                                                 smoothing_kernel,
-                                                 smoothing_length_interpolation,
-                                                 background_pressure, place_on_shell,
-                                                 signed_distance_field, is_boundary,
-                                                 shift_length, neighborhood_search,
-                                                 signed_distances, particle_refinement,
-                                                 buffer, update_callback_used, cache)
-    end
->>>>>>> 08de2640
 end
 
 function ParticlePackingSystem(shape::InitialCondition;
@@ -151,14 +118,8 @@
                                smoothing_length=shape.particle_spacing,
                                smoothing_length_interpolation=smoothing_length,
                                is_boundary=false, boundary_compress_factor=1,
-<<<<<<< HEAD
-                               neighborhood_search=true,
-                               background_pressure, tlsph=false, fixed_system=false)
-=======
-                               neighborhood_search=GridNeighborhoodSearch{ndims(shape)}(),
-                               background_pressure, place_on_shell=false,
-                               fixed_system=false)
->>>>>>> 08de2640
+                               neighborhood_search=true, background_pressure,
+                               place_on_shell=false, fixed_system=false)
     NDIMS = ndims(shape)
     ELTYPE = eltype(shape)
     mass = copy(shape.mass)
@@ -217,18 +178,12 @@
 
     advection_velocity = copy(shape.velocity)
 
-<<<<<<< HEAD
     return ParticlePackingSystem(shape, advection_velocity, mass, density,
                                  shape.particle_spacing, smoothing_kernel,
-                                 smoothing_length_interpolation, background_pressure, tlsph,
-                                 signed_distance_field, is_boundary, shift_length, nhs,
-=======
-    return ParticlePackingSystem(shape, mass, density, shape.particle_spacing,
-                                 smoothing_kernel, smoothing_length_interpolation,
-                                 background_pressure, place_on_shell, signed_distance_field,
-                                 is_boundary, shift_length, nhs,
->>>>>>> 08de2640
-                                 fill(zero(ELTYPE), nparticles(shape)), particle_refinement,
+                                 smoothing_length_interpolation, background_pressure,
+                                 place_on_shell, signed_distance_field, is_boundary,
+                                 shift_length, nhs, fill(zero(ELTYPE), nparticles(shape)),
+                                 particle_refinement,
                                  nothing, Ref(false), fixed_system, cache)
 end
 
@@ -448,7 +403,7 @@
 
 # Skip for fixed systems
 @inline update_transport_velocity!(system::ParticlePackingSystem{<:Any, true}, v_ode,
-                                   semi) = system
+semi) = system
 
 # Update from `UpdateCallback` (between time steps)
 @inline function update_transport_velocity!(system::ParticlePackingSystem, v_ode, semi)
