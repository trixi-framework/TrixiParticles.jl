"""
    ParticlePackingSystem(shape::InitialCondition;
                          signed_distance_field::Union{SignedDistanceField, Nothing},
                          smoothing_kernel=SchoenbergQuinticSplineKernel{ndims(shape)}(),
                          smoothing_length=shape.particle_spacing,
                          smoothing_length_interpolation=smoothing_length,
                          is_boundary=false, boundary_compress_factor=1,
                          neighborhood_search=GridNeighborhoodSearch{ndims(shape)}(),
                          background_pressure, tlsph=false, fixed_system=false)

System to generate body-fitted particles for complex shapes.
For more information on the methods, see [particle packing](@ref particle_packing).

# Arguments
- `shape`: [`InitialCondition`](@ref) to be packed.

# Keywords
- `background_pressure`:   Constant background pressure to physically pack the particles.
                           A large `background_pressure` can cause high accelerations
                           which requires a properly adjusted time step.
- `tlsph`:                 With the [`TotalLagrangianSPHSystem`](@ref), particles need to be placed
                           on the boundary of the shape and not half a particle spacing away,
                           as for fluids. When `tlsph=true`, particles will be placed
                           on the boundary of the shape.
- `is_boundary`:           When `shape` is inside the geometry that was used to create
                           `signed_distance_field`, set `is_boundary=false`.
                           Otherwise (`shape` is the sampled boundary), set `is_boundary=true`.
                           The thickness of the boundary is specified by creating
                           `signed_distance_field` with:
                              - `use_for_boundary_packing=true`
                              - `max_signed_distance=boundary_thickness`
                           See [`SignedDistanceField`](@ref).
- `fixed_system`:          When set to `true`, the system remains static, meaning particles
                           will not move and the `InitialCondition` will stay unchanged.
                           This is useful when the system is packed together with another
                           (non-fixed) `ParticlePackingSystem`.
                           In this case, no `SignedDistanceField` is required for both
                           the fixed and non-fixed system (use `nothing` as signed distance field).
- `signed_distance_field`: To constrain particles onto the surface, the information about
                           the signed distance from a particle to a face is required.
                           The precalculated signed distances will be interpolated
                           to each particle during the packing procedure.
                           Set `signed_distance_field=nothing` when packing with a fixed system
                           (see `fixed_system` description above).
- `smoothing_kernel`:      Smoothing kernel to be used for this system.
                           See [Smoothing Kernels](@ref smoothing_kernel).
- `smoothing_length`:      Smoothing length to be used for the gradient estimation.
                           See [Smoothing Kernels](@ref smoothing_kernel).
- `smoothing_length_interpolation`: Smoothing length to be used for interpolating the `SignedDistanceField` information.
                                    The default is `smoothing_length_interpolation = smoothing_length`.
- `boundary_compress_factor`: Factor to compress the boundary particles by reducing the boundary thickness by a factor of `boundary_compress_factor`.
                              The default value is `1`, which means no compression.
                              Compression can be useful for highly convex geometries,
                              where the boundary volume increases significantly while the mass of the boundary particles remains constant.
                              Recommended values are `0.8` or `0.9`.
"""
<<<<<<< HEAD
struct ParticlePackingSystem{NDIMS, ELTYPE <: Real, IC, K,
                             S, N, PR, C} <: FluidSystem{NDIMS, IC}
    initial_condition     :: IC
    smoothing_kernel      :: K
    smoothing_length      :: ELTYPE
    background_pressure   :: ELTYPE
    tlsph                 :: Bool
    signed_distance_field :: S
    is_boundary           :: Bool
    shift_length          :: ELTYPE
    neighborhood_search   :: N
    signed_distances      :: Vector{ELTYPE} # Only for visualization
    particle_refinement   :: PR
    buffer                :: Nothing
    update_callback_used  :: Ref{Bool}
    cache                 :: C

    function ParticlePackingSystem(shape::InitialCondition;
                                   signed_distance_field::SignedDistanceField,
                                   smoothing_kernel=SchoenbergCubicSplineKernel{ndims(shape)}(),
                                   smoothing_length=1.2 * shape.particle_spacing,
                                   is_boundary=false, boundary_compress_factor=1.0,
                                   neighborhood_search=GridNeighborhoodSearch{ndims(shape)}(),
                                   background_pressure, tlsph=true)
        NDIMS = ndims(shape)
        ELTYPE = eltype(shape)

        particle_refinement = nothing

        if ndims(smoothing_kernel) != NDIMS
            throw(ArgumentError("smoothing kernel dimensionality must be $NDIMS for a $(NDIMS)D problem"))
        end
=======
struct ParticlePackingSystem{S, F, NDIMS, ELTYPE <: Real, PR, C, AV,
                             IC, M, D, K, N, SD, UCU} <: FluidSystem{NDIMS}
    initial_condition              :: IC
    advection_velocity             :: AV
    mass                           :: M
    density                        :: D
    particle_spacing               :: ELTYPE
    smoothing_kernel               :: K
    smoothing_length_interpolation :: ELTYPE
    background_pressure            :: ELTYPE
    tlsph                          :: Bool
    signed_distance_field          :: S
    is_boundary                    :: Bool
    shift_length                   :: ELTYPE
    neighborhood_search            :: N
    signed_distances               :: SD # Only for visualization
    particle_refinement            :: PR
    buffer                         :: Nothing
    update_callback_used           :: UCU
    cache                          :: C

    # This constructor is necessary for Adapt.jl to work with this struct.
    # See the comments in general/gpu.jl for more details.
    function ParticlePackingSystem(initial_condition, mass, density, particle_spacing,
                                   smoothing_kernel, smoothing_length_interpolation,
                                   background_pressure, tlsph, signed_distance_field,
                                   is_boundary, shift_length, neighborhood_search,
                                   signed_distances, particle_refinement, buffer,
                                   update_callback_used, fixed_system, cache,
                                   advection_velocity)
        return new{typeof(signed_distance_field), fixed_system, ndims(smoothing_kernel),
                   eltype(density), typeof(particle_refinement), typeof(cache),
                   typeof(advection_velocity), typeof(initial_condition), typeof(mass),
                   typeof(density), typeof(smoothing_kernel), typeof(neighborhood_search),
                   typeof(signed_distances),
                   typeof(update_callback_used)}(initial_condition, advection_velocity,
                                                 mass, density, particle_spacing,
                                                 smoothing_kernel,
                                                 smoothing_length_interpolation,
                                                 background_pressure, tlsph,
                                                 signed_distance_field, is_boundary,
                                                 shift_length, neighborhood_search,
                                                 signed_distances, particle_refinement,
                                                 buffer, update_callback_used, cache)
    end
end

function ParticlePackingSystem(shape::InitialCondition;
                               signed_distance_field::Union{SignedDistanceField, Nothing},
                               smoothing_kernel=SchoenbergQuinticSplineKernel{ndims(shape)}(),
                               smoothing_length=shape.particle_spacing,
                               smoothing_length_interpolation=smoothing_length,
                               is_boundary=false, boundary_compress_factor=1,
                               neighborhood_search=GridNeighborhoodSearch{ndims(shape)}(),
                               background_pressure, tlsph=false, fixed_system=false)
    NDIMS = ndims(shape)
    ELTYPE = eltype(shape)
    mass = copy(shape.mass)
    density = copy(shape.density)

    particle_refinement = nothing

    if ndims(smoothing_kernel) != NDIMS
        throw(ArgumentError("smoothing kernel dimensionality must be $NDIMS for a $(NDIMS)D problem"))
    end
>>>>>>> fb70620e

    # Create neighborhood search for `ParticlePackingSystem` with the positions
    # of the `SignedDistanceField` as neighbors.
    # This is an intern NHS and is thus not organized by `Semidiscretization`.
    if isnothing(signed_distance_field)
        nhs = nothing
        @info "No `SignedDistanceField` provided. Particles will not be constraint onto a geometric surface."
    else
        nhs_ = isnothing(neighborhood_search) ? TrivialNeighborhoodSearch{NDIMS}() :
               neighborhood_search
        nhs = copy_neighborhood_search(nhs_,
                                       compact_support(smoothing_kernel,
                                                       smoothing_length_interpolation),
                                       length(signed_distance_field.positions))

        # Initialize neighborhood search with signed distances
        PointNeighbors.initialize_grid!(nhs, stack(signed_distance_field.positions))
    end

<<<<<<< HEAD
        # If `distance_signed >= -shift_length`, the particle position is modified
        # by a surface bounding:
        # `particle_position -= (distance_signed + shift_length) * normal_vector`,
        # where `normal_vector` is the normal vector to the surface of the geometry
        # and `distance_signed` is the level-set value at the particle position,
        # which means the signed distance to the surface.
        # Its value is negative if the particle is inside the geometry.
        # Otherwise (if outside), the value is positive.
        shift_length = if is_boundary
            -boundary_compress_factor * signed_distance_field.max_signed_distance
        else
            tlsph ? zero(ELTYPE) : 0.5shape.particle_spacing
        end

        cache = (; create_cache_refinement(shape, particle_refinement, smoothing_length)...)

        return new{NDIMS, ELTYPE, typeof(shape), typeof(smoothing_kernel),
                   typeof(signed_distance_field), typeof(nhs), typeof(particle_refinement),
                   typeof(cache)}(shape, smoothing_kernel, smoothing_length,
                                  background_pressure, tlsph, signed_distance_field,
                                  is_boundary, shift_length, nhs,
                                  fill(zero(ELTYPE), nparticles(shape)),
                                  particle_refinement, nothing, false, cache)
=======
    # If `distance_signed >= -shift_length`, the particle position is modified
    # by a surface bounding:
    # `particle_position -= (distance_signed + shift_length) * normal_vector`,
    # where `normal_vector` is the normal vector to the surface of the geometry
    # and `distance_signed` is the level-set value at the particle position,
    # which means the signed distance to the surface.
    # Its value is negative if the particle is inside the geometry.
    # Otherwise (if outside), the value is positive.
    if is_boundary
        offset = tlsph ? shape.particle_spacing : shape.particle_spacing / 2

        shift_length = -boundary_compress_factor *
                       signed_distance_field.max_signed_distance - offset
    else
        shift_length = tlsph ? zero(ELTYPE) : shape.particle_spacing / 2
>>>>>>> fb70620e
    end

    cache = (; create_cache_refinement(shape, particle_refinement, smoothing_length)...)

    advection_velocity = copy(shape.velocity)

    return ParticlePackingSystem(shape, mass, density, shape.particle_spacing,
                                 smoothing_kernel, smoothing_length_interpolation,
                                 background_pressure, tlsph, signed_distance_field,
                                 is_boundary, shift_length, nhs,
                                 fill(zero(ELTYPE), nparticles(shape)), particle_refinement,
                                 nothing, Ref(false), fixed_system, cache,
                                 advection_velocity)
end

function Base.show(io::IO, system::ParticlePackingSystem)
    @nospecialize system # reduce precompilation time

    print(io, "ParticlePackingSystem{", ndims(system), "}(")
    print(io, "", system.smoothing_kernel)
    print(io, ") with ", nparticles(system), " particles")
end

function Base.show(io::IO, ::MIME"text/plain", system::ParticlePackingSystem)
    @nospecialize system # reduce precompilation time

    if get(io, :compact, false)
        show(io, system)
    else
        summary_header(io, "ParticlePackingSystem{$(ndims(system))}")
        summary_line(io, "neighborhood search",
                     system.neighborhood_search |> typeof |> nameof)
        summary_line(io, "#particles", nparticles(system))
        summary_line(io, "smoothing kernel", system.smoothing_kernel |> typeof |> nameof)
        summary_line(io, "tlsph", system.tlsph ? "yes" : "no")
        summary_line(io, "boundary", system.is_boundary ? "yes" : "no")
        summary_footer(io)
    end
end

timer_name(::ParticlePackingSystem) = "packing"

@inline fixed_packing_system(::ParticlePackingSystem{<:Any, F}) where {F} = F

@inline function Base.eltype(::ParticlePackingSystem{<:Any, <:Any, <:Any, ELTYPE}) where {ELTYPE}
    return ELTYPE
end

@inline function v_nvariables(system::ParticlePackingSystem)
    # Don't integrate fixed systems
    fixed_packing_system(system) && return 0

    return ndims(system)
end

@inline function u_nvariables(system::ParticlePackingSystem)
    # Don't integrate fixed systems
    fixed_packing_system(system) && return 0

    return ndims(system)
end

function reset_callback_flag!(system::ParticlePackingSystem)
    system.update_callback_used[] = false

    return system
end

update_callback_used!(system::ParticlePackingSystem) = system.update_callback_used[] = true

function write2vtk!(vtk, v, u, t, system::ParticlePackingSystem; write_meta_data=true)
    vtk["velocity"] = [advection_velocity(v, system, particle)
                       for particle in active_particles(system)]
    if write_meta_data
        vtk["signed_distances"] = system.signed_distances
    end
end

# Skip for fixed systems
write_u0!(u0, system::ParticlePackingSystem{<:Any, true}) = u0

# Skip for fixed systems
write_v0!(v0, system::ParticlePackingSystem{<:Any, true}) = v0

# Skip for fixed systems
@inline function current_coordinates(u, system::ParticlePackingSystem{<:Any, true})
    return system.initial_condition.coordinates
end

@inline function advection_velocity(v, system::ParticlePackingSystem, particle)
    return extract_svector(system.advection_velocity, system, particle)
end

write_v0!(v0, system::ParticlePackingSystem) = (v0 .= zero(eltype(system)))

# Zero for fixed systems
function kinetic_energy(system::ParticlePackingSystem{<:Any, true}, v_ode, u_ode, semi, t)
    return zero(eltype(system))
end

function kinetic_energy(system::ParticlePackingSystem, v_ode, u_ode, semi, t)
    (; initial_condition, is_boundary) = system

    v = wrap_v(v_ode, system, semi)

    # Exclude boundary packing system
    is_boundary && return zero(eltype(system))

    # If `each_moving_particle` is empty (no moving particles), return zero
    return sum(each_moving_particle(system), init=zero(eltype(system))) do particle
        velocity = advection_velocity(v, system, particle)
        return initial_condition.mass[particle] * dot(velocity, velocity) / 2
    end
end

@inline source_terms(system::ParticlePackingSystem) = nothing
@inline add_acceleration!(dv, particle, system::ParticlePackingSystem) = dv

# Update from `UpdateCallback` (between time steps)
update_particle_packing(system, v_ode, u_ode, semi, integrator) = system

# Update from `UpdateCallback` (between time steps)
function update_particle_packing(system::ParticlePackingSystem, v_ode, u_ode,
                                 semi, integrator)
    u = wrap_u(u_ode, system, semi)

    update_position!(u, system, semi)
end

function update_position!(u, system::ParticlePackingSystem, semi)
    func_name = "constrain outside particles onto surface"
    @trixi_timeit timer() func_name constrain_particles_onto_surface!(u, system, semi)

    return u
end

function update_final!(system::ParticlePackingSystem, v, u, v_ode, u_ode, semi, t;
                       update_from_callback=false)
    if !update_from_callback && !(system.update_callback_used[])
        throw(ArgumentError("`UpdateCallback` is required when using `ParticlePackingSystem`"))
    end

    return system
end

# Skip for systems without `SignedDistanceField`
constrain_particles_onto_surface!(u, system::ParticlePackingSystem{Nothing}, semi) = u

function constrain_particles_onto_surface!(u, system::ParticlePackingSystem, semi)
    (; neighborhood_search, signed_distance_field, smoothing_length_interpolation) = system
    (; positions, distances, normals) = signed_distance_field

    search_radius2 = compact_support(system, system)^2

    @threaded semi for particle in eachparticle(system)
        particle_position = current_coords(u, system, particle)

        volume = zero(eltype(system))
        distance_signed = zero(eltype(system))
        normal_vector = fill(volume, SVector{ndims(system), eltype(system)})

        # Interpolate signed distances and normals
        for neighbor in PointNeighbors.eachneighbor(particle_position, neighborhood_search)
            pos_diff = positions[neighbor] - particle_position
            distance2 = dot(pos_diff, pos_diff)
            distance2 > search_radius2 && continue

            distance = sqrt(distance2)
<<<<<<< HEAD
            kernel_weight = smoothing_kernel(system, distance, particle)
=======
            kernel_weight = kernel(system.smoothing_kernel, distance,
                                   smoothing_length_interpolation)
>>>>>>> fb70620e

            distance_signed += distances[neighbor] * kernel_weight

            normal_vector += normals[neighbor] * kernel_weight

            volume += kernel_weight
        end

        if volume > eps()
            distance_signed /= volume
            normal_vector /= volume

            # Store signed distance for visualization
            system.signed_distances[particle] = distance_signed

            constrain_particle!(u, system, particle, distance_signed, normal_vector)
        end
    end

    return u
end

function constrain_particle!(u, system, particle, distance_signed, normal_vector)
    (; shift_length) = system

    # For fluid particles:
    # - `tlsph = true`: `shift_length = 0`
    # - `tlsph = false`: `shift_length = particle_spacing / 2`
    # For boundary particles:
    # `shift_length` is the thickness of the boundary.
    if distance_signed >= -shift_length
        # Constrain outside particles onto surface
        shift = (distance_signed + shift_length) * normal_vector

        for dim in 1:ndims(system)
            u[dim, particle] -= shift[dim]
        end
    end

    system.is_boundary || return u

    particle_spacing = system.initial_condition.particle_spacing
    shift_length_inner = system.tlsph ? particle_spacing : particle_spacing / 2

    if distance_signed < shift_length_inner
        shift = (distance_signed - shift_length_inner) * normal_vector

        for dim in 1:ndims(system)
            u[dim, particle] -= shift[dim]
        end
    end

    return u
end

# Skip for fixed systems
@inline update_transport_velocity!(system::ParticlePackingSystem{<:Any, true}, v_ode,
                                   semi) = system

# Update from `UpdateCallback` (between time steps)
@inline function update_transport_velocity!(system::ParticlePackingSystem, v_ode, semi)
    v = wrap_v(v_ode, system, semi)
    @threaded semi for particle in each_moving_particle(system)
        for i in 1:ndims(system)
            system.advection_velocity[i, particle] = v[i, particle]

            # The particle velocity is set to zero at the beginning of each time step to
            # achieve a fully stationary state.
            v[i, particle] = zero(eltype(system))
        end
    end

    return system
end

# Skip for fixed systems
@inline add_velocity!(du, v, particle, system::ParticlePackingSystem{<:Any, true}) = du

# Add advection velocity.
@inline function add_velocity!(du, v, particle, system::ParticlePackingSystem)
    for i in 1:ndims(system)
        du[i, particle] = system.advection_velocity[i, particle]
    end

    return du
end<|MERGE_RESOLUTION|>--- conflicted
+++ resolved
@@ -54,40 +54,6 @@
                               where the boundary volume increases significantly while the mass of the boundary particles remains constant.
                               Recommended values are `0.8` or `0.9`.
 """
-<<<<<<< HEAD
-struct ParticlePackingSystem{NDIMS, ELTYPE <: Real, IC, K,
-                             S, N, PR, C} <: FluidSystem{NDIMS, IC}
-    initial_condition     :: IC
-    smoothing_kernel      :: K
-    smoothing_length      :: ELTYPE
-    background_pressure   :: ELTYPE
-    tlsph                 :: Bool
-    signed_distance_field :: S
-    is_boundary           :: Bool
-    shift_length          :: ELTYPE
-    neighborhood_search   :: N
-    signed_distances      :: Vector{ELTYPE} # Only for visualization
-    particle_refinement   :: PR
-    buffer                :: Nothing
-    update_callback_used  :: Ref{Bool}
-    cache                 :: C
-
-    function ParticlePackingSystem(shape::InitialCondition;
-                                   signed_distance_field::SignedDistanceField,
-                                   smoothing_kernel=SchoenbergCubicSplineKernel{ndims(shape)}(),
-                                   smoothing_length=1.2 * shape.particle_spacing,
-                                   is_boundary=false, boundary_compress_factor=1.0,
-                                   neighborhood_search=GridNeighborhoodSearch{ndims(shape)}(),
-                                   background_pressure, tlsph=true)
-        NDIMS = ndims(shape)
-        ELTYPE = eltype(shape)
-
-        particle_refinement = nothing
-
-        if ndims(smoothing_kernel) != NDIMS
-            throw(ArgumentError("smoothing kernel dimensionality must be $NDIMS for a $(NDIMS)D problem"))
-        end
-=======
 struct ParticlePackingSystem{S, F, NDIMS, ELTYPE <: Real, PR, C, AV,
                              IC, M, D, K, N, SD, UCU} <: FluidSystem{NDIMS}
     initial_condition              :: IC
@@ -153,7 +119,6 @@
     if ndims(smoothing_kernel) != NDIMS
         throw(ArgumentError("smoothing kernel dimensionality must be $NDIMS for a $(NDIMS)D problem"))
     end
->>>>>>> fb70620e
 
     # Create neighborhood search for `ParticlePackingSystem` with the positions
     # of the `SignedDistanceField` as neighbors.
@@ -173,31 +138,6 @@
         PointNeighbors.initialize_grid!(nhs, stack(signed_distance_field.positions))
     end
 
-<<<<<<< HEAD
-        # If `distance_signed >= -shift_length`, the particle position is modified
-        # by a surface bounding:
-        # `particle_position -= (distance_signed + shift_length) * normal_vector`,
-        # where `normal_vector` is the normal vector to the surface of the geometry
-        # and `distance_signed` is the level-set value at the particle position,
-        # which means the signed distance to the surface.
-        # Its value is negative if the particle is inside the geometry.
-        # Otherwise (if outside), the value is positive.
-        shift_length = if is_boundary
-            -boundary_compress_factor * signed_distance_field.max_signed_distance
-        else
-            tlsph ? zero(ELTYPE) : 0.5shape.particle_spacing
-        end
-
-        cache = (; create_cache_refinement(shape, particle_refinement, smoothing_length)...)
-
-        return new{NDIMS, ELTYPE, typeof(shape), typeof(smoothing_kernel),
-                   typeof(signed_distance_field), typeof(nhs), typeof(particle_refinement),
-                   typeof(cache)}(shape, smoothing_kernel, smoothing_length,
-                                  background_pressure, tlsph, signed_distance_field,
-                                  is_boundary, shift_length, nhs,
-                                  fill(zero(ELTYPE), nparticles(shape)),
-                                  particle_refinement, nothing, false, cache)
-=======
     # If `distance_signed >= -shift_length`, the particle position is modified
     # by a surface bounding:
     # `particle_position -= (distance_signed + shift_length) * normal_vector`,
@@ -213,7 +153,6 @@
                        signed_distance_field.max_signed_distance - offset
     else
         shift_length = tlsph ? zero(ELTYPE) : shape.particle_spacing / 2
->>>>>>> fb70620e
     end
 
     cache = (; create_cache_refinement(shape, particle_refinement, smoothing_length)...)
@@ -382,12 +321,8 @@
             distance2 > search_radius2 && continue
 
             distance = sqrt(distance2)
-<<<<<<< HEAD
-            kernel_weight = smoothing_kernel(system, distance, particle)
-=======
             kernel_weight = kernel(system.smoothing_kernel, distance,
                                    smoothing_length_interpolation)
->>>>>>> fb70620e
 
             distance_signed += distances[neighbor] * kernel_weight
 
