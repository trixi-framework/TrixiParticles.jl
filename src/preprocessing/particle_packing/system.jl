"""
    ParticlePackingSystem(shape::InitialCondition;
                          signed_distance_field::SignedDistanceField,
                          smoothing_kernel=SchoenbergQuinticSplineKernel{ndims(shape)}(),
                          smoothing_length=shape.particle_spacing,
                          smoothing_length_interpolation=smoothing_length,
                          is_boundary=false, boundary_compress_factor=1,
                          neighborhood_search=GridNeighborhoodSearch{ndims(shape)}(),
                          background_pressure, tlsph=true, fixed_system=false)

System to generate body-fitted particles for complex shapes.
For more information on the methods, see description below.

# Arguments
- `shape`: [`InitialCondition`](@ref) to be packed.

# Keywords
- `background_pressure`:   Constant background pressure to physically pack the particles.
                           A large `background_pressure` can cause high accelerations
                           which requires a properly adjusted time step.
- `tlsph`:                 With the [`TotalLagrangianSPHSystem`](@ref), particles need to be placed
                           on the boundary of the shape and not half a particle spacing away,
                           as for fluids. When `tlsph=true`, particles will be placed
                           on the boundary of the shape.
- `is_boundary`:           When `shape` is inside the geometry that was used to create
                           `signed_distance_field, set `is_boundary=false`.
                           Otherwise (`shape` is the sampled boundary), set `is_boundary=true`.
                           The thickness of the boundary is specified by creating
                           `signed_distance_field` with:
                              - `use_for_boundary_packing=true`
                              - `max_signed_distance=boundary_thickness`
                           See [`SignedDistanceField`](@ref).
- `fixed_system`:          When set to `true`, the system remains static, meaning particles
                           will not move and the `InitialCondition` will stay unchanged.
                           This is useful when the system is packed together with another
                           (non-fixed) `ParticlePackingSystem`.
                           In this case, no `SignedDistanceField` is required for both
                           the fixed and non-fixed system.
- `signed_distance_field`: To constrain particles onto the surface, the information about
                           the signed distance from a particle to a face is required.
                           The precalculated signed distances will be interpolated
                           to each particle during the packing procedure.
- `smoothing_kernel`:      Smoothing kernel to be used for this system.
                           See [Smoothing Kernels](@ref smoothing_kernel).
- `smoothing_length`:      Smoothing length to be used for the gradient estimation.
                           See [Smoothing Kernels](@ref smoothing_kernel).
- `smoothing_length_interpolation`: Smoothing length to be used for intrepolating the `SignedDistanceField` information.
                                    The default is `smoothing_length_interpolation = smoothing_length`.
"""
<<<<<<< HEAD
struct ParticlePackingSystem{S, F, NDIMS, ELTYPE <: Real, PR, C,
                             IC, M, D, K, N, SD, UCU} <: FluidSystem{NDIMS, IC}
    initial_condition              :: IC
    mass                           :: M
    density                        :: D
    particle_spacing               :: ELTYPE
    smoothing_kernel               :: K
    smoothing_length_interpolation :: ELTYPE
    background_pressure            :: ELTYPE
    tlsph                          :: Bool
    signed_distance_field          :: S
    is_boundary                    :: Bool
    shift_length                   :: ELTYPE
    neighborhood_search            :: N
    signed_distances               :: SD # Only for visualization
    particle_refinement            :: PR
    buffer                         :: Nothing
    update_callback_used           :: UCU
    cache                          :: C

    # This constructor is necessary for Adapt.jl to work with this struct.
    # See the comments in general/gpu.jl for more details.
    function ParticlePackingSystem(initial_condition, mass, density, particle_spacing,
                                   smoothing_kernel, smoothing_length,
                                   smoothing_length_interpolation, background_pressure,
                                   tlsph, signed_distance_field, is_boundary, shift_length,
                                   neighborhood_search, signed_distances,
                                   particle_refinement, buffer, update_callback_used,
                                   fixed_system, cache)
        return new{typeof(signed_distance_field), fixed_system, ndims(smoothing_kernel),
                   eltype(density), typeof(particle_refinement), typeof(cache),
                   typeof(initial_condition), typeof(mass), typeof(density),
                   typeof(smoothing_kernel), typeof(neighborhood_search),
                   typeof(signed_distances),
                   typeof(update_callback_used)}(initial_condition, mass, density,
                                                 particle_spacing, smoothing_kernel,
                                                 smoothing_length_interpolation,
                                                 background_pressure, tlsph,
                                                 signed_distance_field, is_boundary,
                                                 shift_length, neighborhood_search,
                                                 signed_distances, particle_refinement,
                                                 buffer, update_callback_used, cache)
    end
end
=======
struct ParticlePackingSystem{NDIMS, ELTYPE <: Real, IC, K,
                             S, N, PR, C} <: FluidSystem{NDIMS}
    initial_condition     :: IC
    smoothing_kernel      :: K
    smoothing_length      :: ELTYPE
    background_pressure   :: ELTYPE
    tlsph                 :: Bool
    signed_distance_field :: S
    is_boundary           :: Bool
    shift_length          :: ELTYPE
    neighborhood_search   :: N
    signed_distances      :: Vector{ELTYPE} # Only for visualization
    particle_refinement   :: PR
    buffer                :: Nothing
    update_callback_used  :: Ref{Bool}
    cache                 :: C

    function ParticlePackingSystem(shape::InitialCondition;
                                   signed_distance_field::SignedDistanceField,
                                   smoothing_kernel=SchoenbergCubicSplineKernel{ndims(shape)}(),
                                   smoothing_length=1.2 * shape.particle_spacing,
                                   is_boundary=false, boundary_compress_factor=1.0,
                                   neighborhood_search=GridNeighborhoodSearch{ndims(shape)}(),
                                   background_pressure, tlsph=true)
        NDIMS = ndims(shape)
        ELTYPE = eltype(shape)

        particle_refinement = nothing

        if ndims(smoothing_kernel) != NDIMS
            throw(ArgumentError("smoothing kernel dimensionality must be $NDIMS for a $(NDIMS)D problem"))
        end
>>>>>>> 6ebc9d3a

function ParticlePackingSystem(shape::InitialCondition;
                               signed_distance_field::Union{SignedDistanceField,
                                                            Nothing},
                               smoothing_kernel=SchoenbergQuinticSplineKernel{ndims(shape)}(),
                               smoothing_length=shape.particle_spacing,
                               smoothing_length_interpolation=smoothing_length,
                               is_boundary=false, boundary_compress_factor=1,
                               neighborhood_search=GridNeighborhoodSearch{ndims(shape)}(),
                               background_pressure, tlsph=true, fixed_system=false)
    NDIMS = ndims(shape)
    ELTYPE = eltype(shape)
    mass = copy(shape.mass)
    density = copy(shape.density)

    particle_refinement = nothing

    if ndims(smoothing_kernel) != NDIMS
        throw(ArgumentError("smoothing kernel dimensionality must be $NDIMS for a $(NDIMS)D problem"))
    end

    # Create neighborhood search for `ParticlePackingSystem` with the positions
    # of the `SignedDistanceField` as neighbors.
    # This is an intern NHS and is thus not organized by `Semidiscretization`.
    if isnothing(signed_distance_field)
        nhs = nothing
        @info "No `SignedDistanceField` provided. Particles will not be constraint onto a geoemtric surface."
    else
        nhs_ = isnothing(neighborhood_search) ? TrivialNeighborhoodSearch{NDIMS}() :
               neighborhood_search
        nhs = copy_neighborhood_search(nhs_,
                                       compact_support(smoothing_kernel,
                                                       smoothing_length_interpolation),
                                       length(signed_distance_field.positions))

        # Initialize neighborhood search with signed distances
        PointNeighbors.initialize_grid!(nhs, stack(signed_distance_field.positions))
    end

    # If `distance_signed >= -shift_length`, the particle position is modified
    # by a surface bounding:
    # `particle_position -= (distance_signed + shift_length) * normal_vector`,
    # where `normal_vector` is the normal vector to the surface of the geometry
    # and `distance_signed` is the level-set value at the particle position,
    # which means the signed distance to the surface.
    # Its value is negative if the particle is inside the geometry.
    # Otherwise (if outside), the value is positive.
    shift_length = if is_boundary
        offset = tlsph ? shape.particle_spacing : shape.particle_spacing / 2
        -boundary_compress_factor * signed_distance_field.max_signed_distance - offset
    else
        tlsph ? zero(ELTYPE) : shape.particle_spacing / 2
    end

    cache = (; create_cache_refinement(shape, particle_refinement, smoothing_length)...)

    return ParticlePackingSystem(shape, mass, density, shape.particle_spacing,
                                 smoothing_kernel, smoothing_length,
                                 smoothing_length_interpolation, background_pressure, tlsph,
                                 signed_distance_field, is_boundary, shift_length, nhs,
                                 fill(zero(ELTYPE), nparticles(shape)), particle_refinement,
                                 nothing, Ref(false), fixed_system, cache)
end

function Base.show(io::IO, system::ParticlePackingSystem)
    @nospecialize system # reduce precompilation time

    print(io, "ParticlePackingSystem{", ndims(system), "}(")
    print(io, "", system.smoothing_kernel)
    print(io, ") with ", nparticles(system), " particles")
end

function Base.show(io::IO, ::MIME"text/plain", system::ParticlePackingSystem)
    @nospecialize system # reduce precompilation time

    if get(io, :compact, false)
        show(io, system)
    else
        summary_header(io, "ParticlePackingSystem{$(ndims(system))}")
        summary_line(io, "neighborhood search",
                     system.neighborhood_search |> typeof |> nameof)
        summary_line(io, "#particles", nparticles(system))
        summary_line(io, "smoothing kernel", system.smoothing_kernel |> typeof |> nameof)
        summary_line(io, "tlsph", system.tlsph ? "yes" : "no")
        summary_line(io, "boundary", system.is_boundary ? "yes" : "no")
        summary_footer(io)
    end
end

timer_name(::ParticlePackingSystem) = "packing"

@inline fixed_packing_system(::ParticlePackingSystem{<:Any, F}) where {F} = F

@inline function Base.eltype(::ParticlePackingSystem{<:Any, <:Any, <:Any, ELTYPE}) where {ELTYPE}
    return ELTYPE
end

@inline function v_nvariables(system::ParticlePackingSystem)
    # Don't integrate fixed systems
    fixed_packing_system(system) && return 0

    return ndims(system)
end

@inline function u_nvariables(system::ParticlePackingSystem)
    # Don't integrate fixed systems
    fixed_packing_system(system) && return 0

    return ndims(system)
end

function reset_callback_flag!(system::ParticlePackingSystem)
    system.update_callback_used[] = false

    return system
end

update_callback_used!(system::ParticlePackingSystem) = system.update_callback_used[] = true

<<<<<<< HEAD
function write2vtk!(vtk, v, u, t, system::ParticlePackingSystem; write_meta_data=true)
    vtk["velocity"] = [current_velocity(system.initial_condition.velocity, system,
                                        particle)
                       for particle in active_particles(system)]
=======
function write2vtk!(vtk, v, u, t, system::ParticlePackingSystem, semi; write_meta_data=true)
>>>>>>> 6ebc9d3a
    if write_meta_data
        vtk["signed_distances"] = system.signed_distances
    end
end

<<<<<<< HEAD
# Skip for fixed systems
write_u0!(u0, system::ParticlePackingSystem{<:Any, true}) = u0

# Skip for fixed systems
write_v0!(v0, system::ParticlePackingSystem{<:Any, true}) = v0

# Skip for fixed systems
@inline function current_coordinates(u, system::ParticlePackingSystem{<:Any, true})
    return system.initial_condition.coordinates
end

write_v0!(v0, system::ParticlePackingSystem) = v0 .= zero(eltype(system))
=======
write_v0!(v0, system::ParticlePackingSystem) = (v0 .= zero(eltype(system)))
>>>>>>> 6ebc9d3a

# Zero for fixed systems
kinetic_energy(v, u, t, system::ParticlePackingSystem{<:Any, true}) = zero(eltype(system))

function kinetic_energy(v, u, t, system::ParticlePackingSystem)
    (; initial_condition, is_boundary) = system

    # Exclude boundary packing system
    is_boundary && return zero(eltype(system))

    # If `each_moving_particle` is empty (no moving particles), return zero
    return sum(each_moving_particle(system), init=zero(eltype(system))) do particle
        velocity = current_velocity(system.initial_condition.velocity, system, particle)
        return initial_condition.mass[particle] * dot(velocity, velocity) / 2
    end
end

@inline source_terms(system::ParticlePackingSystem) = nothing
@inline add_acceleration!(dv, particle, system::ParticlePackingSystem) = dv

# Update from `UpdateCallback` (between time steps)
update_particle_packing(system, v_ode, u_ode, semi, integrator) = system

# Update from `UpdateCallback` (between time steps)
function update_particle_packing(system::ParticlePackingSystem, v_ode, u_ode,
                                 semi, integrator)
    u = wrap_u(u_ode, system, semi)

    update_position!(u, system, semi)
end

function update_position!(u, system::ParticlePackingSystem, semi)
    func_name = "constrain outside particles onto surface"
    @trixi_timeit timer() func_name constrain_particles_onto_surface!(u, system, semi)

    return u
end

function update_final!(system::ParticlePackingSystem, v, u, v_ode, u_ode, semi, t;
                       update_from_callback=false)
    if !update_from_callback && !(system.update_callback_used[])
        throw(ArgumentError("`UpdateCallback` is required when using `ParticlePackingSystem`"))
    end

    return system
end

<<<<<<< HEAD
# Skip for systems without `SignedDistanceField`
constrain_particles_onto_surface!(u, system::ParticlePackingSystem{Nothing}) = u

function constrain_particles_onto_surface!(u, system::ParticlePackingSystem)
    (; neighborhood_search, signed_distance_field, smoothing_length_interpolation) = system
=======
function constrain_particles_onto_surface!(u, system::ParticlePackingSystem, semi)
    (; neighborhood_search, signed_distance_field) = system
>>>>>>> 6ebc9d3a
    (; positions, distances, normals) = signed_distance_field

    search_radius2 = compact_support(system, system)^2

    @threaded semi for particle in eachparticle(system)
        particle_position = current_coords(u, system, particle)

        volume = zero(eltype(system))
        distance_signed = zero(eltype(system))
        normal_vector = fill(volume, SVector{ndims(system), eltype(system)})

        # Interpolate signed distances and normals
        for neighbor in PointNeighbors.eachneighbor(particle_position, neighborhood_search)
            pos_diff = positions[neighbor] - particle_position
            distance2 = dot(pos_diff, pos_diff)
            distance2 > search_radius2 && continue

            distance = sqrt(distance2)
            kernel_weight = kernel(system.smoothing_kernel, distance,
                                   smoothing_length_interpolation)

            distance_signed += distances[neighbor] * kernel_weight

            normal_vector += normals[neighbor] * kernel_weight

            volume += kernel_weight
        end

        if volume > eps()
            distance_signed /= volume
            normal_vector /= volume

            # Store signed distance for visualization
            system.signed_distances[particle] = distance_signed

            constrain_particle!(u, system, particle, distance_signed, normal_vector)
        end
    end

    return u
end

function constrain_particle!(u, system, particle, distance_signed, normal_vector)
    (; shift_length) = system

    # For fluid particles:
    # - `tlsph = true`: `shift_length = 0`
    # - `tlsph = false`: `shift_length = particle_spacing / 2`
    # For boundary particles:
    # `shift_length` is the thickness of the boundary.
    if distance_signed >= -shift_length
        # Constrain outside particles onto surface
        shift = (distance_signed + shift_length) * normal_vector

        for dim in 1:ndims(system)
            u[dim, particle] -= shift[dim]
        end
    end

    system.is_boundary || return u

    particle_spacing = system.initial_condition.particle_spacing
    shift_length_inner = system.tlsph ? particle_spacing : particle_spacing / 2

    if distance_signed < shift_length_inner
        shift = (distance_signed - shift_length_inner) * normal_vector

        for dim in 1:ndims(system)
            u[dim, particle] -= shift[dim]
        end
    end

    return u
end

# Skip for fixed systems
@inline update_transport_velocity!(system::ParticlePackingSystem{<:Any, true}, v_ode, semi) = system

# Update from `UpdateCallback` (between time steps)
@inline function update_transport_velocity!(system::ParticlePackingSystem, v_ode, semi)
    v = wrap_v(v_ode, system, semi)
    @threaded semi for particle in each_moving_particle(system)
        for i in 1:ndims(system)
            system.initial_condition.velocity[i, particle] = v[i, particle]

            # The particle velocity is set to zero at the beginning of each time step to
            # achieve a fully stationary state.
            v[i, particle] = zero(eltype(system))
        end
    end

    return system
end

# Skip for fixed systems
@inline add_velocity!(du, v, particle, system::ParticlePackingSystem{<:Any, true}) = du

# Add advection velocity.
@inline function add_velocity!(du, v, particle, system::ParticlePackingSystem)
    for i in 1:ndims(system)
        du[i, particle] = system.initial_condition.velocity[i, particle]
    end

    return du
end<|MERGE_RESOLUTION|>--- conflicted
+++ resolved
@@ -47,9 +47,8 @@
 - `smoothing_length_interpolation`: Smoothing length to be used for intrepolating the `SignedDistanceField` information.
                                     The default is `smoothing_length_interpolation = smoothing_length`.
 """
-<<<<<<< HEAD
 struct ParticlePackingSystem{S, F, NDIMS, ELTYPE <: Real, PR, C,
-                             IC, M, D, K, N, SD, UCU} <: FluidSystem{NDIMS, IC}
+                             IC, M, D, K, N, SD, UCU} <: FluidSystem{NDIMS}
     initial_condition              :: IC
     mass                           :: M
     density                        :: D
@@ -71,12 +70,11 @@
     # This constructor is necessary for Adapt.jl to work with this struct.
     # See the comments in general/gpu.jl for more details.
     function ParticlePackingSystem(initial_condition, mass, density, particle_spacing,
-                                   smoothing_kernel, smoothing_length,
-                                   smoothing_length_interpolation, background_pressure,
-                                   tlsph, signed_distance_field, is_boundary, shift_length,
-                                   neighborhood_search, signed_distances,
-                                   particle_refinement, buffer, update_callback_used,
-                                   fixed_system, cache)
+                                   smoothing_kernel, smoothing_length_interpolation,
+                                   background_pressure, tlsph, signed_distance_field,
+                                   is_boundary, shift_length, neighborhood_search,
+                                   signed_distances, particle_refinement, buffer,
+                                   update_callback_used, fixed_system, cache)
         return new{typeof(signed_distance_field), fixed_system, ndims(smoothing_kernel),
                    eltype(density), typeof(particle_refinement), typeof(cache),
                    typeof(initial_condition), typeof(mass), typeof(density),
@@ -92,40 +90,6 @@
                                                  buffer, update_callback_used, cache)
     end
 end
-=======
-struct ParticlePackingSystem{NDIMS, ELTYPE <: Real, IC, K,
-                             S, N, PR, C} <: FluidSystem{NDIMS}
-    initial_condition     :: IC
-    smoothing_kernel      :: K
-    smoothing_length      :: ELTYPE
-    background_pressure   :: ELTYPE
-    tlsph                 :: Bool
-    signed_distance_field :: S
-    is_boundary           :: Bool
-    shift_length          :: ELTYPE
-    neighborhood_search   :: N
-    signed_distances      :: Vector{ELTYPE} # Only for visualization
-    particle_refinement   :: PR
-    buffer                :: Nothing
-    update_callback_used  :: Ref{Bool}
-    cache                 :: C
-
-    function ParticlePackingSystem(shape::InitialCondition;
-                                   signed_distance_field::SignedDistanceField,
-                                   smoothing_kernel=SchoenbergCubicSplineKernel{ndims(shape)}(),
-                                   smoothing_length=1.2 * shape.particle_spacing,
-                                   is_boundary=false, boundary_compress_factor=1.0,
-                                   neighborhood_search=GridNeighborhoodSearch{ndims(shape)}(),
-                                   background_pressure, tlsph=true)
-        NDIMS = ndims(shape)
-        ELTYPE = eltype(shape)
-
-        particle_refinement = nothing
-
-        if ndims(smoothing_kernel) != NDIMS
-            throw(ArgumentError("smoothing kernel dimensionality must be $NDIMS for a $(NDIMS)D problem"))
-        end
->>>>>>> 6ebc9d3a
 
 function ParticlePackingSystem(shape::InitialCondition;
                                signed_distance_field::Union{SignedDistanceField,
@@ -183,9 +147,9 @@
     cache = (; create_cache_refinement(shape, particle_refinement, smoothing_length)...)
 
     return ParticlePackingSystem(shape, mass, density, shape.particle_spacing,
-                                 smoothing_kernel, smoothing_length,
-                                 smoothing_length_interpolation, background_pressure, tlsph,
-                                 signed_distance_field, is_boundary, shift_length, nhs,
+                                 smoothing_kernel, smoothing_length_interpolation,
+                                 background_pressure, tlsph, signed_distance_field,
+                                 is_boundary, shift_length, nhs,
                                  fill(zero(ELTYPE), nparticles(shape)), particle_refinement,
                                  nothing, Ref(false), fixed_system, cache)
 end
@@ -245,20 +209,15 @@
 
 update_callback_used!(system::ParticlePackingSystem) = system.update_callback_used[] = true
 
-<<<<<<< HEAD
 function write2vtk!(vtk, v, u, t, system::ParticlePackingSystem; write_meta_data=true)
     vtk["velocity"] = [current_velocity(system.initial_condition.velocity, system,
                                         particle)
                        for particle in active_particles(system)]
-=======
-function write2vtk!(vtk, v, u, t, system::ParticlePackingSystem, semi; write_meta_data=true)
->>>>>>> 6ebc9d3a
     if write_meta_data
         vtk["signed_distances"] = system.signed_distances
     end
 end
 
-<<<<<<< HEAD
 # Skip for fixed systems
 write_u0!(u0, system::ParticlePackingSystem{<:Any, true}) = u0
 
@@ -270,10 +229,7 @@
     return system.initial_condition.coordinates
 end
 
-write_v0!(v0, system::ParticlePackingSystem) = v0 .= zero(eltype(system))
-=======
 write_v0!(v0, system::ParticlePackingSystem) = (v0 .= zero(eltype(system)))
->>>>>>> 6ebc9d3a
 
 # Zero for fixed systems
 kinetic_energy(v, u, t, system::ParticlePackingSystem{<:Any, true}) = zero(eltype(system))
@@ -321,16 +277,11 @@
     return system
 end
 
-<<<<<<< HEAD
 # Skip for systems without `SignedDistanceField`
-constrain_particles_onto_surface!(u, system::ParticlePackingSystem{Nothing}) = u
-
-function constrain_particles_onto_surface!(u, system::ParticlePackingSystem)
+constrain_particles_onto_surface!(u, system::ParticlePackingSystem{Nothing}, semi) = u
+
+function constrain_particles_onto_surface!(u, system::ParticlePackingSystem, semi)
     (; neighborhood_search, signed_distance_field, smoothing_length_interpolation) = system
-=======
-function constrain_particles_onto_surface!(u, system::ParticlePackingSystem, semi)
-    (; neighborhood_search, signed_distance_field) = system
->>>>>>> 6ebc9d3a
     (; positions, distances, normals) = signed_distance_field
 
     search_radius2 = compact_support(system, system)^2
