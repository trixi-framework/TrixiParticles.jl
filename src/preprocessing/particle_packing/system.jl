"""
    ParticlePackingSystem(shape::InitialCondition;
                          signed_distance_field::SignedDistanceField,
                          smoothing_kernel=SchoenbergQuinticSplineKernel{ndims(shape)}(),
                          smoothing_length=shape.particle_spacing,
                          smoothing_length_interpolation=smoothing_length,
                          is_boundary=false, boundary_compress_factor=1,
                          neighborhood_search=GridNeighborhoodSearch{ndims(shape)}(),
                          background_pressure, tlsph=true, fixed_system=false)

System to generate body-fitted particles for complex shapes.
For more information on the methods, see description below.

# Arguments
- `shape`: [`InitialCondition`](@ref) to be packed.

# Keywords
- `background_pressure`:   Constant background pressure to physically pack the particles.
                           A large `background_pressure` can cause high accelerations
                           which requires a properly adjusted time step.
- `tlsph`:                 With the [`TotalLagrangianSPHSystem`](@ref), particles need to be placed
                           on the boundary of the shape and not half a particle spacing away,
                           as for fluids. When `tlsph=true`, particles will be placed
                           on the boundary of the shape.
- `is_boundary`:           When `shape` is inside the geometry that was used to create
                           `signed_distance_field, set `is_boundary=false`.
                           Otherwise (`shape` is the sampled boundary), set `is_boundary=true`.
                           The thickness of the boundary is specified by creating
                           `signed_distance_field` with:
                              - `use_for_boundary_packing=true`
                              - `max_signed_distance=boundary_thickness`
                           See [`SignedDistanceField`](@ref).
- `fixed_system`:          When set to `true`, the system remains static, meaning particles
                           will not move and the `InitialCondition` will stay unchanged.
                           This is useful when the system is packed together with another
                           (non-fixed) `ParticlePackingSystem`.
                           In this case, no `SignedDistanceField` is required for both
                           the fixed and non-fixed system.
- `signed_distance_field`: To constrain particles onto the surface, the information about
                           the signed distance from a particle to a face is required.
                           The precalculated signed distances will be interpolated
                           to each particle during the packing procedure.
- `smoothing_kernel`:      Smoothing kernel to be used for this system.
                           See [Smoothing Kernels](@ref smoothing_kernel).
- `smoothing_length`:      Smoothing length to be used for the gradient estimation.
                           See [Smoothing Kernels](@ref smoothing_kernel).
- `smoothing_length_interpolation`: Smoothing length to be used for intrepolating the `SignedDistanceField` information.
                                    The default is `smoothing_length_interpolation = smoothing_length`.
"""
struct ParticlePackingSystem{S, F, NDIMS, ELTYPE <: Real,
                             IC, M, D, K, N, SD, UCU} <: FluidSystem{NDIMS, IC}
    initial_condition              :: IC
    mass                           :: M
    density                        :: D
    particle_spacing               :: ELTYPE
    smoothing_kernel               :: K
    smoothing_length               :: ELTYPE
    smoothing_length_interpolation :: ELTYPE
    background_pressure            :: ELTYPE
    tlsph                          :: Bool
    signed_distance_field          :: S
    is_boundary                    :: Bool
    shift_length                   :: ELTYPE
    neighborhood_search            :: N
    signed_distances               :: SD # Only for visualization
    buffer                         :: Nothing
    update_callback_used           :: UCU

    # This constructor is necessary for Adapt.jl to work with this struct.
    # See the comments in general/gpu.jl for more details.
    function ParticlePackingSystem(initial_condition, mass, density, particle_spacing,
                                   smoothing_kernel, smoothing_length,
                                   smoothing_length_interpolation, background_pressure,
                                   tlsph, signed_distance_field, is_boundary, shift_length,
                                   neighborhood_search, signed_distances, buffer,
                                   update_callback_used, fixed_system)
        return new{typeof(signed_distance_field), fixed_system, ndims(smoothing_kernel),
                   typeof(smoothing_length), typeof(initial_condition), typeof(mass),
                   typeof(density), typeof(smoothing_kernel), typeof(neighborhood_search),
                   typeof(signed_distances),
                   typeof(update_callback_used)}(initial_condition, mass, density,
                                                 particle_spacing, smoothing_kernel,
                                                 smoothing_length,
                                                 smoothing_length_interpolation,
                                                 background_pressure, tlsph,
                                                 signed_distance_field, is_boundary,
                                                 shift_length, neighborhood_search,
                                                 signed_distances, buffer,
                                                 update_callback_used)
    end
end

function ParticlePackingSystem(shape::InitialCondition;
                               signed_distance_field::Union{SignedDistanceField,
                                                            Nothing},
                               smoothing_kernel=SchoenbergQuinticSplineKernel{ndims(shape)}(),
                               smoothing_length=shape.particle_spacing,
                               smoothing_length_interpolation=smoothing_length,
                               is_boundary=false, boundary_compress_factor=1,
                               neighborhood_search=GridNeighborhoodSearch{ndims(shape)}(),
                               background_pressure, tlsph=true, fixed_system=false)
    NDIMS = ndims(shape)
    ELTYPE = eltype(shape)
    mass = copy(shape.mass)
    density = copy(shape.density)

    if ndims(smoothing_kernel) != NDIMS
        throw(ArgumentError("smoothing kernel dimensionality must be $NDIMS for a $(NDIMS)D problem"))
    end

    # Create neighborhood search for `ParticlePackingSystem` with the positions
    # of the `SignedDistanceField` as neighbors.
    # This is an intern NHS and is thus not organized by `Semidiscretization`.
    if isnothing(signed_distance_field)
        nhs = nothing
        @info "No `SignedDistanceField` provided. Particles will not be constraint onto a geoemtric surface."
    else
        nhs_ = isnothing(neighborhood_search) ? TrivialNeighborhoodSearch{NDIMS}() :
               neighborhood_search
        nhs = copy_neighborhood_search(nhs_,
                                       compact_support(smoothing_kernel,
                                                       smoothing_length_interpolation),
                                       length(signed_distance_field.positions))

        # Initialize neighborhood search with signed distances
        PointNeighbors.initialize_grid!(nhs, stack(signed_distance_field.positions))
    end

    # If `distance_signed >= -shift_length`, the particle position is modified
    # by a surface bounding:
    # `particle_position -= (distance_signed + shift_length) * normal_vector`,
    # where `normal_vector` is the normal vector to the surface of the geometry
    # and `distance_signed` is the level-set value at the particle position,
    # which means the signed distance to the surface.
    # Its value is negative if the particle is inside the geometry.
    # Otherwise (if outside), the value is positive.
    shift_length = if is_boundary
        offset = tlsph ? shape.particle_spacing : shape.particle_spacing / 2
        -boundary_compress_factor * signed_distance_field.max_signed_distance - offset
    else
        tlsph ? zero(ELTYPE) : shape.particle_spacing / 2
    end

    return ParticlePackingSystem(shape, mass, density, shape.particle_spacing,
                                 smoothing_kernel, smoothing_length,
                                 smoothing_length_interpolation, background_pressure, tlsph,
                                 signed_distance_field, is_boundary, shift_length, nhs,
                                 fill(zero(ELTYPE), nparticles(shape)), nothing, Ref(false),
                                 fixed_system)
end

function Base.show(io::IO, system::ParticlePackingSystem)
    @nospecialize system # reduce precompilation time

    print(io, "ParticlePackingSystem{", ndims(system), "}(")
    print(io, "", system.smoothing_kernel)
    print(io, ") with ", nparticles(system), " particles")
end

function Base.show(io::IO, ::MIME"text/plain", system::ParticlePackingSystem)
    @nospecialize system # reduce precompilation time

    if get(io, :compact, false)
        show(io, system)
    else
        summary_header(io, "ParticlePackingSystem{$(ndims(system))}")
        summary_line(io, "neighborhood search",
                     system.neighborhood_search |> typeof |> nameof)
        summary_line(io, "#particles", nparticles(system))
        summary_line(io, "smoothing kernel", system.smoothing_kernel |> typeof |> nameof)
        summary_line(io, "tlsph", system.tlsph ? "yes" : "no")
        summary_line(io, "boundary", system.is_boundary ? "yes" : "no")
        summary_footer(io)
    end
end

<<<<<<< HEAD
@inline fixed_packing_system(::ParticlePackingSystem{<:Any, F}) where {F} = F

@inline function Base.eltype(::ParticlePackingSystem{<:Any, <:Any, <:Any, ELTYPE}) where {ELTYPE}
=======
timer_name(::ParticlePackingSystem) = "packing"

@inline function Base.eltype(::ParticlePackingSystem{<:Any, ELTYPE}) where {ELTYPE}
>>>>>>> aa110a6f
    return ELTYPE
end

@inline function v_nvariables(system::ParticlePackingSystem)
    # Don't integrate fixed systems
    fixed_packing_system(system) && return 0

    return ndims(system) * 2
end

@inline function u_nvariables(system::ParticlePackingSystem)
    # Don't integrate fixed systems
    fixed_packing_system(system) && return 0

    return ndims(system)
end

function reset_callback_flag!(system::ParticlePackingSystem)
    system.update_callback_used[] = false

    return system
end

update_callback_used!(system::ParticlePackingSystem) = system.update_callback_used[] = true

function write2vtk!(vtk, v, u, t, system::ParticlePackingSystem; write_meta_data=true)
    vtk["velocity"] = [advection_velocity(v, system, particle)
                       for particle in active_particles(system)]
    if write_meta_data
        vtk["signed_distances"] = system.signed_distances
    end
end

# Skip for fixed systems
write_u0!(u0, system::ParticlePackingSystem{<:Any, true}) = u0

# Skip for fixed systems
write_v0!(v0, system::ParticlePackingSystem{<:Any, true}) = v0

# Skip for fixed systems
@inline function current_coordinates(u, system::ParticlePackingSystem{<:Any, true})
    return system.initial_condition.coordinates
end

write_v0!(v0, system::ParticlePackingSystem) = v0 .= zero(eltype(system))

# Zero for fixed systems
kinetic_energy(v, u, t, system::ParticlePackingSystem{<:Any, true}) = zero(eltype(system))

function kinetic_energy(v, u, t, system::ParticlePackingSystem)
    (; initial_condition, is_boundary) = system

    # Exclude boundary packing system
    is_boundary && return zero(eltype(system))

    # If `each_moving_particle` is empty (no moving particles), return zero
    return sum(each_moving_particle(system), init=zero(eltype(system))) do particle
        velocity = advection_velocity(v, system, particle)
        return initial_condition.mass[particle] * dot(velocity, velocity) / 2
    end
end

@inline source_terms(system::ParticlePackingSystem) = nothing
@inline add_acceleration!(dv, particle, system::ParticlePackingSystem) = dv

# Update from `UpdateCallback` (between time steps)
update_particle_packing(system, v_ode, u_ode, semi, integrator) = system

# Update from `UpdateCallback` (between time steps)
function update_particle_packing(system::ParticlePackingSystem, v_ode, u_ode,
                                 semi, integrator)
    u = wrap_u(u_ode, system, semi)

    update_position!(u, system)
end

function update_position!(u, system::ParticlePackingSystem)
    func_name = "constrain outside particles onto surface"
    @trixi_timeit timer() func_name constrain_particles_onto_surface!(u, system)

    return u
end

function update_final!(system::ParticlePackingSystem, v, u, v_ode, u_ode, semi, t;
                       update_from_callback=false)
    if !update_from_callback && !(system.update_callback_used[])
        throw(ArgumentError("`UpdateCallback` is required when using `ParticlePackingSystem`"))
    end

    return system
end

# Skip for systems without `SignedDistanceField`
constrain_particles_onto_surface!(u, system::ParticlePackingSystem{Nothing}) = u

function constrain_particles_onto_surface!(u, system::ParticlePackingSystem)
    (; neighborhood_search, signed_distance_field, smoothing_length_interpolation) = system
    (; positions, distances, normals) = signed_distance_field

    search_radius2 = compact_support(system, system)^2

    @threaded system for particle in eachparticle(system)
        particle_position = current_coords(u, system, particle)

        volume = zero(eltype(system))
        distance_signed = zero(eltype(system))
        normal_vector = fill(volume, SVector{ndims(system), eltype(system)})

        # Interpolate signed distances and normals
        for neighbor in PointNeighbors.eachneighbor(particle_position, neighborhood_search)
            pos_diff = positions[neighbor] - particle_position
            distance2 = dot(pos_diff, pos_diff)
            distance2 > search_radius2 && continue

            distance = sqrt(distance2)
            kernel_weight = kernel(system.smoothing_kernel, distance,
                                   smoothing_length_interpolation)

            distance_signed += distances[neighbor] * kernel_weight

            normal_vector += normals[neighbor] * kernel_weight

            volume += kernel_weight
        end

        if volume > eps()
            distance_signed /= volume
            normal_vector /= volume

            # Store signed distance for visualization
            system.signed_distances[particle] = distance_signed

            constrain_particle!(u, system, particle, distance_signed, normal_vector)
        end
    end

    return u
end

function constrain_particle!(u, system, particle, distance_signed, normal_vector)
    (; shift_length) = system

    # For fluid particles:
    # - `tlsph = true`: `shift_length = 0`
    # - `tlsph = false`: `shift_length = particle_spacing / 2`
    # For boundary particles:
    # `shift_length` is the thickness of the boundary.
    if distance_signed >= -shift_length
        # Constrain outside particles onto surface
        shift = (distance_signed + shift_length) * normal_vector

        for dim in 1:ndims(system)
            u[dim, particle] -= shift[dim]
        end
    end

    system.is_boundary || return u

    particle_spacing = system.initial_condition.particle_spacing
    shift_length_inner = system.tlsph ? particle_spacing : particle_spacing / 2

    if distance_signed < shift_length_inner
        shift = (distance_signed - shift_length_inner) * normal_vector

        for dim in 1:ndims(system)
            u[dim, particle] -= shift[dim]
        end
    end

    return u
end

# Skip for fixed systems
@inline update_transport_velocity!(system::ParticlePackingSystem{<:Any, true}, v_ode, semi) = system

# Update from `UpdateCallback` (between time steps)
@inline function update_transport_velocity!(system::ParticlePackingSystem, v_ode, semi)
    v = wrap_v(v_ode, system, semi)
    @threaded system for particle in each_moving_particle(system)
        for i in 1:ndims(system)
            v[ndims(system) + i, particle] = v[i, particle]

            # The particle velocity is set to zero at the beginning of each time step to
            # achieve a fully stationary state.
            v[i, particle] = zero(eltype(system))
        end
    end

    return system
end

# Skip for fixed systems
@inline add_velocity!(du, v, particle, system::ParticlePackingSystem{<:Any, true}) = du

# Add advection velocity.
@inline function add_velocity!(du, v, particle, system::ParticlePackingSystem)
    for i in 1:ndims(system)
        du[i, particle] = v[ndims(system) + i, particle]
    end

    return du
end<|MERGE_RESOLUTION|>--- conflicted
+++ resolved
@@ -174,15 +174,11 @@
     end
 end
 
-<<<<<<< HEAD
+timer_name(::ParticlePackingSystem) = "packing"
+
 @inline fixed_packing_system(::ParticlePackingSystem{<:Any, F}) where {F} = F
 
 @inline function Base.eltype(::ParticlePackingSystem{<:Any, <:Any, <:Any, ELTYPE}) where {ELTYPE}
-=======
-timer_name(::ParticlePackingSystem) = "packing"
-
-@inline function Base.eltype(::ParticlePackingSystem{<:Any, ELTYPE}) where {ELTYPE}
->>>>>>> aa110a6f
     return ELTYPE
 end
 
