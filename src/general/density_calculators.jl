@doc raw"""
    SummationDensity()

Density calculator to use the summation formula
```math
\rho(r) = \sum_{b} m_b W(\Vert r - r_b \Vert, h),
```
for the density estimation,
where ``r_b`` denotes the coordinates and ``m_b`` the mass of particle ``b``.
"""
struct SummationDensity end

@doc raw"""
    ContinuityDensity()

Density calculator to integrate the density from the continuity equation
```math
\frac{\mathrm{d}\rho_a}{\mathrm{d}t} = \sum_{b} m_b v_{ab} \cdot \nabla_{r_a} W(\Vert r_a - r_b \Vert, h),
```
where ``\rho_a`` denotes the density of particle ``a`` and ``r_{ab} = r_a - r_b`` is the
difference of the coordinates, ``v_{ab} = v_a - v_b`` of the velocities of particles
``a`` and ``b``.
"""
struct ContinuityDensity end

@inline function particle_density(v, system, particle)
    particle_density(v, system.density_calculator, system, particle)
end

@inline function particle_density(v, ::SummationDensity, system, particle)
    return system.cache.density[particle]
end

@inline function particle_density(v, ::ContinuityDensity, system, particle)
    return v[end, particle]
end

<<<<<<< HEAD
function summation_density!(system, system_index, semi, u, u_ode, density;
=======
# *Note* that these functions are intended to internally set the density for buffer particles
# and density correction. It cannot be used to set up an initial condition,
# as the particle density depends on the particle positions.
@inline function set_particle_density(particle, v, system, density)
    set_particle_density(particle, v, system.density_calculator, system, density)
end

@inline function set_particle_density(particle, v, ::SummationDensity, system, density)
    system.cache.density[particle] = density
end

@inline function set_particle_density(particle, v, ::ContinuityDensity, system, density)
    v[end, particle] = density
end

function summation_density!(system, semi, u, u_ode, density;
>>>>>>> fe6eedc4
                            particles=each_moving_particle(system))
    set_zero!(density)

    # Use all other systems for the density summation
    @trixi_timeit timer() "compute density" foreach_system(semi) do neighbor_system
        u_neighbor_system = wrap_u(u_ode, neighbor_system, semi)

        system_coords = current_coordinates(u, system)
        neighbor_coords = current_coordinates(u_neighbor_system, neighbor_system)

        nhs = neighborhood_searches(system, neighbor_system, semi)

        # Loop over all pairs of particles and neighbors within the kernel cutoff.
        for_particle_neighbor(system, neighbor_system, system_coords, neighbor_coords, nhs,
                              particles=particles) do particle, neighbor, pos_diff, distance
            mass = hydrodynamic_mass(neighbor_system, neighbor)
            density[particle] += mass * smoothing_kernel(system, distance)
        end
    end
end<|MERGE_RESOLUTION|>--- conflicted
+++ resolved
@@ -35,26 +35,7 @@
     return v[end, particle]
 end
 
-<<<<<<< HEAD
-function summation_density!(system, system_index, semi, u, u_ode, density;
-=======
-# *Note* that these functions are intended to internally set the density for buffer particles
-# and density correction. It cannot be used to set up an initial condition,
-# as the particle density depends on the particle positions.
-@inline function set_particle_density(particle, v, system, density)
-    set_particle_density(particle, v, system.density_calculator, system, density)
-end
-
-@inline function set_particle_density(particle, v, ::SummationDensity, system, density)
-    system.cache.density[particle] = density
-end
-
-@inline function set_particle_density(particle, v, ::ContinuityDensity, system, density)
-    v[end, particle] = density
-end
-
 function summation_density!(system, semi, u, u_ode, density;
->>>>>>> fe6eedc4
                             particles=each_moving_particle(system))
     set_zero!(density)
 
