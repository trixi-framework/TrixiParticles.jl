"""
    Semidiscretization(systems...; neighborhood_search=nothing, damping_coefficient=nothing)

The semidiscretization couples the passed systems to one simulation.

The type of neighborhood search to be used in the simulation can be specified with
the keyword argument `neighborhood_search`. A value of `nothing` means no neighborhood search.

# Examples
```julia
semi = Semidiscretization(fluid_system, boundary_system; neighborhood_search=SpatialHashingSearch, damping_coefficient=nothing)
```
"""
struct Semidiscretization{S, RU, RV, NS, DC}
    systems               :: S
    ranges_u              :: RU
    ranges_v              :: RV
    neighborhood_searches :: NS
    damping_coefficient   :: DC

    function Semidiscretization(systems...; neighborhood_search=nothing,
                                damping_coefficient=nothing)
        sizes_u = [u_nvariables(system) * n_moving_particles(system)
                   for system in systems]
        ranges_u = Tuple((sum(sizes_u[1:(i - 1)]) + 1):sum(sizes_u[1:i])
                         for i in eachindex(sizes_u))
        sizes_v = [v_nvariables(system) * n_moving_particles(system)
                   for system in systems]
        ranges_v = Tuple((sum(sizes_v[1:(i - 1)]) + 1):sum(sizes_v[1:i])
                         for i in eachindex(sizes_v))

        # Create (and initialize) a tuple of n neighborhood searches for each of the n systems
        # We will need one neighborhood search for each pair of systems.
        searches = Tuple(Tuple(create_neighborhood_search(system, neighbor,
                                                          Val(neighborhood_search))
                               for neighbor in systems)
                         for system in systems)

        new{typeof(systems), typeof(ranges_u), typeof(ranges_v),
            typeof(searches), typeof(damping_coefficient)}(systems, ranges_u, ranges_v,
                                                           searches, damping_coefficient)
    end
end

# Inline show function e.g. Semidiscretization(neighborhood_search=...)
function Base.show(io::IO, semi::Semidiscretization)
    @nospecialize semi # reduce precompilation time

    print(io, "Semidiscretization(")
    for system in semi.systems
        print(io, system, ", ")
    end
    print(io, "neighborhood_search=")
    print(io, semi.neighborhood_searches |> eltype |> eltype |> nameof)
    print(io, ")")
end

# Show used during summary printout
function Base.show(io::IO, ::MIME"text/plain", semi::Semidiscretization)
    @nospecialize semi # reduce precompilation time

    if get(io, :compact, false)
        show(io, semi)
    else
        summary_header(io, "Semidiscretization")
        summary_line(io, "#spatial dimensions", ndims(semi.systems[1]))
        summary_line(io, "#systems", length(semi.systems))
        summary_line(io, "neighborhood search",
                     semi.neighborhood_searches |> eltype |> eltype |> nameof)
        summary_line(io, "damping coefficient", semi.damping_coefficient)
        summary_line(io, "total #particles", sum(nparticles.(semi.systems)))
        summary_footer(io)
    end
end

function create_neighborhood_search(_, neighbor, ::Val{nothing})
    TrivialNeighborhoodSearch(eachparticle(neighbor))
end

function create_neighborhood_search(system, neighbor, ::Val{SpatialHashingSearch})
    radius = compact_support(system, neighbor)
    search = SpatialHashingSearch{ndims(system)}(radius, nparticles(neighbor))

    # Initialize neighborhood search
    initialize!(search, nhs_init_function(system, neighbor))

    return search
end

@inline function compact_support(system, neighbor)
    @unpack smoothing_kernel, smoothing_length = system
    return compact_support(smoothing_kernel, smoothing_length)
end

@inline function compact_support(system::Union{TotalLagrangianSPHSystem, BoundarySPHSystem},
                                 neighbor)
    return compact_support(system, system.boundary_model, neighbor)
end

@inline function compact_support(system::TotalLagrangianSPHSystem,
                                 neighbor::TotalLagrangianSPHSystem)
    @unpack smoothing_kernel, smoothing_length = system
    return compact_support(smoothing_kernel, smoothing_length)
end

@inline function compact_support(system, model, neighbor)
    # This NHS is never used.
    return 0.0
end

@inline function compact_support(system, model::BoundaryModelDummyParticles, neighbor)
    @unpack smoothing_kernel, smoothing_length = model
    return compact_support(smoothing_kernel, smoothing_length)
end

function nhs_init_function(system, neighbor)
    return i -> initial_coords(neighbor, i)
end

function nhs_init_function(system::TotalLagrangianSPHSystem,
                           neighbor::TotalLagrangianSPHSystem)
    return i -> initial_coords(neighbor, i)
end

function nhs_init_function(system::Union{TotalLagrangianSPHSystem, BoundarySPHSystem},
                           neighbor)
    return nhs_init_function(system, system.boundary_model, neighbor)
end

function nhs_init_function(system, model::BoundaryModelDummyParticles, neighbor)
    return i -> initial_coords(neighbor, i)
end

function nhs_init_function(system, model, neighbor)
    # This NHS is never used. Don't initialize NHS.
    return nothing
end

"""
    semidiscretize(semi, tspan)

Create an `ODEProblem` from the semidiscretization with the specified `tspan`.
"""
function semidiscretize(semi, tspan)
    @unpack systems, neighborhood_searches = semi

    @assert all(system -> eltype(system) === eltype(systems[1]),
                systems)
    ELTYPE = eltype(systems[1])

    # Initialize all particle systems
    @trixi_timeit timer() "initialize particle systems" begin for (system_index, system) in pairs(systems)
        # Get the neighborhood search for this system
        neighborhood_search = neighborhood_searches[system_index][system_index]

        # Initialize this system
        initialize!(system, neighborhood_search)
    end end

    sizes_u = (u_nvariables(system) * n_moving_particles(system)
               for system in systems)
    sizes_v = (v_nvariables(system) * n_moving_particles(system)
               for system in systems)
    u0_ode = Vector{ELTYPE}(undef, sum(sizes_u))
    v0_ode = Vector{ELTYPE}(undef, sum(sizes_v))

    for (system_index, system) in pairs(systems)
        u0_system = wrap_u(u0_ode, system_index, system, semi)
        v0_system = wrap_v(v0_ode, system_index, system, semi)

        write_u0!(u0_system, system)
        write_v0!(v0_system, system)
    end

    return DynamicalODEProblem(kick!, drift!, v0_ode, u0_ode, tspan, semi)
end

"""
    restart_with!(semi, sol)

Set the initial coordinates and velocities of all systems in `semi` to the final values
in the solution `sol`.
[`semidiscretize`](@ref) has to be called again afterwards, or another
[`Semidiscretization`](@ref) can be created with the updated systems.

# Arguments
- `semi`:   The semidiscretization
- `sol`:    The `ODESolution` returned by `solve` of `OrdinaryDiffEq`
"""
function restart_with!(semi, sol)
    @unpack systems = semi

    foreach_enumerate(systems) do (system_index, system)
        v = wrap_v(sol[end].x[1], system_index, system, semi)
        u = wrap_u(sol[end].x[2], system_index, system, semi)

        restart_with!(system, v, u)
    end

    return semi
end

# We have to pass `system` here for type stability,
# since the type of `system` determines the return type.
@inline function wrap_u(u_ode, i, system, semi)
    @unpack systems, ranges_u = semi

    range = ranges_u[i]

    @boundscheck begin
        @assert length(range) ==
                u_nvariables(system) * n_moving_particles(system)
    end

    # This is a non-allocating version of:
    # return unsafe_wrap(Array{eltype(u_ode), 2}, pointer(view(u_ode, range)),
    #                    (u_nvariables(system), n_moving_particles(system)))
    return PtrArray(pointer(view(u_ode, range)),
                    (StaticInt(u_nvariables(system)), n_moving_particles(system)))
end

@inline function wrap_v(v_ode, i, system, semi)
    @unpack systems, ranges_v = semi

    range = ranges_v[i]

    @boundscheck begin
        @assert length(range) ==
                v_nvariables(system) * n_moving_particles(system)
    end

    return PtrArray(pointer(view(v_ode, range)),
                    (StaticInt(v_nvariables(system)), n_moving_particles(system)))
end

function drift!(du_ode, v_ode, u_ode, semi, t)
    @unpack systems = semi

    @trixi_timeit timer() "drift!" begin
        @trixi_timeit timer() "reset ∂u/∂t" set_zero!(du_ode)

        @trixi_timeit timer() "velocity" begin
        # Set velocity and add acceleration for each system
        foreach_enumerate(systems) do (system_index, system)
            du = wrap_u(du_ode, system_index, system, semi)
            v = wrap_v(v_ode, system_index, system, semi)

            @threaded for particle in each_moving_particle(system)
                # This can be dispatched per system
                add_velocity!(du, v, particle, system)
            end
        end end
    end

    return du_ode
end

@inline function add_velocity!(du, v, particle, system)
    for i in 1:ndims(system)
        du[i, particle] = v[i, particle]
    end

    return du
end

@inline add_velocity!(du, v, particle, system::BoundarySPHSystem) = du

function kick!(dv_ode, v_ode, u_ode, semi, t)
    @unpack systems, neighborhood_searches = semi

    @trixi_timeit timer() "kick!" begin
        @trixi_timeit timer() "reset ∂v/∂t" set_zero!(dv_ode)

        @trixi_timeit timer() "update systems and nhs" update_systems_and_nhs(v_ode, u_ode,
                                                                              semi, t)

        @trixi_timeit timer() "gravity and damping" gravity_and_damping!(dv_ode, v_ode,
                                                                         semi)

        @trixi_timeit timer() "system interaction" system_interaction!(dv_ode, v_ode, u_ode,
                                                                       semi)
    end

    return dv_ode
end

@inline function set_zero!(du)
    du .= zero(eltype(du))

    return du
end

function update_systems_and_nhs(v_ode, u_ode, semi, t)
    @unpack systems = semi

    # First update step before updating the NHS
    # (for example for writing the current coordinates in the solid system)
    foreach_enumerate(systems) do (system_index, system)
        v = wrap_v(v_ode, system_index, system, semi)
        u = wrap_u(u_ode, system_index, system, semi)

        update_position!(system, system_index, v, u, v_ode, u_ode, semi, t)
    end

    # Update NHS
    @trixi_timeit timer() "update nhs" update_nhs(u_ode, semi)

    # Second update step.
    # This is used to calculate density and pressure of the fluid systems
    # before updating the boundary systems,
    # since the fluid pressure is needed by the Adami interpolation.
    foreach_enumerate(systems) do (system_index, system)
        v = wrap_v(v_ode, system_index, system, semi)
        u = wrap_u(u_ode, system_index, system, semi)

        update_quantities!(system, system_index, v, u, v_ode, u_ode, semi, t)
    end

    # Final update step for all remaining systems
    foreach_enumerate(systems) do (system_index, system)
        v = wrap_v(v_ode, system_index, system, semi)
        u = wrap_u(u_ode, system_index, system, semi)

        update_final!(system, system_index, v, u, v_ode, u_ode, semi, t)
    end
end

function update_nhs(u_ode, semi)
    @unpack systems, neighborhood_searches = semi

    # Update NHS for each pair of systems
    foreach_enumerate(systems) do (system_index, system)
        foreach_enumerate(systems) do (neighbor_index, neighbor)
            u_neighbor = wrap_u(u_ode, neighbor_index, neighbor, semi)
            neighborhood_search = neighborhood_searches[system_index][neighbor_index]

            update!(neighborhood_search, nhs_coords(system, neighbor, u_neighbor))
        end
    end
end

function gravity_and_damping!(dv_ode, v_ode, semi)
    @unpack systems, damping_coefficient = semi

    # Set velocity and add acceleration for each system
    foreach_enumerate(systems) do (system_index, system)
        dv = wrap_v(dv_ode, system_index, system, semi)
        v = wrap_v(v_ode, system_index, system, semi)

        @threaded for particle in each_moving_particle(system)
            # This can be dispatched per system
            add_acceleration!(dv, particle, system)
            add_damping_force!(dv, damping_coefficient, v, particle, system)
        end
    end

    return dv_ode
end

@inline function add_acceleration!(dv, particle, system)
    @unpack acceleration = system

    for i in 1:ndims(system)
        dv[i, particle] += acceleration[i]
    end

    return dv
end

@inline add_acceleration!(dv, particle, system::BoundarySPHSystem) = dv

@inline function add_damping_force!(dv, damping_coefficient::Float64, v, particle, system)
    for i in 1:ndims(system)
        dv[i, particle] -= damping_coefficient * v[i, particle]
    end

    return dv
end

@inline add_damping_force!(dv, ::Nothing, v, particle, system) = dv

function system_interaction!(dv_ode, v_ode, u_ode, semi)
    @unpack systems, neighborhood_searches = semi

    # Call `interact!` for each pair of systems
    foreach_enumerate(systems) do (system_index, system)
        dv = wrap_v(dv_ode, system_index, system, semi)
        v_system = wrap_v(v_ode, system_index, system, semi)
        u_system = wrap_u(u_ode, system_index, system, semi)

        foreach_enumerate(systems) do (neighbor_index, neighbor)
            v_neighbor = wrap_v(v_ode, neighbor_index, neighbor, semi)
            u_neighbor = wrap_u(u_ode, neighbor_index, neighbor, semi)
            neighborhood_search = neighborhood_searches[system_index][neighbor_index]

            interact!(dv, v_system, u_system, v_neighbor, u_neighbor,
                      neighborhood_search, system, neighbor)
        end
    end

    return dv_ode
end

##### Updates

# System update orders, see comments in update_systems_and_nhs!
function update_position!(system, system_index, v, u, v_ode, u_ode, semi, t)
    return system
end

<<<<<<< HEAD
function update_position!(system::TotalLagrangianSPHSystem, system_index, v, u,
                          v_ode, u_ode, semi, t)
    update_current_coordinates(u, system)
=======
function update1!(system::TotalLagrangianSPHSystem, system_index, v, u, v_ode, u_ode,
                  semi, t)
    # Only update solid systems
    update!(system, system_index, v, u, v_ode, u_ode, semi, t)
>>>>>>> 82d466a1
end

function update_quantities!(system::BoundarySPHSystem, system_index, v, u, v_ode, u_ode,
                            semi, t)
    return system
end

<<<<<<< HEAD
function update_quantities!(system, system_index, v, u, v_ode, u_ode, semi, t)
=======
function update2!(system::WeaklyCompressibleSPHSystem, system_index, v, u, v_ode, u_ode,
                  semi, t)
>>>>>>> 82d466a1
    # Only update fluid systems
    update!(system, system_index, v, u, v_ode, u_ode, semi, t)
end

function update_final!(system, system_index, v, u, v_ode, u_ode, semi, t)
    # Update all other systems
    update!(system, system_index, v, u, v_ode, u_ode, semi, t)
end

function update_final!(system::TotalLagrangianSPHSystem, system_index, v, u, v_ode, u_ode,
                       semi, t)
    @unpack boundary_model = system

    # Only update boundary model
    update!(boundary_model, system, system_index, v, u, v_ode, u_ode, semi)
end

<<<<<<< HEAD
function update_final!(system::WeaklyCompressibleSPHSystem, system_index, v, u, v_ode,
                       u_ode, semi, t)
=======
function update3!(system::WeaklyCompressibleSPHSystem, system_index, v, u, v_ode, u_ode,
                  semi, t)
>>>>>>> 82d466a1
    return system
end

# NHS updates
function nhs_coords(system::WeaklyCompressibleSPHSystem,
                    neighbor::WeaklyCompressibleSPHSystem, u)
    return current_coordinates(u, neighbor)
end

function nhs_coords(system::WeaklyCompressibleSPHSystem,
                    neighbor::TotalLagrangianSPHSystem, u)
    return current_coordinates(u, neighbor)
end

function nhs_coords(system::WeaklyCompressibleSPHSystem,
                    neighbor::BoundarySPHSystem, u)
    if neighbor.ismoving[1]
        return current_coordinates(u, neighbor)
    end

    # Don't update
    return nothing
end

function nhs_coords(system::TotalLagrangianSPHSystem,
                    neighbor::WeaklyCompressibleSPHSystem, u)
    return current_coordinates(u, neighbor)
end

function nhs_coords(system::TotalLagrangianSPHSystem,
                    neighbor::TotalLagrangianSPHSystem, u)
    # Don't update
    return nothing
end

function nhs_coords(system::TotalLagrangianSPHSystem,
                    neighbor::BoundarySPHSystem, u)
    if neighbor.ismoving[1]
        return current_coordinates(u, neighbor)
    end

    # Don't update
    return nothing
end

function nhs_coords(system::BoundarySPHSystem,
                    neighbor::WeaklyCompressibleSPHSystem, u)
    # Don't update
    return nothing
end

function nhs_coords(system::BoundarySPHSystem{<:BoundaryModelDummyParticles},
                    neighbor::WeaklyCompressibleSPHSystem, u)
    return current_coordinates(u, neighbor)
end

function nhs_coords(system::BoundarySPHSystem,
                    neighbor::TotalLagrangianSPHSystem, u)
    # Don't update
    return nothing
end

function nhs_coords(system::BoundarySPHSystem,
                    neighbor::BoundarySPHSystem, u)
    # Don't update
    return nothing
end<|MERGE_RESOLUTION|>--- conflicted
+++ resolved
@@ -408,16 +408,9 @@
     return system
 end
 
-<<<<<<< HEAD
 function update_position!(system::TotalLagrangianSPHSystem, system_index, v, u,
                           v_ode, u_ode, semi, t)
     update_current_coordinates(u, system)
-=======
-function update1!(system::TotalLagrangianSPHSystem, system_index, v, u, v_ode, u_ode,
-                  semi, t)
-    # Only update solid systems
-    update!(system, system_index, v, u, v_ode, u_ode, semi, t)
->>>>>>> 82d466a1
 end
 
 function update_quantities!(system::BoundarySPHSystem, system_index, v, u, v_ode, u_ode,
@@ -425,12 +418,8 @@
     return system
 end
 
-<<<<<<< HEAD
-function update_quantities!(system, system_index, v, u, v_ode, u_ode, semi, t)
-=======
-function update2!(system::WeaklyCompressibleSPHSystem, system_index, v, u, v_ode, u_ode,
-                  semi, t)
->>>>>>> 82d466a1
+function update_quantities!(system::WeaklyCompressibleSPHSystem, system_index, v, u, v_ode,
+                            u_ode, semi, t)
     # Only update fluid systems
     update!(system, system_index, v, u, v_ode, u_ode, semi, t)
 end
@@ -448,13 +437,8 @@
     update!(boundary_model, system, system_index, v, u, v_ode, u_ode, semi)
 end
 
-<<<<<<< HEAD
-function update_final!(system::WeaklyCompressibleSPHSystem, system_index, v, u, v_ode,
-                       u_ode, semi, t)
-=======
-function update3!(system::WeaklyCompressibleSPHSystem, system_index, v, u, v_ode, u_ode,
+function update_final!(system::WeaklyCompressibleSPHSystem, system_index, v, u, v_ode, u_ode,
                   semi, t)
->>>>>>> 82d466a1
     return system
 end
 
