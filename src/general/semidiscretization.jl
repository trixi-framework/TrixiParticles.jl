--- conflicted
+++ resolved
@@ -493,18 +493,11 @@
     return dv
 end
 
-<<<<<<< HEAD
-@inline function add_acceleration!(dv, particle,
-                                   system::Union{BoundarySPHSystem, BoundaryDEMSystem})
-    dv
-end
-=======
 @inline function add_source_terms_inner!(dv, v, u, particle, system, source_terms_)
     coords = current_coords(u, system, particle)
     velocity = current_velocity(v, system, particle)
     density = particle_density(v, system, particle)
     pressure = particle_pressure(v, system, particle)
->>>>>>> 1575d768
 
     source = source_terms_(coords, velocity, density, pressure)
 
