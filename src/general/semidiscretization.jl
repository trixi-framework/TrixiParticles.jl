--- conflicted
+++ resolved
@@ -106,22 +106,14 @@
     return compact_support(smoothing_kernel, smoothing_length)
 end
 
-<<<<<<< HEAD
-@inline function compact_support(system::OpenBoundarySPHSystem, neighbor)
-    @unpack smoothing_kernel, smoothing_length = system.interior_system
-    return compact_support(smoothing_kernel, smoothing_length)
-end
-
-@inline function compact_support(system::Union{TotalLagrangianSPHSystem, BoundarySPHSystem},
-                                 neighbor)
-    return compact_support(system, system.boundary_model, neighbor)
-end
-
-=======
->>>>>>> 31d59b92
 @inline function compact_support(system::TotalLagrangianSPHSystem,
                                  neighbor::TotalLagrangianSPHSystem)
     (; smoothing_kernel, smoothing_length) = system
+    return compact_support(smoothing_kernel, smoothing_length)
+end
+
+@inline function compact_support(system::OpenBoundarySPHSystem, neighbor)
+    (; smoothing_kernel, smoothing_length) = system.interior_system
     return compact_support(smoothing_kernel, smoothing_length)
 end
 
