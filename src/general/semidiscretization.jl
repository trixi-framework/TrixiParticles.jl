--- conflicted
+++ resolved
@@ -1007,29 +1007,11 @@
 function set_system_links(system::OpenBoundarySystem, semi)
     fluid_system = semi.systems[system.fluid_system_index[]]
 
-<<<<<<< HEAD
-    return OpenBoundarySPHSystem(system.boundary_model,
-                                 system.initial_condition,
-                                 fluid_system, # link to fluid system
-                                 system.fluid_system_index,
-                                 system.smoothing_kernel,
-                                 system.smoothing_length,
-                                 system.mass,
-                                 system.density,
-                                 system.volume,
-                                 system.pressure,
-                                 system.boundary_candidates,
-                                 system.fluid_candidates,
-                                 system.boundary_zone_indices,
-                                 system.boundary_zones,
-                                 system.buffer,
-                                 system.pressure_acceleration_formulation,
-                                 system.cache)
-=======
     return OpenBoundarySystem(system.boundary_model,
                               system.initial_condition,
                               fluid_system, # link to fluid system
                               system.fluid_system_index,
+                              system.smoothing_kernel,
                               system.smoothing_length,
                               system.mass,
                               system.density,
@@ -1040,6 +1022,7 @@
                               system.boundary_zone_indices,
                               system.boundary_zones,
                               system.buffer,
+                              system.pressure_acceleration_formulation,
+                              system.shifting_technique,
                               system.cache)
->>>>>>> 9ba634a1
 end