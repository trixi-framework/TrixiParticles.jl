--- conflicted
+++ resolved
@@ -143,11 +143,7 @@
 @inline function compact_support(system, neighbor)
     (; smoothing_kernel) = system
     # TODO: Variable search radius for NHS?
-<<<<<<< HEAD
-    return compact_support(smoothing_kernel, maximum_smoothing_length(system))
-=======
     return compact_support(smoothing_kernel, initial_smoothing_length(system))
->>>>>>> fb70620e
 end
 
 @inline function compact_support(system::OpenBoundarySPHSystem, neighbor)
