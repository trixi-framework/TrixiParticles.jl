--- conflicted
+++ resolved
@@ -1,27 +1,11 @@
 """
-<<<<<<< HEAD
-    Semidiscretization(systems...; neighborhood_search=nothing, damping_coefficient=nothing,
-     periodic_box_min_corner=nothing, periodic_box_max_corner=nothing)
-=======
     Semidiscretization(systems...; neighborhood_search=GridNeighborhoodSearch,
                        periodic_box_min_corner=nothing, periodic_box_max_corner=nothing)
->>>>>>> 059cf776
-
-Create a semidiscretization that couples multiple systems into a single simulation environment.
-
-This constructor allows for the integration of different systems (e.g., fluid dynamics,
-     boundary conditions) into a cohesive simulation framework. The interaction among these
-     systems is managed through neighborhood searches, damping effects,
-     and periodic boundary conditions.
-
-# Arguments
-- `systems...`: Variable number of systems to be coupled.
-
-# Keyword Arguments
-- `neighborhood_search`: The type of neighborhood search algorithm to be used for particle interaction (default: `nothing`, implying no neighborhood search).
-- `damping_coefficient`: Damping coefficient to apply to the system, providing a means to simulate energy dissipation (default: `nothing`).
-- `periodic_box_min_corner`: Minimum corner of the periodic box, defining the lower boundary for periodic simulations (default: `nothing`).
-- `periodic_box_max_corner`: Maximum corner of the periodic box, defining the upper boundary for periodic simulations (default: `nothing`).
+
+The semidiscretization couples the passed systems to one simulation.
+
+The type of neighborhood search to be used in the simulation can be specified with
+the keyword argument `neighborhood_search`. A value of `nothing` means no neighborhood search.
 
 # Arguments
 - `systems`: Systems to be coupled in this semidiscretization
