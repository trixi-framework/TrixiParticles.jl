"""
    Semidiscretization(systems...; neighborhood_search=nothing, damping_coefficient=nothing)

The semidiscretization couples the passed systems to one simulation.

The type of neighborhood search to be used in the simulation can be specified with
the keyword argument `neighborhood_search`. A value of `nothing` means no neighborhood search.

# Examples
```julia
semi = Semidiscretization(fluid_system, boundary_system; neighborhood_search=SpatialHashingSearch, damping_coefficient=nothing)
```
"""
struct Semidiscretization{S, RU, RV, NS, DC}
    systems               :: S
    ranges_u              :: RU
    ranges_v              :: RV
    system_indices        :: Dict{System, Int}
    neighborhood_searches :: NS
    damping_coefficient   :: DC

    function Semidiscretization(systems...; neighborhood_search=nothing,
                                damping_coefficient=nothing)
        sizes_u = [u_nvariables(system) * n_moving_particles(system)
                   for system in systems]
        ranges_u = Tuple((sum(sizes_u[1:(i - 1)]) + 1):sum(sizes_u[1:i])
                         for i in eachindex(sizes_u))
        sizes_v = [v_nvariables(system) * n_moving_particles(system)
                   for system in systems]
        ranges_v = Tuple((sum(sizes_v[1:(i - 1)]) + 1):sum(sizes_v[1:i])
                         for i in eachindex(sizes_v))

        # Create (and initialize) a tuple of n neighborhood searches for each of the n systems
        # We will need one neighborhood search for each pair of systems.
        searches = Tuple(Tuple(create_neighborhood_search(system, neighbor,
                                                          Val(neighborhood_search))
                               for neighbor in systems) for system in systems)

        system_indices = Dict(systems[i] => i for i in eachindex(systems))

        new{typeof(systems), typeof(ranges_u), typeof(ranges_v),
            typeof(searches), typeof(damping_coefficient)}(systems, ranges_u, ranges_v,
                                                           system_indices, searches,
                                                           damping_coefficient)
    end
end

# Inline show function e.g. Semidiscretization(neighborhood_search=...)
function Base.show(io::IO, semi::Semidiscretization)
    @nospecialize semi # reduce precompilation time

    print(io, "Semidiscretization(")
    for system in semi.systems
        print(io, system, ", ")
    end
    print(io, "neighborhood_search=")
    print(io, semi.neighborhood_searches |> eltype |> eltype |> nameof)
    print(io, ")")
end

# Show used during summary printout
# TODO: info about number of active and inactive particles
function Base.show(io::IO, ::MIME"text/plain", semi::Semidiscretization)
    @nospecialize semi # reduce precompilation time

    if get(io, :compact, false)
        show(io, semi)
    else
        summary_header(io, "Semidiscretization")
        summary_line(io, "#spatial dimensions", ndims(semi.systems[1]))
        summary_line(io, "#systems", length(semi.systems))
        summary_line(io, "neighborhood search",
                     semi.neighborhood_searches |> eltype |> eltype |> nameof)
        summary_line(io, "damping coefficient", semi.damping_coefficient)
        summary_line(io, "total #particles", sum(nparticles.(semi.systems)))
        summary_footer(io)
    end
end

function create_neighborhood_search(_, neighbor, ::Val{nothing})
    TrivialNeighborhoodSearch(eachparticle(neighbor))
end

function create_neighborhood_search(system, neighbor, ::Val{SpatialHashingSearch})
    radius = compact_support(system, neighbor)
    search = SpatialHashingSearch{ndims(system)}(radius, nparticles(neighbor))

    # Initialize neighborhood search
    initialize!(search, nhs_init_function(system, neighbor))

    return search
end

@inline function compact_support(system, neighbor)
    @unpack smoothing_kernel, smoothing_length = system
    return compact_support(smoothing_kernel, smoothing_length)
end

@inline function compact_support(system::OpenBoundarySPHSystem, neighbor)
    @unpack smoothing_kernel, smoothing_length = system.interior_system
    return compact_support(smoothing_kernel, smoothing_length)
end

@inline function compact_support(system::Union{TotalLagrangianSPHSystem, BoundarySPHSystem},
                                 neighbor)
    return compact_support(system, system.boundary_model, neighbor)
end

@inline function compact_support(system::TotalLagrangianSPHSystem,
                                 neighbor::TotalLagrangianSPHSystem)
    @unpack smoothing_kernel, smoothing_length = system
    return compact_support(smoothing_kernel, smoothing_length)
end

@inline function compact_support(system, model, neighbor)
    # This NHS is never used.
    return 0.0
end

@inline function compact_support(system, model::BoundaryModelDummyParticles, neighbor)
    @unpack smoothing_kernel, smoothing_length = model
    return compact_support(smoothing_kernel, smoothing_length)
end

function nhs_init_function(system, neighbor)
    return i -> initial_coords(neighbor, i)
end

function nhs_init_function(system::TotalLagrangianSPHSystem,
                           neighbor::TotalLagrangianSPHSystem)
    return i -> initial_coords(neighbor, i)
end

function nhs_init_function(system::Union{TotalLagrangianSPHSystem, BoundarySPHSystem},
                           neighbor)
    return nhs_init_function(system, system.boundary_model, neighbor)
end

function nhs_init_function(system, model::BoundaryModelDummyParticles, neighbor)
    return i -> initial_coords(neighbor, i)
end

function nhs_init_function(system, model, neighbor)
    # This NHS is never used. Don't initialize NHS.
    return nothing
end

"""
    semidiscretize(semi, tspan)

Create an `ODEProblem` from the semidiscretization with the specified `tspan`.
"""
function semidiscretize(semi, tspan)
    @unpack systems, neighborhood_searches = semi

    @assert all(system -> eltype(system) === eltype(systems[1]),
                systems)
    ELTYPE = eltype(systems[1])

    # Initialize all particle systems
    @trixi_timeit timer() "initialize particle systems" begin
        for (system_index, system) in pairs(systems)
            # Get the neighborhood search for this system
            neighborhood_search = neighborhood_searches[system_index][system_index]

            # Initialize this system
            initialize!(system, neighborhood_search)
        end
    end

    sizes_u = (u_nvariables(system) * n_moving_particles(system)
               for system in systems)
    sizes_v = (v_nvariables(system) * n_moving_particles(system)
               for system in systems)
    u0_ode = Vector{ELTYPE}(undef, sum(sizes_u))
    v0_ode = Vector{ELTYPE}(undef, sum(sizes_v))

    for (system_index, system) in pairs(systems)
        u0_system = wrap_u(u0_ode, system_index, system, semi)
        v0_system = wrap_v(v0_ode, system_index, system, semi)

        write_u0!(u0_system, system)
        write_v0!(v0_system, system)
    end

    return DynamicalODEProblem(kick!, drift!, v0_ode, u0_ode, tspan, semi)
end

"""
    restart_with!(semi, sol)

Set the initial coordinates and velocities of all systems in `semi` to the final values
in the solution `sol`.
[`semidiscretize`](@ref) has to be called again afterwards, or another
[`Semidiscretization`](@ref) can be created with the updated systems.

# Arguments
- `semi`:   The semidiscretization
- `sol`:    The `ODESolution` returned by `solve` of `OrdinaryDiffEq`
"""
function restart_with!(semi, sol)
    @unpack systems = semi

    foreach_enumerate(systems) do (system_index, system)
        v = wrap_v(sol[end].x[1], system_index, system, semi)
        u = wrap_u(sol[end].x[2], system_index, system, semi)

        restart_with!(system, v, u)
    end

    return semi
end

# We have to pass `system` here for type stability,
# since the type of `system` determines the return type.
@inline function wrap_u(u_ode, i, system, semi)
    @unpack systems, ranges_u = semi

    range = ranges_u[i]

    @boundscheck begin
        @assert length(range) ==
                u_nvariables(system) * n_moving_particles(system)
    end

    # This is a non-allocating version of:
    # return unsafe_wrap(Array{eltype(u_ode), 2}, pointer(view(u_ode, range)),
    #                    (u_nvariables(system), n_moving_particles(system)))
    return PtrArray(pointer(view(u_ode, range)),
                    (StaticInt(u_nvariables(system)), n_moving_particles(system)))
end

@inline function wrap_v(v_ode, i, system, semi)
    @unpack systems, ranges_v = semi

    range = ranges_v[i]

    @boundscheck begin
        @assert length(range) ==
                v_nvariables(system) * n_moving_particles(system)
    end

    return PtrArray(pointer(view(v_ode, range)),
                    (StaticInt(v_nvariables(system)), n_moving_particles(system)))
end

function drift!(du_ode, v_ode, u_ode, semi, t)
    @unpack systems = semi

    @trixi_timeit timer() "drift!" begin
        @trixi_timeit timer() "reset ∂u/∂t" set_zero!(du_ode)

        @trixi_timeit timer() "velocity" begin
<<<<<<< HEAD
        # Set velocity for each system
        foreach_enumerate(systems) do (system_index, system)
            du = wrap_u(du_ode, system_index, system, semi)
            v = wrap_v(v_ode, system_index, system, semi)

            @threaded for particle in each_moving_particle(system)
                # This can be dispatched per system
                add_velocity!(du, v, particle, system)
=======
            # Set velocity and add acceleration for each system
            foreach_enumerate(systems) do (system_index, system)
                du = wrap_u(du_ode, system_index, system, semi)
                v = wrap_v(v_ode, system_index, system, semi)

                @threaded for particle in each_moving_particle(system)
                    # This can be dispatched per system
                    add_velocity!(du, v, particle, system)
                end
>>>>>>> 2142cbf7
            end
        end
    end

    return du_ode
end

@inline function add_velocity!(du, v, particle, system)
    for i in 1:ndims(system)
        du[i, particle] = v[i, particle]
    end

    return du
end

@inline add_velocity!(du, v, particle, system::BoundarySPHSystem) = du

function kick!(dv_ode, v_ode, u_ode, semi, t)
    @trixi_timeit timer() "kick!" begin
        @trixi_timeit timer() "reset ∂v/∂t" set_zero!(dv_ode)

        @trixi_timeit timer() "update systems and nhs" update_systems_and_nhs(v_ode, u_ode,
                                                                              semi, t)

        @trixi_timeit timer() "gravity and damping" gravity_and_damping!(dv_ode, v_ode,
                                                                         semi)

        @trixi_timeit timer() "system interaction" system_interaction!(dv_ode, v_ode, u_ode,
                                                                       semi)
    end

    return dv_ode
end

function update_systems_and_nhs(v_ode, u_ode, semi, t)
    @unpack systems = semi

    # First update step before updating the NHS
    # (for example for writing the current coordinates in the solid system)
    foreach_enumerate(systems) do (system_index, system)
        v = wrap_v(v_ode, system_index, system, semi)
        u = wrap_u(u_ode, system_index, system, semi)

        update_positions!(system, system_index, v, u, v_ode, u_ode, semi, t)
    end

    # Update NHS
    @trixi_timeit timer() "update nhs" update_nhs(u_ode, semi)

    # Second update step.
    # This is used to calculate density and pressure of the fluid systems
    # before updating the boundary systems,
    # since the fluid pressure is needed by the Adami interpolation.
    foreach_enumerate(systems) do (system_index, system)
        v = wrap_v(v_ode, system_index, system, semi)
        u = wrap_u(u_ode, system_index, system, semi)

        update_quantities!(system, system_index, v, u, v_ode, u_ode, semi, t)
    end

    # Perform correction and pressure calculation
    foreach_enumerate(systems) do (system_index, system)
        v = wrap_v(v_ode, system_index, system, semi)
        u = wrap_u(u_ode, system_index, system, semi)

        update_pressure!(system, system_index, v, u, v_ode, u_ode, semi, t)
    end

    # Final update step for all remaining systems
    foreach_enumerate(systems) do (system_index, system)
        v = wrap_v(v_ode, system_index, system, semi)
        u = wrap_u(u_ode, system_index, system, semi)

        update_final!(system, system_index, v, u, v_ode, u_ode, semi, t)
    end
end

function update_nhs(u_ode, semi)
    @unpack systems, neighborhood_searches = semi

    # Update NHS for each pair of systems
    foreach_enumerate(systems) do (system_index, system)
        foreach_enumerate(systems) do (neighbor_index, neighbor)
            u_neighbor = wrap_u(u_ode, neighbor_index, neighbor, semi)
            neighborhood_search = neighborhood_searches[system_index][neighbor_index]

            update!(neighborhood_search, nhs_coords(system, neighbor, u_neighbor))
        end
    end
end

function gravity_and_damping!(dv_ode, v_ode, semi)
    @unpack systems, damping_coefficient = semi

    # Set velocity and add acceleration for each system
    foreach_enumerate(systems) do (system_index, system)
        dv = wrap_v(dv_ode, system_index, system, semi)
        v = wrap_v(v_ode, system_index, system, semi)

        @threaded for particle in each_moving_particle(system)
            # This can be dispatched per system
            add_acceleration!(dv, particle, system)
            add_damping_force!(dv, damping_coefficient, v, particle, system)
        end
    end

    return dv_ode
end

@inline function add_acceleration!(dv, particle, system)
    @unpack acceleration = system

    for i in 1:ndims(system)
        dv[i, particle] += acceleration[i]
    end

    return dv
end

@inline add_acceleration!(dv, particle, system::BoundarySPHSystem) = dv

@inline function add_damping_force!(dv, damping_coefficient::Float64, v, particle, system)
    for i in 1:ndims(system)
        dv[i, particle] -= damping_coefficient * v[i, particle]
    end

    return dv
end

@inline add_damping_force!(dv, ::Nothing, v, particle, system) = dv

function system_interaction!(dv_ode, v_ode, u_ode, semi)
    @unpack systems, neighborhood_searches = semi

    # Call `interact!` for each pair of systems
    foreach_enumerate(systems) do (system_index, system)
        dv = wrap_v(dv_ode, system_index, system, semi)
        v_system = wrap_v(v_ode, system_index, system, semi)
        u_system = wrap_u(u_ode, system_index, system, semi)

        foreach_enumerate(systems) do (neighbor_index, neighbor)
            v_neighbor = wrap_v(v_ode, neighbor_index, neighbor, semi)
            u_neighbor = wrap_u(u_ode, neighbor_index, neighbor, semi)
            neighborhood_search = neighborhood_searches[system_index][neighbor_index]

            interact!(dv, v_system, u_system, v_neighbor, u_neighbor,
                      neighborhood_search, system, neighbor)
        end
    end

    return dv_ode
end

# NHS updates
function nhs_coords(system::FluidSystem,
                    neighbor::FluidSystem, u)
    return current_coordinates(u, neighbor)
end

function nhs_coords(system::FluidSystem,
                    neighbor::TotalLagrangianSPHSystem, u)
    return current_coordinates(u, neighbor)
end

function nhs_coords(system::FluidSystem,
                    neighbor::BoundarySPHSystem, u)
    if neighbor.ismoving[1]
        return current_coordinates(u, neighbor)
    end

    # Don't update
    return nothing
end

function nhs_coords(system::TotalLagrangianSPHSystem,
                    neighbor::FluidSystem, u)
    return current_coordinates(u, neighbor)
end

function nhs_coords(system::TotalLagrangianSPHSystem,
                    neighbor::TotalLagrangianSPHSystem, u)
    # Don't update
    return nothing
end

function nhs_coords(system::TotalLagrangianSPHSystem,
                    neighbor::BoundarySPHSystem, u)
    if neighbor.ismoving[1]
        return current_coordinates(u, neighbor)
    end

    # Don't update
    return nothing
end

function nhs_coords(system::BoundarySPHSystem,
                    neighbor::FluidSystem, u)
    # Don't update
    return nothing
end

function nhs_coords(system::BoundarySPHSystem{<:BoundaryModelDummyParticles},
                    neighbor::FluidSystem, u)
    return current_coordinates(u, neighbor)
end

function nhs_coords(system::BoundarySPHSystem,
                    neighbor::TotalLagrangianSPHSystem, u)
    # Don't update
    return nothing
end

function nhs_coords(system::BoundarySPHSystem,
                    neighbor::BoundarySPHSystem, u)
    # Don't update
    return nothing
end<|MERGE_RESOLUTION|>--- conflicted
+++ resolved
@@ -251,16 +251,6 @@
         @trixi_timeit timer() "reset ∂u/∂t" set_zero!(du_ode)
 
         @trixi_timeit timer() "velocity" begin
-<<<<<<< HEAD
-        # Set velocity for each system
-        foreach_enumerate(systems) do (system_index, system)
-            du = wrap_u(du_ode, system_index, system, semi)
-            v = wrap_v(v_ode, system_index, system, semi)
-
-            @threaded for particle in each_moving_particle(system)
-                # This can be dispatched per system
-                add_velocity!(du, v, particle, system)
-=======
             # Set velocity and add acceleration for each system
             foreach_enumerate(systems) do (system_index, system)
                 du = wrap_u(du_ode, system_index, system, semi)
@@ -270,7 +260,6 @@
                     # This can be dispatched per system
                     add_velocity!(du, v, particle, system)
                 end
->>>>>>> 2142cbf7
             end
         end
     end
