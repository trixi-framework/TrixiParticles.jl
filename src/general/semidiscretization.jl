"""
    Semidiscretization(systems...; neighborhood_search=GridNeighborhoodSearch{NDIMS}())

The semidiscretization couples the passed systems to one simulation.

# Arguments
- `systems`: Systems to be coupled in this semidiscretization

# Keywords
- `neighborhood_search`:    The neighborhood search to be used in the simulation.
                            By default, the [`GridNeighborhoodSearch`](@ref) is used.
                            Use `nothing` to loop over all particles (no neighborhood search).
                            To use other neighborhood search implementations, pass a template
                            of a neighborhood search. See [`copy_neighborhood_search`](@ref)
                            and the examples below for more details.
                            To use a periodic domain, pass a [`PeriodicBox`](@ref) to the
                            neighborhood search.
- `threaded_nhs_update=true`:   Can be used to deactivate thread parallelization in the neighborhood search update.
                                This can be one of the largest sources of variations between simulations
                                with different thread numbers due to particle ordering changes.

# Examples
```jldoctest; output = false, setup = :(trixi_include(@__MODULE__, joinpath(examples_dir(), "fluid", "hydrostatic_water_column_2d.jl"), sol=nothing); ref_system = fluid_system)
semi = Semidiscretization(fluid_system, boundary_system)

semi = Semidiscretization(fluid_system, boundary_system,
                          neighborhood_search=GridNeighborhoodSearch{2}(update_strategy=SerialUpdate()))

periodic_box = PeriodicBox(min_corner = [0.0, 0.0], max_corner = [1.0, 1.0])
semi = Semidiscretization(fluid_system, boundary_system,
                          neighborhood_search=GridNeighborhoodSearch{2}(; periodic_box))

semi = Semidiscretization(fluid_system, boundary_system,
                          neighborhood_search=PrecomputedNeighborhoodSearch{2}())

semi = Semidiscretization(fluid_system, boundary_system,
                          neighborhood_search=nothing)

# output
┌──────────────────────────────────────────────────────────────────────────────────────────────────┐
│ Semidiscretization                                                                               │
│ ══════════════════                                                                               │
│ #spatial dimensions: ………………………… 2                                                                │
│ #systems: ……………………………………………………… 2                                                                │
│ neighborhood search: ………………………… TrivialNeighborhoodSearch                                        │
│ total #particles: ………………………………… 636                                                              │
└──────────────────────────────────────────────────────────────────────────────────────────────────┘
```
"""
struct Semidiscretization{BACKEND, S, RU, RV, NS, IT}
    systems                 :: S
    ranges_u                :: RU
    ranges_v                :: RV
    neighborhood_searches   :: NS
    parallelization_backend :: BACKEND
    integrate_tlsph         :: IT # `false` if TLSPH integration is decoupled

    # Dispatch at `systems` to distinguish this constructor from the one below when
    # 4 systems are passed.
    # This is an internal constructor only used in `test/count_allocations.jl`
    # and by Adapt.jl.
    function Semidiscretization(systems::Tuple, ranges_u, ranges_v, neighborhood_searches,
                                parallelization_backend::PointNeighbors.ParallelizationBackend,
                                integrate_tlsph)
        new{typeof(parallelization_backend), typeof(systems), typeof(ranges_u),
            typeof(ranges_v), typeof(neighborhood_searches),
            typeof(integrate_tlsph)}(systems, ranges_u, ranges_v, neighborhood_searches,
                                     parallelization_backend, integrate_tlsph)
    end
end

function Semidiscretization(systems::Union{System, Nothing}...;
                            neighborhood_search=GridNeighborhoodSearch{ndims(first(systems))}(),
                            parallelization_backend=PolyesterBackend())
    systems = filter(system -> !isnothing(system), systems)

    # Check e.g. that the boundary systems are using a state equation if EDAC is not used.
    # Other checks might be added here later.
    check_configuration(systems, neighborhood_search)

    sizes_u = [u_nvariables(system) * n_moving_particles(system)
               for system in systems]
    ranges_u = Tuple((sum(sizes_u[1:(i - 1)]) + 1):sum(sizes_u[1:i])
                     for i in eachindex(sizes_u))
    sizes_v = [v_nvariables(system) * n_moving_particles(system)
               for system in systems]
    ranges_v = Tuple((sum(sizes_v[1:(i - 1)]) + 1):sum(sizes_v[1:i])
                     for i in eachindex(sizes_v))

    # Create a tuple of n neighborhood searches for each of the n systems.
    # We will need one neighborhood search for each pair of systems.
    searches = Tuple(Tuple(create_neighborhood_search(neighborhood_search,
                                                      system, neighbor)
                           for neighbor in systems)
                     for system in systems)

    return Semidiscretization(systems, ranges_u, ranges_v, searches,
                              parallelization_backend, Ref(true))
end

# Inline show function e.g. Semidiscretization(neighborhood_search=...)
function Base.show(io::IO, semi::Semidiscretization)
    @nospecialize semi # reduce precompilation time

    print(io, "Semidiscretization(")
    for system in semi.systems
        print(io, system, ", ")
    end
    print(io, "neighborhood_search=")
    print(io, semi.neighborhood_searches |> eltype |> eltype |> nameof)
    print(io, ")")
end

# Show used during summary printout
function Base.show(io::IO, ::MIME"text/plain", semi::Semidiscretization)
    @nospecialize semi # reduce precompilation time

    if get(io, :compact, false)
        show(io, semi)
    else
        summary_header(io, "Semidiscretization")
        summary_line(io, "#spatial dimensions", ndims(semi.systems[1]))
        summary_line(io, "#systems", length(semi.systems))
        summary_line(io, "neighborhood search",
                     semi.neighborhood_searches |> eltype |> eltype |> nameof)
        summary_line(io, "total #particles", sum(nparticles.(semi.systems)))
        summary_footer(io)
    end
end

function create_neighborhood_search(::Nothing, system, neighbor)
    nhs = TrivialNeighborhoodSearch{ndims(system)}()

    return create_neighborhood_search(nhs, system, neighbor)
end

function create_neighborhood_search(neighborhood_search, system, neighbor)
    return copy_neighborhood_search(neighborhood_search, compact_support(system, neighbor),
                                    nparticles(neighbor))
end

@inline function compact_support(system, neighbor)
    (; smoothing_kernel) = system
    # TODO: Variable search radius for NHS?
    return compact_support(smoothing_kernel, initial_smoothing_length(system))
end

@inline function compact_support(system::OpenBoundarySPHSystem, neighbor)
    # Use the compact support of the fluid
    return compact_support(neighbor, system)
end

@inline function compact_support(system::OpenBoundarySPHSystem,
                                 neighbor::OpenBoundarySPHSystem)
    # This NHS is never used
    return 0.0
end

@inline function compact_support(system::BoundaryDEMSystem, neighbor::BoundaryDEMSystem)
    # This NHS is never used
    return 0.0
end

@inline function compact_support(system::BoundaryDEMSystem, neighbor::DEMSystem)
    # Use the compact support of the DEMSystem
    return compact_support(neighbor, system)
end

@inline function compact_support(system::TotalLagrangianSPHSystem,
                                 neighbor::TotalLagrangianSPHSystem)
    (; smoothing_kernel, smoothing_length) = system
    return compact_support(smoothing_kernel, smoothing_length)
end

@inline function compact_support(system::Union{TotalLagrangianSPHSystem, BoundarySPHSystem},
                                 neighbor)
    return compact_support(system, system.boundary_model, neighbor)
end

@inline function compact_support(system, model::BoundaryModelMonaghanKajtar, neighbor)
    # Use the compact support of the fluid for solid-fluid interaction
    return compact_support(neighbor, system)
end

@inline function compact_support(system, model::BoundaryModelMonaghanKajtar,
                                 neighbor::BoundarySPHSystem)
    # This NHS is never used
    return 0.0
end

@inline function compact_support(system, model::BoundaryModelDummyParticles, neighbor)
    # TODO: Monaghan-Kajtar BC are using the fluid's compact support for solid-fluid
    # interaction. Dummy particle BC use the model's compact support, which is also used
    # for density summations.
    (; smoothing_kernel, smoothing_length) = model
    return compact_support(smoothing_kernel, smoothing_length)
end

@inline function get_neighborhood_search(system, semi)
    (; neighborhood_searches) = semi

    system_index = system_indices(system, semi)

    return neighborhood_searches[system_index][system_index]
end

@inline function get_neighborhood_search(system, neighbor_system, semi)
    (; neighborhood_searches) = semi

    system_index = system_indices(system, semi)
    neighbor_index = system_indices(neighbor_system, semi)

    return neighborhood_searches[system_index][neighbor_index]
end

@inline function system_indices(system, semi)
    # Note that this takes only about 5 ns, while mapping systems to indices with a `Dict`
    # is ~30x slower because `hash(::System)` is very slow.
    index = findfirst(==(system), semi.systems)

    if isnothing(index)
        throw(ArgumentError("system is not in the semidiscretization"))
    end

    return index
end

# This is just for readability to loop over all systems without allocations
@inline function foreach_system(f, semi::Union{NamedTuple, Semidiscretization})
    return foreach_noalloc(f, semi.systems)
end

@inline foreach_system(f, systems) = foreach_noalloc(f, systems)

"""
    semidiscretize(semi, tspan; reset_threads=true)

Create an `ODEProblem` from the semidiscretization with the specified `tspan`.

# Arguments
- `semi`: A [`Semidiscretization`](@ref) holding the systems involved in the simulation.
- `tspan`: The time span over which the simulation will be run.

# Keywords
- `reset_threads`: A boolean flag to reset Polyester.jl threads before the simulation (default: `true`).
  After an error within a threaded loop, threading might be disabled. Resetting the threads before the simulation
  ensures that threading is enabled again for the simulation.
  See also [trixi-framework/Trixi.jl#1583](https://github.com/trixi-framework/Trixi.jl/issues/1583).

# Returns
A `DynamicalODEProblem` (see [the OrdinaryDiffEq.jl docs](https://docs.sciml.ai/DiffEqDocs/stable/types/dynamical_types/))
to be integrated with [OrdinaryDiffEq.jl](https://github.com/SciML/OrdinaryDiffEq.jl).
Note that this is not a true `DynamicalODEProblem` where the acceleration does not depend on the velocity.
Therefore, not all integrators designed for `DynamicalODEProblem`s will work properly.
However, all integrators designed for `ODEProblem`s can be used.
See [time integration](@ref time_integration) for more details.

# Examples
```jldoctest; output = false, filter = r"u0: .*", setup = :(trixi_include(@__MODULE__, joinpath(examples_dir(), "fluid", "hydrostatic_water_column_2d.jl"), sol=nothing); ref_system = fluid_system)
semi = Semidiscretization(fluid_system, boundary_system)
tspan = (0.0, 1.0)
ode_problem = semidiscretize(semi, tspan)

# output
ODEProblem with uType RecursiveArrayTools.ArrayPartition{Float64, Tuple{TrixiParticles.ThreadedBroadcastArray{Float64, 1, Vector{Float64}, PolyesterBackend}, TrixiParticles.ThreadedBroadcastArray{Float64, 1, Vector{Float64}, PolyesterBackend}}} and tType Float64. In-place: true
Non-trivial mass matrix: false
timespan: (0.0, 1.0)
u0: ([...], [...]) *this line is ignored by filter*
```
"""
function semidiscretize(semi, tspan; reset_threads=true)
    (; systems) = semi

    @assert all(system -> eltype(system) === eltype(systems[1]), systems)
    ELTYPE = eltype(systems[1])

    # Optionally reset Polyester.jl threads. See
    # https://github.com/trixi-framework/Trixi.jl/issues/1583
    # https://github.com/JuliaSIMD/Polyester.jl/issues/30
    if reset_threads
        Polyester.reset_threads!()
    end

    sizes_u = (u_nvariables(system) * n_moving_particles(system) for system in systems)
    sizes_v = (v_nvariables(system) * n_moving_particles(system) for system in systems)

    # Use either the specified backend, e.g., `CUDABackend` or `MetalBackend` or
    # use CPU vectors for all CPU backends.
    u0_ode_ = allocate(semi.parallelization_backend, ELTYPE, sum(sizes_u))
    v0_ode_ = allocate(semi.parallelization_backend, ELTYPE, sum(sizes_v))

    if semi.parallelization_backend isa KernelAbstractions.Backend
        u0_ode = u0_ode_
        v0_ode = v0_ode_
    else
        # CPU vectors are wrapped in `ThreadedBroadcastArray`s
        # to make broadcasting (which is done by OrdinaryDiffEq.jl) multithreaded.
        # See https://github.com/trixi-framework/TrixiParticles.jl/pull/722 for more details.
        u0_ode = ThreadedBroadcastArray(u0_ode_;
                                        parallelization_backend=semi.parallelization_backend)
        v0_ode = ThreadedBroadcastArray(v0_ode_;
                                        parallelization_backend=semi.parallelization_backend)
    end

    # Set initial condition
    foreach_system(semi) do system
        u0_system = wrap_u(u0_ode, system, semi)
        v0_system = wrap_v(v0_ode, system, semi)

        write_u0!(u0_system, system)
        write_v0!(v0_system, system)
    end

    # TODO initialize after adapting to the GPU.
    # Requires https://github.com/trixi-framework/PointNeighbors.jl/pull/86.
    initialize_neighborhood_searches!(semi)

    if semi.parallelization_backend isa KernelAbstractions.Backend
        # Convert all arrays to the correct array type.
        # When e.g. `parallelization_backend=CUDABackend()`, this will convert all `Array`s
        # to `CuArray`s, moving data to the GPU.
        # See the comments in general/gpu.jl for more details.
        semi_ = Adapt.adapt(semi.parallelization_backend, semi)

        # We now have a new `Semidiscretization` with new systems.
        # This means that systems linking to other systems still point to old systems.
        # Therefore, we have to re-link them, which yields yet another `Semidiscretization`.
        # Note that this re-creates systems containing links, so it only works as long
        # as systems don't link to other systems containing links.
        semi_new = Semidiscretization(set_system_links.(semi_.systems, Ref(semi_)),
                                      semi_.ranges_u, semi_.ranges_v,
                                      semi_.neighborhood_searches,
                                      semi_.parallelization_backend)
    else
        semi_new = semi
    end

    # Initialize all particle systems
    foreach_system(semi_new) do system
        # Initialize this system
        initialize!(system, semi_new)

        # Only for systems requiring a mandatory callback
        reset_callback_flag!(system)
    end

    return DynamicalODEProblem(kick!, drift!, v0_ode, u0_ode, tspan, semi_new)
end

"""
    restart_with!(semi, sol)

Set the initial coordinates and velocities of all systems in `semi` to the final values
in the solution `sol`.
[`semidiscretize`](@ref) has to be called again afterwards, or another
[`Semidiscretization`](@ref) can be created with the updated systems.

# Arguments
- `semi`:   The semidiscretization
- `sol`:    The `ODESolution` returned by `solve` of `OrdinaryDiffEq`
"""
function restart_with!(semi, sol; reset_threads=true)
    # Optionally reset Polyester.jl threads. See
    # https://github.com/trixi-framework/Trixi.jl/issues/1583
    # https://github.com/JuliaSIMD/Polyester.jl/issues/30
    if reset_threads
        Polyester.reset_threads!()
    end

    initialize_neighborhood_searches!(semi)

    foreach_system(semi) do system
        v = wrap_v(sol.u[end].x[1], system, semi)
        u = wrap_u(sol.u[end].x[2], system, semi)

        restart_with!(system, v, u)

        # Only for systems requiring a mandatory callback
        reset_callback_flag!(system)
    end

    return semi
end

function initialize_neighborhood_searches!(semi)
    foreach_system(semi) do system
        foreach_system(semi) do neighbor
            PointNeighbors.initialize!(get_neighborhood_search(system, neighbor, semi),
                                       initial_coordinates(system),
                                       initial_coordinates(neighbor),
                                       eachindex_y=active_particles(neighbor))
        end
    end

    return semi
end

# We have to pass `system` here for type stability,
# since the type of `system` determines the return type.
@inline function wrap_v(v_ode, system, semi)
    (; ranges_v) = semi

    range = ranges_v[system_indices(system, semi)]

    @boundscheck @assert length(range) == v_nvariables(system) * n_moving_particles(system)

    return wrap_array(v_ode, range,
                      (StaticInt(v_nvariables(system)), n_moving_particles(system)))
end

@inline function wrap_u(u_ode, system, semi)
    (; ranges_u) = semi

    range = ranges_u[system_indices(system, semi)]

    @boundscheck @assert length(range) == u_nvariables(system) * n_moving_particles(system)

    return wrap_array(u_ode, range,
                      (StaticInt(u_nvariables(system)), n_moving_particles(system)))
end

@inline function wrap_array(array::Array, range, size)
    # This is a non-allocating version of:
    # return unsafe_wrap(Array{eltype(array), 2}, pointer(view(array, range)), size)
    return PtrArray(pointer(view(array, range)), size)
end

@inline function wrap_array(array::ThreadedBroadcastArray, range, size)
    return ThreadedBroadcastArray(wrap_array(parent(array), range, size))
end

@inline function wrap_array(array, range, size)
    # For non-`Array`s (typically GPU arrays), just reshape. Calling the `PtrArray` code
    # above for a `CuArray` yields another `CuArray` (instead of a `PtrArray`)
    # and is 8 times slower with double the allocations.
    #
    # Note that `size` might contain `StaticInt`s, so convert to `Int` first.
    return reshape(view(array, range), Int.(size))
end

function calculate_dt(v_ode, u_ode, cfl_number, semi::Semidiscretization)
    (; systems) = semi

    return minimum(system -> calculate_dt(v_ode, u_ode, cfl_number, system, semi), systems)
end

function drift!(du_ode, v_ode, u_ode, semi, t)
    @trixi_timeit timer() "drift!" begin
        @trixi_timeit timer() "reset ∂u/∂t" set_zero!(du_ode)

        @trixi_timeit timer() "velocity" begin
            # Set velocity and add acceleration for each system
            foreach_system(semi) do system
                du = wrap_u(du_ode, system, semi)
                v = wrap_v(v_ode, system, semi)

                @threaded semi for particle in each_moving_particle(system)
                    # This can be dispatched per system
                    add_velocity!(du, v, particle, system, semi)
                end
            end
        end
    end

    return du_ode
end

@inline function add_velocity!(du, v, particle, system, semi::Semidiscretization)
    add_velocity!(du, v, particle, system)
end

@inline function add_velocity!(du, v, particle, system::TotalLagrangianSPHSystem,
                               semi::Semidiscretization)
    # Only add velocity for TLSPH systems if they are integrated
    if semi.integrate_tlsph[]
        add_velocity!(du, v, particle, system)
    end
end

@inline function add_velocity!(du, v, particle, system)
    for i in 1:ndims(system)
        du[i, particle] = v[i, particle]
    end

    return du
end

@inline add_velocity!(du, v, particle, system::BoundarySPHSystem) = du

function kick!(dv_ode, v_ode, u_ode, semi, t)
    @trixi_timeit timer() "kick!" begin
        @trixi_timeit timer() "reset ∂v/∂t" set_zero!(dv_ode)

        @trixi_timeit timer() "update systems and nhs" update_systems_and_nhs(v_ode, u_ode,
                                                                              semi, t)

        @trixi_timeit timer() "system interaction" system_interaction!(dv_ode, v_ode, u_ode,
                                                                       semi)

        @trixi_timeit timer() "source terms" add_source_terms!(dv_ode, v_ode, u_ode,
                                                               semi, t)
    end

    return dv_ode
end

# Update the systems and neighborhood searches (NHS) for a simulation
# before calling `interact!` to compute forces.
# `semi` and `update_nhs_fun` are overwritten by the `SplitIntegrationCallback`.
function update_systems_and_nhs(v_ode, u_ode, semi, t;
                                systems=semi, update_nhs_fun=(update_nhs!),
                                update_from_callback=false)
    # First update step before updating the NHS
    # (for example for writing the current coordinates in the solid system)
    foreach_system(systems) do system
        v = wrap_v(v_ode, system, semi)
        u = wrap_u(u_ode, system, semi)

        update_positions!(system, v, u, v_ode, u_ode, semi, t)
    end

    # Update NHS
    @trixi_timeit timer() "update nhs" update_nhs_fun(semi, u_ode)

    # Second update step.
    # This is used to calculate density and pressure of the fluid systems
    # before updating the boundary systems,
    # since the fluid pressure is needed by the Adami interpolation.
    foreach_system(systems) do system
        v = wrap_v(v_ode, system, semi)
        u = wrap_u(u_ode, system, semi)

        update_quantities!(system, v, u, v_ode, u_ode, semi, t)
    end

    # Perform correction and pressure calculation
    foreach_system(systems) do system
        v = wrap_v(v_ode, system, semi)
        u = wrap_u(u_ode, system, semi)

        update_pressure!(system, v, u, v_ode, u_ode, semi, t)
    end

    # Final update step for all remaining systems
    foreach_system(systems) do system
        v = wrap_v(v_ode, system, semi)
        u = wrap_u(u_ode, system, semi)

        update_final!(system, v, u, v_ode, u_ode, semi, t; update_from_callback)
    end
end

function update_nhs!(semi, u_ode)
    # Update NHS for each pair of systems
    foreach_system(semi) do system
        u_system = wrap_u(u_ode, system, semi)

        foreach_system(semi) do neighbor
            u_neighbor = wrap_u(u_ode, neighbor, semi)
            neighborhood_search = get_neighborhood_search(system, neighbor, semi)

            update_nhs!(neighborhood_search, system, neighbor, u_system, u_neighbor, semi)
        end
    end
end

# The `SplitIntegrationCallback` overwrites `semi_wrap` to use a different semi for wrapping
# TODO `semi` is not used yet, but will be used when the source terms API is modified
# to match the custom quantities API.
function add_source_terms!(dv_ode, v_ode, u_ode, semi, t; semi_wrap=semi)
    foreach_system(semi_wrap) do system
        dv = wrap_v(dv_ode, system, semi_wrap)
        v = wrap_v(v_ode, system, semi_wrap)
        u = wrap_u(u_ode, system, semi_wrap)

        @threaded semi for particle in each_moving_particle(system)
            # Dispatch by system type to exclude boundary systems.
            # `integrate_tlsph` is extracted from the `semi_wrap`, so that this function
            # can be used in the `SplitIntegrationCallback` as well.
            add_acceleration!(dv, particle, system, semi_wrap.integrate_tlsph[])
            add_source_terms_inner!(dv, v, u, particle, system, source_terms(system), t,
                                    semi_wrap.integrate_tlsph[])
        end
    end

    return dv_ode
end

@inline source_terms(system) = nothing
@inline source_terms(system::Union{FluidSystem, SolidSystem}) = system.source_terms

@inline function add_acceleration!(dv, particle, system, integrate_tlsph)
    add_acceleration!(dv, particle, system)
end

@inline function add_acceleration!(dv, particle, system::TotalLagrangianSPHSystem,
                                   integrate_tlsph)
    integrate_tlsph && add_acceleration!(dv, particle, system)
end

@inline add_acceleration!(dv, particle, system) = dv

@inline function add_acceleration!(dv, particle, system::Union{FluidSystem, SolidSystem})
    (; acceleration) = system

    for i in 1:ndims(system)
        dv[i, particle] += acceleration[i]
    end

    return dv
end

@inline function add_source_terms_inner!(dv, v, u, particle, system, source_terms_, t,
                                         integrate_tlsph)
    add_source_terms_inner!(dv, v, u, particle, system, source_terms_, t)
end

@inline function add_source_terms_inner!(dv, v, u, particle,
                                         system::TotalLagrangianSPHSystem,
                                         source_terms_, t, integrate_tlsph)
    integrate_tlsph && add_source_terms_inner!(dv, v, u, particle, system, source_terms_, t)
end

@inline function add_source_terms_inner!(dv, v, u, particle, system, source_terms_, t)
    coords = current_coords(u, system, particle)
    velocity = current_velocity(v, system, particle)
    density = current_density(v, system, particle)
    pressure = current_pressure(v, system, particle)

    source = source_terms_(coords, velocity, density, pressure, t)

    # Loop over `eachindex(source)`, so that users could also pass source terms for
    # the density when using `ContinuityDensity`.
    for i in eachindex(source)
        dv[i, particle] += source[i]
    end

    return dv
end

@inline add_source_terms_inner!(dv, v, u, particle, system, source_terms_::Nothing, t) = dv

@doc raw"""
    SourceTermDamping(; damping_coefficient)

A source term to be used when a damping step is required before running a full simulation.
The term ``-c \cdot v_a`` is added to the acceleration ``\frac{\mathrm{d}v_a}{\mathrm{d}t}``
of particle ``a``, where ``c`` is the damping coefficient and ``v_a`` is the velocity of
particle ``a``.

# Keywords
- `damping_coefficient`:    The coefficient ``d`` above. A higher coefficient means more
                            damping. A coefficient of `1e-4` is a good starting point for
                            damping a fluid at rest.

# Examples
```jldoctest; output = false
source_terms = SourceTermDamping(; damping_coefficient=1e-4)

# output
SourceTermDamping{Float64}(0.0001)
```
"""
struct SourceTermDamping{ELTYPE}
    damping_coefficient::ELTYPE

    function SourceTermDamping(; damping_coefficient)
        return new{typeof(damping_coefficient)}(damping_coefficient)
    end
end

@inline function (source_term::SourceTermDamping)(coords, velocity, density, pressure, t)
    (; damping_coefficient) = source_term

    return -damping_coefficient * velocity
end

function system_interaction!(dv_ode, v_ode, u_ode, semi)
    # Call `interact!` for each pair of systems
    foreach_system(semi) do system
        foreach_system(semi) do neighbor
            # Construct string for the interactions timer.
            # Avoid allocations from string construction when no timers are used.
            if timeit_debug_enabled()
                system_index = system_indices(system, semi)
                neighbor_index = system_indices(neighbor, semi)
                timer_str = "$(timer_name(system))$system_index-$(timer_name(neighbor))$neighbor_index"
            else
                timer_str = ""
            end

            interact!(dv_ode, v_ode, u_ode, system, neighbor, semi, timer_str=timer_str)
        end
    end

    return dv_ode
end

# Function barrier to make benchmarking interactions easier.
# One can benchmark, e.g. the fluid-fluid interaction, with:
# dv_ode, du_ode = copy(sol.u[end]).x; v_ode, u_ode = copy(sol.u[end]).x;
# @btime TrixiParticles.interact!($dv_ode, $v_ode, $u_ode, $fluid_system, $fluid_system, $semi);
@inline function interact!(dv_ode, v_ode, u_ode, system, neighbor, semi; timer_str="")
    dv = wrap_v(dv_ode, system, semi)
    v_system = wrap_v(v_ode, system, semi)
    u_system = wrap_u(u_ode, system, semi)

    v_neighbor = wrap_v(v_ode, neighbor, semi)
    u_neighbor = wrap_u(u_ode, neighbor, semi)

    @trixi_timeit timer() timer_str begin
        interact!(dv, v_system, u_system, v_neighbor, u_neighbor, system, neighbor, semi)
    end
end

# NHS updates
# To prevent hard-to-find bugs, there is not default version
function update_nhs!(neighborhood_search,
                     system::FluidSystem,
                     neighbor::Union{FluidSystem, TotalLagrangianSPHSystem},
                     u_system, u_neighbor, semi;
                     # The current coordinates of fluids and solids change over time
                     points_moving=(true, true))
    update!(neighborhood_search,
            current_coordinates(u_system, system),
            current_coordinates(u_neighbor, neighbor),
<<<<<<< HEAD
            semi; points_moving)
=======
            semi, points_moving=(true, true), eachindex_y=active_particles(neighbor))
>>>>>>> 785ade6a
end

function update_nhs!(neighborhood_search,
                     system::FluidSystem, neighbor::BoundarySPHSystem,
                     u_system, u_neighbor, semi;
                     # Boundary coordinates only change over time when `neighbor.ismoving[]`
                     points_moving=(true, neighbor.ismoving[]))
    update!(neighborhood_search,
            current_coordinates(u_system, system),
            current_coordinates(u_neighbor, neighbor),
            semi; points_moving)
end

function update_nhs!(neighborhood_search,
                     system::FluidSystem, neighbor::OpenBoundarySPHSystem,
                     u_system, u_neighbor, semi;
                     # The current coordinates of fluids and open boundaries change over time
                     points_moving=(true, true))
    # TODO: Update only `active_coordinates` of open boundaries.
    # Problem: Removing inactive particles from neighboring lists is necessary.
    update!(neighborhood_search,
            current_coordinates(u_system, system),
            current_coordinates(u_neighbor, neighbor),
<<<<<<< HEAD
            semi; points_moving)
=======
            semi, points_moving=(true, true), eachindex_y=active_particles(neighbor))
>>>>>>> 785ade6a
end

function update_nhs!(neighborhood_search,
                     system::OpenBoundarySPHSystem, neighbor::FluidSystem,
                     u_system, u_neighbor, semi;
                     # The current coordinates of both open boundaries and fluids change over time
                     points_moving=(true, true))
    # TODO: Update only `active_coordinates` of open boundaries.
    # Problem: Removing inactive particles from neighboring lists is necessary.
    update!(neighborhood_search,
            current_coordinates(u_system, system),
            current_coordinates(u_neighbor, neighbor),
<<<<<<< HEAD
            semi; points_moving)
=======
            semi, points_moving=(true, true), eachindex_y=active_particles(neighbor))
>>>>>>> 785ade6a
end

function update_nhs!(neighborhood_search,
                     system::OpenBoundarySPHSystem, neighbor::TotalLagrangianSPHSystem,
                     u_system, u_neighbor, semi;
                     points_moving=(false, false))
    # Don't update. This NHS is never used.
    return neighborhood_search
end

function update_nhs!(neighborhood_search,
                     system::TotalLagrangianSPHSystem, neighbor::OpenBoundarySPHSystem,
                     u_system, u_neighbor, semi;
                     points_moving=(false, false))
    # Don't update. This NHS is never used.
    return neighborhood_search
end

function update_nhs!(neighborhood_search,
                     system::TotalLagrangianSPHSystem, neighbor::FluidSystem,
                     u_system, u_neighbor, semi;
                     # The current coordinates of fluids and solids change over time
                     points_moving=(true, true))
    # The current coordinates of fluids and solids change over time
    update!(neighborhood_search,
            current_coordinates(u_system, system),
            current_coordinates(u_neighbor, neighbor),
<<<<<<< HEAD
            semi; points_moving)
=======
            semi, points_moving=(true, true), eachindex_y=active_particles(neighbor))
>>>>>>> 785ade6a
end

function update_nhs!(neighborhood_search,
                     system::TotalLagrangianSPHSystem, neighbor::TotalLagrangianSPHSystem,
                     u_system, u_neighbor, semi;
                     points_moving=(false, false))
    # Don't update. Neighborhood search works on the initial coordinates, which don't change.
    return neighborhood_search
end

function update_nhs!(neighborhood_search,
                     system::TotalLagrangianSPHSystem, neighbor::BoundarySPHSystem,
                     u_system, u_neighbor, semi;
                     # The current coordinates of solids change over time
                     points_moving=(true, neighbor.ismoving[]))
    # The current coordinates of solids change over time.
    # Boundary coordinates only change over time when `neighbor.ismoving[]`.
    update!(neighborhood_search,
            current_coordinates(u_system, system),
            current_coordinates(u_neighbor, neighbor),
            semi; points_moving)
end

# This function is the same as the one below to avoid ambiguous dispatch when using `Union`
function update_nhs!(neighborhood_search,
                     system::BoundarySPHSystem{<:BoundaryModelDummyParticles},
                     neighbor::FluidSystem, u_system, u_neighbor, semi;
                     # Boundary coordinates only change over time when `neighbor.ismoving[]`.
                     # The current coordinates of fluids and solids change over time.
                     points_moving=(system.ismoving[], true))
    # Depending on the density calculator of the boundary model, this NHS is used for
    # - kernel summation (`SummationDensity`)
    # - continuity equation (`ContinuityDensity`)
    # - pressure extrapolation (`AdamiPressureExtrapolation`)
    update!(neighborhood_search,
            current_coordinates(u_system, system),
            current_coordinates(u_neighbor, neighbor),
<<<<<<< HEAD
            semi; points_moving)
=======
            semi, points_moving=(system.ismoving[], true),
            eachindex_y=active_particles(neighbor))
>>>>>>> 785ade6a
end

# This function is the same as the one above to avoid ambiguous dispatch when using `Union`
function update_nhs!(neighborhood_search,
                     system::BoundarySPHSystem{<:BoundaryModelDummyParticles},
                     neighbor::TotalLagrangianSPHSystem, u_system, u_neighbor, semi;
                     # Boundary coordinates only change over time when `neighbor.ismoving[]`.
                     # The current coordinates of solids change over time.
                     points_moving=(system.ismoving[], true))
    # Depending on the density calculator of the boundary model, this NHS is used for
    # - kernel summation (`SummationDensity`)
    # - continuity equation (`ContinuityDensity`)
    # - pressure extrapolation (`AdamiPressureExtrapolation`)
    update!(neighborhood_search,
            current_coordinates(u_system, system),
            current_coordinates(u_neighbor, neighbor),
            semi; points_moving)
end

function update_nhs!(neighborhood_search,
                     system::BoundarySPHSystem{<:BoundaryModelDummyParticles},
                     neighbor::BoundarySPHSystem,
                     u_system, u_neighbor, semi;
                     # `system` coordinates only change over time when `system.ismoving[]`.
                     # `neighbor` coordinates only change over time when `neighbor.ismoving[]`.
                     points_moving=(system.ismoving[], neighbor.ismoving[]))
    update!(neighborhood_search,
            current_coordinates(u_system, system),
            current_coordinates(u_neighbor, neighbor),
            semi; points_moving)
end

function update_nhs!(neighborhood_search,
                     system::DEMSystem, neighbor::DEMSystem,
                     u_system, u_neighbor, semi;
                     # Both coordinates change over time
                     points_moving=(true, true))
    update!(neighborhood_search,
            current_coordinates(u_system, system),
            current_coordinates(u_neighbor, neighbor),
            semi; points_moving)
end

function update_nhs!(neighborhood_search,
                     system::DEMSystem, neighbor::BoundaryDEMSystem,
                     u_system, u_neighbor, semi;
                     # DEM coordinates change over time, the boundary coordinates don't
                     points_moving=(true, false))
    update!(neighborhood_search,
            current_coordinates(u_system, system),
            current_coordinates(u_neighbor, neighbor),
            semi; points_moving)
end

function update_nhs!(neighborhood_search,
                     system::BoundarySPHSystem,
                     neighbor::FluidSystem,
                     u_system, u_neighbor, semi;
                     points_moving=(false, false))
    # Don't update. This NHS is never used.
    return neighborhood_search
end

function update_nhs!(neighborhood_search,
                     system::BoundaryDEMSystem,
                     neighbor::Union{DEMSystem, BoundaryDEMSystem},
                     u_system, u_neighbor, semi;
                     points_moving=(false, false))
    # Don't update. This NHS is never used.
    return neighborhood_search
end

function update_nhs!(neighborhood_search,
                     system::Union{BoundarySPHSystem, OpenBoundarySPHSystem},
                     neighbor::Union{BoundarySPHSystem, OpenBoundarySPHSystem},
                     u_system, u_neighbor, semi;
                     points_moving=(false, false))
    # Don't update. This NHS is never used.
    return neighborhood_search
end

# Forward to PointNeighbors.jl
<<<<<<< HEAD
function update!(neighborhood_search, x, y, semi; points_moving=(true, true))
    PointNeighbors.update!(neighborhood_search, x, y; points_moving,
=======
function update!(neighborhood_search, x, y, semi; points_moving=(true, false),
                 eachindex_y=axes(y, 2))
    PointNeighbors.update!(neighborhood_search, x, y; points_moving, eachindex_y,
>>>>>>> 785ade6a
                           parallelization_backend=semi.parallelization_backend)
end

function check_configuration(systems,
                             nhs::Union{Nothing, PointNeighbors.AbstractNeighborhoodSearch})
    foreach_system(systems) do system
        check_configuration(system, systems, nhs)
    end

    check_system_color(systems)
end

check_configuration(system::System, systems, nhs) = nothing

function check_system_color(systems)
    if any(system isa FluidSystem && !(system isa ParticlePackingSystem) &&
           !isnothing(system.surface_tension)
           for system in systems)

        # System indices of all systems that are either a fluid or a boundary system
        system_ids = findall(system isa Union{FluidSystem, BoundarySPHSystem}
                             for system in systems)

        if length(system_ids) > 1 && sum(i -> systems[i].cache.color, system_ids) == 0
            throw(ArgumentError("If a surface tension model is used the values of at least one system needs to have a color different than 0."))
        end
    end
end

function check_configuration(fluid_system::FluidSystem, systems, nhs)
    if !(fluid_system isa ParticlePackingSystem) && !isnothing(fluid_system.surface_tension)
        foreach_system(systems) do neighbor
            if neighbor isa FluidSystem && isnothing(fluid_system.surface_tension) &&
               isnothing(fluid_system.surface_normal_method)
                throw(ArgumentError("All `FluidSystem` need to use a surface tension model or a surface normal method."))
            end
        end
    end
end

function check_configuration(system::BoundarySPHSystem, systems, nhs)
    (; boundary_model) = system

    foreach_system(systems) do neighbor
        if neighbor isa WeaklyCompressibleSPHSystem &&
           boundary_model isa BoundaryModelDummyParticles &&
           isnothing(boundary_model.state_equation)
            throw(ArgumentError("`WeaklyCompressibleSPHSystem` cannot be used without " *
                                "setting a `state_equation` for all boundary models"))
        end
    end
end

function check_configuration(system::TotalLagrangianSPHSystem, systems, nhs)
    (; boundary_model) = system

    foreach_system(systems) do neighbor
        if neighbor isa FluidSystem && boundary_model === nothing
            throw(ArgumentError("a boundary model for `TotalLagrangianSPHSystem` must be " *
                                "specified when simulating a fluid-structure interaction."))
        end
    end

    if boundary_model isa BoundaryModelDummyParticles &&
       boundary_model.density_calculator isa ContinuityDensity
        throw(ArgumentError("`BoundaryModelDummyParticles` with density calculator " *
                            "`ContinuityDensity` is not yet supported for a `TotalLagrangianSPHSystem`"))
    end
end

function check_configuration(system::OpenBoundarySPHSystem, systems,
                             neighborhood_search::PointNeighbors.AbstractNeighborhoodSearch)
    (; boundary_model, boundary_zone) = system

    # Store index of the fluid system. This is necessary for re-linking
    # in case we use Adapt.jl to create a new semidiscretization.
    fluid_system_index = findfirst(==(system.fluid_system), systems)
    system.fluid_system_index[] = fluid_system_index

    if boundary_model isa BoundaryModelLastiwka &&
       boundary_zone isa BoundaryZone{BidirectionalFlow}
        throw(ArgumentError("`BoundaryModelLastiwka` needs a specific flow direction. " *
                            "Please specify inflow and outflow."))
    end

    if first(PointNeighbors.requires_update(neighborhood_search))
        throw(ArgumentError("`OpenBoundarySPHSystem` requires a neighborhood search " *
                            "that does not require an update for the first set of coordinates (e.g. `GridNeighborhoodSearch`). " *
                            "See the PointNeighbors.jl documentation for more details."))
    end
end

# After `adapt`, the system type information may change.
# This means that systems linking to other systems still point to old systems.
# Therefore, we have to re-link them based on the stored system index.
set_system_links(system, semi) = system

function set_system_links(system::OpenBoundarySPHSystem, semi)
    fluid_system = semi.systems[system.fluid_system_index[]]

    return OpenBoundarySPHSystem(system.boundary_model,
                                 system.initial_condition,
                                 fluid_system, # link to fluid system
                                 system.fluid_system_index,
                                 system.smoothing_length,
                                 system.mass,
                                 system.density,
                                 system.volume,
                                 system.pressure,
                                 system.boundary_zone,
                                 system.reference_velocity,
                                 system.reference_pressure,
                                 system.reference_density,
                                 system.buffer,
                                 system.update_callback_used,
                                 system.cache)
end<|MERGE_RESOLUTION|>--- conflicted
+++ resolved
@@ -724,11 +724,7 @@
     update!(neighborhood_search,
             current_coordinates(u_system, system),
             current_coordinates(u_neighbor, neighbor),
-<<<<<<< HEAD
-            semi; points_moving)
-=======
-            semi, points_moving=(true, true), eachindex_y=active_particles(neighbor))
->>>>>>> 785ade6a
+            semi; points_moving, eachindex_y=active_particles(neighbor))
 end
 
 function update_nhs!(neighborhood_search,
@@ -752,11 +748,7 @@
     update!(neighborhood_search,
             current_coordinates(u_system, system),
             current_coordinates(u_neighbor, neighbor),
-<<<<<<< HEAD
-            semi; points_moving)
-=======
-            semi, points_moving=(true, true), eachindex_y=active_particles(neighbor))
->>>>>>> 785ade6a
+            semi; points_moving, eachindex_y=active_particles(neighbor))
 end
 
 function update_nhs!(neighborhood_search,
@@ -769,11 +761,7 @@
     update!(neighborhood_search,
             current_coordinates(u_system, system),
             current_coordinates(u_neighbor, neighbor),
-<<<<<<< HEAD
-            semi; points_moving)
-=======
-            semi, points_moving=(true, true), eachindex_y=active_particles(neighbor))
->>>>>>> 785ade6a
+            semi; points_moving, eachindex_y=active_particles(neighbor))
 end
 
 function update_nhs!(neighborhood_search,
@@ -801,11 +789,7 @@
     update!(neighborhood_search,
             current_coordinates(u_system, system),
             current_coordinates(u_neighbor, neighbor),
-<<<<<<< HEAD
-            semi; points_moving)
-=======
-            semi, points_moving=(true, true), eachindex_y=active_particles(neighbor))
->>>>>>> 785ade6a
+            semi; points_moving, eachindex_y=active_particles(neighbor))
 end
 
 function update_nhs!(neighborhood_search,
@@ -843,12 +827,8 @@
     update!(neighborhood_search,
             current_coordinates(u_system, system),
             current_coordinates(u_neighbor, neighbor),
-<<<<<<< HEAD
-            semi; points_moving)
-=======
-            semi, points_moving=(system.ismoving[], true),
+            semi; points_moving,
             eachindex_y=active_particles(neighbor))
->>>>>>> 785ade6a
 end
 
 # This function is the same as the one above to avoid ambiguous dispatch when using `Union`
@@ -931,14 +911,9 @@
 end
 
 # Forward to PointNeighbors.jl
-<<<<<<< HEAD
-function update!(neighborhood_search, x, y, semi; points_moving=(true, true))
-    PointNeighbors.update!(neighborhood_search, x, y; points_moving,
-=======
-function update!(neighborhood_search, x, y, semi; points_moving=(true, false),
+function update!(neighborhood_search, x, y, semi; points_moving=(true, true),
                  eachindex_y=axes(y, 2))
     PointNeighbors.update!(neighborhood_search, x, y; points_moving, eachindex_y,
->>>>>>> 785ade6a
                            parallelization_backend=semi.parallelization_backend)
 end
 
