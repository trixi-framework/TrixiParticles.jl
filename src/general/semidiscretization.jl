"""
    Semidiscretization(systems...; neighborhood_search=GridNeighborhoodSearch{NDIMS}())

The semidiscretization couples the passed systems to one simulation.

# Arguments
- `systems`: Systems to be coupled in this semidiscretization

# Keywords
- `neighborhood_search`:    The neighborhood search to be used in the simulation.
                            By default, the [`GridNeighborhoodSearch`](@ref) is used.
                            Use `nothing` to loop over all particles (no neighborhood search).
                            To use other neighborhood search implementations, pass a template
                            of a neighborhood search. See [`copy_neighborhood_search`](@ref)
                            and the examples below for more details.
                            To use a periodic domain, pass a [`PeriodicBox`](@ref) to the
                            neighborhood search.
- `threaded_nhs_update=true`:   Can be used to deactivate thread parallelization in the neighborhood search update.
                                This can be one of the largest sources of variations between simulations
                                with different thread numbers due to particle ordering changes.

# Examples
```jldoctest; output = false, setup = :(trixi_include(@__MODULE__, joinpath(examples_dir(), "fluid", "hydrostatic_water_column_2d.jl"), sol=nothing); ref_system = fluid_system)
semi = Semidiscretization(fluid_system, boundary_system)

semi = Semidiscretization(fluid_system, boundary_system,
                          neighborhood_search=GridNeighborhoodSearch{2}(update_strategy=SerialUpdate()))

periodic_box = PeriodicBox(min_corner = [0.0, 0.0], max_corner = [1.0, 1.0])
semi = Semidiscretization(fluid_system, boundary_system,
                          neighborhood_search=GridNeighborhoodSearch{2}(; periodic_box))

semi = Semidiscretization(fluid_system, boundary_system,
                          neighborhood_search=PrecomputedNeighborhoodSearch{2}())

semi = Semidiscretization(fluid_system, boundary_system,
                          neighborhood_search=nothing)

# output
┌──────────────────────────────────────────────────────────────────────────────────────────────────┐
│ Semidiscretization                                                                               │
│ ══════════════════                                                                               │
│ #spatial dimensions: ………………………… 2                                                                │
│ #systems: ……………………………………………………… 2                                                                │
│ neighborhood search: ………………………… TrivialNeighborhoodSearch                                        │
│ total #particles: ………………………………… 636                                                              │
└──────────────────────────────────────────────────────────────────────────────────────────────────┘
```
"""
struct Semidiscretization{BACKEND, S, RU, RV, NS}
    systems                 :: S
    ranges_u                :: RU
    ranges_v                :: RV
    neighborhood_searches   :: NS
    parallelization_backend :: BACKEND

    # Dispatch at `systems` to distinguish this constructor from the one below when
    # 4 systems are passed.
    # This is an internal constructor only used in `test/count_allocations.jl`
    # and by Adapt.jl.
    function Semidiscretization(systems::Tuple, ranges_u, ranges_v, neighborhood_searches,
                                parallelization_backend)
        new{typeof(parallelization_backend), typeof(systems), typeof(ranges_u),
            typeof(ranges_v), typeof(neighborhood_searches)}(systems, ranges_u, ranges_v,
                                                             neighborhood_searches,
                                                             parallelization_backend)
    end
end

function Semidiscretization(systems...;
                            neighborhood_search=GridNeighborhoodSearch{ndims(first(systems))}(),
                            parallelization_backend=true)
    systems = filter(system -> !isnothing(system), systems)

    # Check e.g. that the boundary systems are using a state equation if EDAC is not used.
    # Other checks might be added here later.
    check_configuration(systems)

    sizes_u = [u_nvariables(system) * n_moving_particles(system)
               for system in systems]
    ranges_u = Tuple((sum(sizes_u[1:(i - 1)]) + 1):sum(sizes_u[1:i])
                     for i in eachindex(sizes_u))
    sizes_v = [v_nvariables(system) * n_moving_particles(system)
               for system in systems]
    ranges_v = Tuple((sum(sizes_v[1:(i - 1)]) + 1):sum(sizes_v[1:i])
                     for i in eachindex(sizes_v))

    # Create a tuple of n neighborhood searches for each of the n systems.
    # We will need one neighborhood search for each pair of systems.
    searches = Tuple(Tuple(create_neighborhood_search(neighborhood_search,
                                                      system, neighbor)
                           for neighbor in systems)
                     for system in systems)

    return Semidiscretization(systems, ranges_u, ranges_v, searches,
                              parallelization_backend)
end

# Inline show function e.g. Semidiscretization(neighborhood_search=...)
function Base.show(io::IO, semi::Semidiscretization)
    @nospecialize semi # reduce precompilation time

    print(io, "Semidiscretization(")
    for system in semi.systems
        print(io, system, ", ")
    end
    print(io, "neighborhood_search=")
    print(io, semi.neighborhood_searches |> eltype |> eltype |> nameof)
    print(io, ")")
end

# Show used during summary printout
function Base.show(io::IO, ::MIME"text/plain", semi::Semidiscretization)
    @nospecialize semi # reduce precompilation time

    if get(io, :compact, false)
        show(io, semi)
    else
        summary_header(io, "Semidiscretization")
        summary_line(io, "#spatial dimensions", ndims(semi.systems[1]))
        summary_line(io, "#systems", length(semi.systems))
        summary_line(io, "neighborhood search",
                     semi.neighborhood_searches |> eltype |> eltype |> nameof)
        summary_line(io, "total #particles", sum(nparticles.(semi.systems)))
        summary_footer(io)
    end
end

function create_neighborhood_search(::Nothing, system, neighbor)
    nhs = TrivialNeighborhoodSearch{ndims(system)}()

    return create_neighborhood_search(nhs, system, neighbor)
end

function create_neighborhood_search(neighborhood_search, system, neighbor)
    return copy_neighborhood_search(neighborhood_search, compact_support(system, neighbor),
                                    nparticles(neighbor))
end

@inline function compact_support(system, neighbor)
    (; smoothing_kernel) = system
    # TODO: Variable search radius for NHS?
    return compact_support(smoothing_kernel, initial_smoothing_length(system))
end

@inline function compact_support(system::OpenBoundarySPHSystem, neighbor)
    # Use the compact support of the fluid
    return compact_support(neighbor, system)
end

@inline function compact_support(system::OpenBoundarySPHSystem,
                                 neighbor::OpenBoundarySPHSystem)
    # This NHS is never used
    return 0.0
end

@inline function compact_support(system::BoundaryDEMSystem, neighbor::BoundaryDEMSystem)
    # This NHS is never used
    return 0.0
end

@inline function compact_support(system::BoundaryDEMSystem, neighbor::DEMSystem)
    # Use the compact support of the DEMSystem
    return compact_support(neighbor, system)
end

@inline function compact_support(system::TotalLagrangianSPHSystem,
                                 neighbor::TotalLagrangianSPHSystem)
    (; smoothing_kernel, smoothing_length) = system
    return compact_support(smoothing_kernel, smoothing_length)
end

@inline function compact_support(system::Union{TotalLagrangianSPHSystem, BoundarySPHSystem},
                                 neighbor)
    return compact_support(system, system.boundary_model, neighbor)
end

@inline function compact_support(system, model::BoundaryModelMonaghanKajtar, neighbor)
    # Use the compact support of the fluid for solid-fluid interaction
    return compact_support(neighbor, system)
end

@inline function compact_support(system, model::BoundaryModelMonaghanKajtar,
                                 neighbor::BoundarySPHSystem)
    # This NHS is never used
    return 0.0
end

@inline function compact_support(system, model::BoundaryModelDummyParticles, neighbor)
    # TODO: Monaghan-Kajtar BC are using the fluid's compact support for solid-fluid
    # interaction. Dummy particle BC use the model's compact support, which is also used
    # for density summations.
    (; smoothing_kernel, smoothing_length) = model
    return compact_support(smoothing_kernel, smoothing_length)
end

@inline function get_neighborhood_search(system, semi)
    (; neighborhood_searches) = semi

    system_index = system_indices(system, semi)

    return neighborhood_searches[system_index][system_index]
end

@inline function get_neighborhood_search(system, neighbor_system, semi)
    (; neighborhood_searches) = semi

    system_index = system_indices(system, semi)
    neighbor_index = system_indices(neighbor_system, semi)

    return neighborhood_searches[system_index][neighbor_index]
end

@inline function system_indices(system, semi)
    # Note that this takes only about 5 ns, while mapping systems to indices with a `Dict`
    # is ~30x slower because `hash(::System)` is very slow.
    index = findfirst(==(system), semi.systems)

    if isnothing(index)
        throw(ArgumentError("system is not in the semidiscretization"))
    end

    return index
end

# This is just for readability to loop over all systems without allocations
@inline foreach_system(f, semi::Union{NamedTuple, Semidiscretization}) = foreach_noalloc(f,
                                                                                         semi.systems)
@inline foreach_system(f, systems) = foreach_noalloc(f, systems)

"""
    semidiscretize(semi, tspan; reset_threads=true)

Create an `ODEProblem` from the semidiscretization with the specified `tspan`.

# Arguments
- `semi`: A [`Semidiscretization`](@ref) holding the systems involved in the simulation.
- `tspan`: The time span over which the simulation will be run.

# Keywords
- `reset_threads`: A boolean flag to reset Polyester.jl threads before the simulation (default: `true`).
  After an error within a threaded loop, threading might be disabled. Resetting the threads before the simulation
  ensures that threading is enabled again for the simulation.
  See also [trixi-framework/Trixi.jl#1583](https://github.com/trixi-framework/Trixi.jl/issues/1583).

# Returns
A `DynamicalODEProblem` (see [the OrdinaryDiffEq.jl docs](https://docs.sciml.ai/DiffEqDocs/stable/types/dynamical_types/))
to be integrated with [OrdinaryDiffEq.jl](https://github.com/SciML/OrdinaryDiffEq.jl).
Note that this is not a true `DynamicalODEProblem` where the acceleration does not depend on the velocity.
Therefore, not all integrators designed for `DynamicalODEProblem`s will work properly.
However, all integrators designed for `ODEProblem`s can be used.
See [time integration](@ref time_integration) for more details.

# Examples
```jldoctest; output = false, filter = r"u0: .*", setup = :(trixi_include(@__MODULE__, joinpath(examples_dir(), "fluid", "hydrostatic_water_column_2d.jl"), sol=nothing); ref_system = fluid_system)
semi = Semidiscretization(fluid_system, boundary_system)
tspan = (0.0, 1.0)
ode_problem = semidiscretize(semi, tspan)

# output
ODEProblem with uType RecursiveArrayTools.ArrayPartition{Float64, Tuple{TrixiParticles.ThreadedBroadcastArray{Float64, 1, Vector{Float64}}, TrixiParticles.ThreadedBroadcastArray{Float64, 1, Vector{Float64}}}} and tType Float64. In-place: true
Non-trivial mass matrix: false
timespan: (0.0, 1.0)
u0: ([...], [...]) *this line is ignored by filter*
```
"""
function semidiscretize(semi, tspan; reset_threads=true)
    (; systems) = semi

    @assert all(system -> eltype(system) === eltype(systems[1]), systems)
    ELTYPE = eltype(systems[1])

    # Optionally reset Polyester.jl threads. See
    # https://github.com/trixi-framework/Trixi.jl/issues/1583
    # https://github.com/JuliaSIMD/Polyester.jl/issues/30
    if reset_threads
        Polyester.reset_threads!()
    end

    sizes_u = (u_nvariables(system) * n_moving_particles(system) for system in systems)
    sizes_v = (v_nvariables(system) * n_moving_particles(system) for system in systems)

<<<<<<< HEAD
    if isnothing(data_type)
        # Use regular CPU vectors. There are wrapped in `ThreadedBroadcastArray`s
        # to make broadcasting (which is done by OrdinaryDiffEq.jl) multithreaded.
        # See https://github.com/trixi-framework/TrixiParticles.jl/pull/722 for more details.
        u0_ode_ = Vector{ELTYPE}(undef, sum(sizes_u))
        v0_ode_ = Vector{ELTYPE}(undef, sum(sizes_v))
        u0_ode = ThreadedBroadcastArray(u0_ode_)
        v0_ode = ThreadedBroadcastArray(v0_ode_)
=======
    if semi.parallelization_backend isa Bool
        # Use CPU vectors and the optimized CPU code
        u0_ode = Vector{ELTYPE}(undef, sum(sizes_u))
        v0_ode = Vector{ELTYPE}(undef, sum(sizes_v))
>>>>>>> 75588160
    else
        # Use the specified backend, e.g., `CUDABackend` or `MetalBackend`
        u0_ode = KernelAbstractions.allocate(semi.parallelization_backend, ELTYPE,
                                             sum(sizes_u))
        v0_ode = KernelAbstractions.allocate(semi.parallelization_backend, ELTYPE,
                                             sum(sizes_v))
    end

    # Set initial condition
    foreach_system(semi) do system
        u0_system = wrap_u(u0_ode, system, semi)
        v0_system = wrap_v(v0_ode, system, semi)

        write_u0!(u0_system, system)
        write_v0!(v0_system, system)
    end

    # TODO initialize after adapting to the GPU.
    # Requires https://github.com/trixi-framework/PointNeighbors.jl/pull/86.
    initialize_neighborhood_searches!(semi)

    if !(semi.parallelization_backend isa Bool)
        # Convert all arrays to the correct array type.
        # When e.g. `parallelization_backend=CUDABackend()`, this will convert all `Array`s
        # to `CuArray`s, moving data to the GPU.
        # See the comments in general/gpu.jl for more details.
        semi_new = Adapt.adapt(semi.parallelization_backend, semi)
    else
        semi_new = semi
    end

    # Initialize all particle systems
    foreach_system(semi_new) do system
        # Initialize this system
        initialize!(system, semi_new)

        # Only for systems requiring a mandatory callback
        reset_callback_flag!(system)
    end

    return DynamicalODEProblem(kick!, drift!, v0_ode, u0_ode, tspan, semi_new)
end

"""
    restart_with!(semi, sol)

Set the initial coordinates and velocities of all systems in `semi` to the final values
in the solution `sol`.
[`semidiscretize`](@ref) has to be called again afterwards, or another
[`Semidiscretization`](@ref) can be created with the updated systems.

# Arguments
- `semi`:   The semidiscretization
- `sol`:    The `ODESolution` returned by `solve` of `OrdinaryDiffEq`
"""
function restart_with!(semi, sol; reset_threads=true)
    # Optionally reset Polyester.jl threads. See
    # https://github.com/trixi-framework/Trixi.jl/issues/1583
    # https://github.com/JuliaSIMD/Polyester.jl/issues/30
    if reset_threads
        Polyester.reset_threads!()
    end

    initialize_neighborhood_searches!(semi)

    foreach_system(semi) do system
        v = wrap_v(sol.u[end].x[1], system, semi)
        u = wrap_u(sol.u[end].x[2], system, semi)

        restart_with!(system, v, u)

        # Only for systems requiring a mandatory callback
        reset_callback_flag!(system)
    end

    return semi
end

function initialize_neighborhood_searches!(semi)
    foreach_system(semi) do system
        foreach_system(semi) do neighbor
            PointNeighbors.initialize!(get_neighborhood_search(system, neighbor, semi),
                                       initial_coordinates(system),
                                       initial_coordinates(neighbor))
        end
    end

    return semi
end

# We have to pass `system` here for type stability,
# since the type of `system` determines the return type.
@inline function wrap_v(v_ode, system, semi)
    (; ranges_v) = semi

    range = ranges_v[system_indices(system, semi)]

    @boundscheck @assert length(range) == v_nvariables(system) * n_moving_particles(system)

    return wrap_array(v_ode, range,
                      (StaticInt(v_nvariables(system)), n_moving_particles(system)))
end

@inline function wrap_u(u_ode, system, semi)
    (; ranges_u) = semi

    range = ranges_u[system_indices(system, semi)]

    @boundscheck @assert length(range) == u_nvariables(system) * n_moving_particles(system)

    return wrap_array(u_ode, range,
                      (StaticInt(u_nvariables(system)), n_moving_particles(system)))
end

@inline function wrap_array(array::Array, range, size)
    # This is a non-allocating version of:
    # return unsafe_wrap(Array{eltype(array), 2}, pointer(view(array, range)), size)
    return PtrArray(pointer(view(array, range)), size)
end

@inline function wrap_array(array::ThreadedBroadcastArray, range, size)
    return ThreadedBroadcastArray(wrap_array(parent(array), range, size))
end

@inline function wrap_array(array, range, size)
    # For non-`Array`s (typically GPU arrays), just reshape. Calling the `PtrArray` code
    # above for a `CuArray` yields another `CuArray` (instead of a `PtrArray`)
    # and is 8 times slower with double the allocations.
    #
    # Note that `size` might contain `StaticInt`s, so convert to `Int` first.
    return reshape(view(array, range), Int.(size))
end

function calculate_dt(v_ode, u_ode, cfl_number, semi::Semidiscretization)
    (; systems) = semi

    return minimum(system -> calculate_dt(v_ode, u_ode, cfl_number, system, semi), systems)
end

function drift!(du_ode, v_ode, u_ode, semi, t)
    @trixi_timeit timer() "drift!" begin
        @trixi_timeit timer() "reset ∂u/∂t" set_zero!(du_ode)

        @trixi_timeit timer() "velocity" begin
            # Set velocity and add acceleration for each system
            foreach_system(semi) do system
                du = wrap_u(du_ode, system, semi)
                v = wrap_v(v_ode, system, semi)

                @threaded semi for particle in each_moving_particle(system)
                    # This can be dispatched per system
                    add_velocity!(du, v, particle, system)
                end
            end
        end
    end

    return du_ode
end

@inline function add_velocity!(du, v, particle, system)
    for i in 1:ndims(system)
        du[i, particle] = v[i, particle]
    end

    return du
end

@inline add_velocity!(du, v, particle, system::BoundarySPHSystem) = du

function kick!(dv_ode, v_ode, u_ode, semi, t)
    @trixi_timeit timer() "kick!" begin
        @trixi_timeit timer() "reset ∂v/∂t" set_zero!(dv_ode)

        @trixi_timeit timer() "update systems and nhs" update_systems_and_nhs(v_ode, u_ode,
                                                                              semi, t)

        @trixi_timeit timer() "system interaction" system_interaction!(dv_ode, v_ode, u_ode,
                                                                       semi)

        @trixi_timeit timer() "source terms" add_source_terms!(dv_ode, v_ode, u_ode,
                                                               semi, t)
    end

    return dv_ode
end

# Update the systems and neighborhood searches (NHS) for a simulation before calling `interact!` to compute forces
function update_systems_and_nhs(v_ode, u_ode, semi, t; update_from_callback=false)
    # First update step before updating the NHS
    # (for example for writing the current coordinates in the solid system)
    foreach_system(semi) do system
        v = wrap_v(v_ode, system, semi)
        u = wrap_u(u_ode, system, semi)

        update_positions!(system, v, u, v_ode, u_ode, semi, t)
    end

    # Update NHS
    @trixi_timeit timer() "update nhs" update_nhs!(semi, u_ode)

    # Second update step.
    # This is used to calculate density and pressure of the fluid systems
    # before updating the boundary systems,
    # since the fluid pressure is needed by the Adami interpolation.
    foreach_system(semi) do system
        v = wrap_v(v_ode, system, semi)
        u = wrap_u(u_ode, system, semi)

        update_quantities!(system, v, u, v_ode, u_ode, semi, t)
    end

    # Perform correction and pressure calculation
    foreach_system(semi) do system
        v = wrap_v(v_ode, system, semi)
        u = wrap_u(u_ode, system, semi)

        update_pressure!(system, v, u, v_ode, u_ode, semi, t)
    end

    # Final update step for all remaining systems
    foreach_system(semi) do system
        v = wrap_v(v_ode, system, semi)
        u = wrap_u(u_ode, system, semi)

        update_final!(system, v, u, v_ode, u_ode, semi, t; update_from_callback)
    end
end

function update_nhs!(semi, u_ode)
    # Update NHS for each pair of systems
    foreach_system(semi) do system
        u_system = wrap_u(u_ode, system, semi)

        foreach_system(semi) do neighbor
            u_neighbor = wrap_u(u_ode, neighbor, semi)
            neighborhood_search = get_neighborhood_search(system, neighbor, semi)

            update_nhs!(neighborhood_search, system, neighbor, u_system, u_neighbor, semi)
        end
    end
end

function add_source_terms!(dv_ode, v_ode, u_ode, semi, t)
    foreach_system(semi) do system
        dv = wrap_v(dv_ode, system, semi)
        v = wrap_v(v_ode, system, semi)
        u = wrap_u(u_ode, system, semi)

        @threaded semi for particle in each_moving_particle(system)
            # Dispatch by system type to exclude boundary systems
            add_acceleration!(dv, particle, system)
            add_source_terms_inner!(dv, v, u, particle, system, source_terms(system), t)
        end
    end

    return dv_ode
end

@inline source_terms(system) = nothing
@inline source_terms(system::Union{FluidSystem, SolidSystem}) = system.source_terms

@inline add_acceleration!(dv, particle, system) = dv

@inline function add_acceleration!(dv, particle, system::Union{FluidSystem, SolidSystem})
    (; acceleration) = system

    for i in 1:ndims(system)
        dv[i, particle] += acceleration[i]
    end

    return dv
end

@inline function add_source_terms_inner!(dv, v, u, particle, system, source_terms_, t)
    coords = current_coords(u, system, particle)
    velocity = current_velocity(v, system, particle)
    density = particle_density(v, system, particle)
    pressure = particle_pressure(v, system, particle)

    source = source_terms_(coords, velocity, density, pressure, t)

    # Loop over `eachindex(source)`, so that users could also pass source terms for
    # the density when using `ContinuityDensity`.
    for i in eachindex(source)
        dv[i, particle] += source[i]
    end

    return dv
end

@inline add_source_terms_inner!(dv, v, u, particle, system, source_terms_::Nothing, t) = dv

@doc raw"""
    SourceTermDamping(; damping_coefficient)

A source term to be used when a damping step is required before running a full simulation.
The term ``-c \cdot v_a`` is added to the acceleration ``\frac{\mathrm{d}v_a}{\mathrm{d}t}``
of particle ``a``, where ``c`` is the damping coefficient and ``v_a`` is the velocity of
particle ``a``.

# Keywords
- `damping_coefficient`:    The coefficient ``d`` above. A higher coefficient means more
                            damping. A coefficient of `1e-4` is a good starting point for
                            damping a fluid at rest.

# Examples
```jldoctest; output = false
source_terms = SourceTermDamping(; damping_coefficient=1e-4)

# output
SourceTermDamping{Float64}(0.0001)
```
"""
struct SourceTermDamping{ELTYPE}
    damping_coefficient::ELTYPE

    function SourceTermDamping(; damping_coefficient)
        return new{typeof(damping_coefficient)}(damping_coefficient)
    end
end

@inline function (source_term::SourceTermDamping)(coords, velocity, density, pressure, t)
    (; damping_coefficient) = source_term

    return -damping_coefficient * velocity
end

function system_interaction!(dv_ode, v_ode, u_ode, semi)
    # Call `interact!` for each pair of systems
    foreach_system(semi) do system
        foreach_system(semi) do neighbor
            # Construct string for the interactions timer.
            # Avoid allocations from string construction when no timers are used.
            if timeit_debug_enabled()
                system_index = system_indices(system, semi)
                neighbor_index = system_indices(neighbor, semi)
                timer_str = "$(timer_name(system))$system_index-$(timer_name(neighbor))$neighbor_index"
            else
                timer_str = ""
            end

            interact!(dv_ode, v_ode, u_ode, system, neighbor, semi, timer_str=timer_str)
        end
    end

    return dv_ode
end

# Function barrier to make benchmarking interactions easier.
# One can benchmark, e.g. the fluid-fluid interaction, with:
# dv_ode, du_ode = copy(sol.u[end]).x; v_ode, u_ode = copy(sol.u[end]).x;
# @btime TrixiParticles.interact!($dv_ode, $v_ode, $u_ode, $fluid_system, $fluid_system, $semi);
@inline function interact!(dv_ode, v_ode, u_ode, system, neighbor, semi; timer_str="")
    dv = wrap_v(dv_ode, system, semi)
    v_system = wrap_v(v_ode, system, semi)
    u_system = wrap_u(u_ode, system, semi)

    v_neighbor = wrap_v(v_ode, neighbor, semi)
    u_neighbor = wrap_u(u_ode, neighbor, semi)

    @trixi_timeit timer() timer_str begin
        interact!(dv, v_system, u_system, v_neighbor, u_neighbor, system, neighbor, semi)
    end
end

# NHS updates
# To prevent hard-to-find bugs, there is not default version
function update_nhs!(neighborhood_search,
                     system::FluidSystem,
                     neighbor::Union{FluidSystem, TotalLagrangianSPHSystem},
                     u_system, u_neighbor, semi)
    # The current coordinates of fluids and solids change over time
    update!(neighborhood_search,
            current_coordinates(u_system, system),
            current_coordinates(u_neighbor, neighbor),
            semi, points_moving=(true, true))
end

function update_nhs!(neighborhood_search,
                     system::FluidSystem, neighbor::BoundarySPHSystem,
                     u_system, u_neighbor, semi)
    # Boundary coordinates only change over time when `neighbor.ismoving[]`
    update!(neighborhood_search,
            current_coordinates(u_system, system),
            current_coordinates(u_neighbor, neighbor),
            semi, points_moving=(true, neighbor.ismoving[]))
end

function update_nhs!(neighborhood_search,
                     system::FluidSystem, neighbor::OpenBoundarySPHSystem,
                     u_system, u_neighbor, semi)
    # The current coordinates of fluids and open boundaries change over time.

    # TODO: Update only `active_coordinates` of open boundaries.
    # Problem: Removing inactive particles from neighboring lists is necessary.
    update!(neighborhood_search,
            current_coordinates(u_system, system),
            current_coordinates(u_neighbor, neighbor),
            semi, points_moving=(true, true))
end

function update_nhs!(neighborhood_search,
                     system::OpenBoundarySPHSystem, neighbor::FluidSystem,
                     u_system, u_neighbor, semi)
    # The current coordinates of both open boundaries and fluids change over time.

    # TODO: Update only `active_coordinates` of open boundaries.
    # Problem: Removing inactive particles from neighboring lists is necessary.
    update!(neighborhood_search,
            current_coordinates(u_system, system),
            current_coordinates(u_neighbor, neighbor),
            semi, points_moving=(true, true))
end

function update_nhs!(neighborhood_search,
                     system::OpenBoundarySPHSystem, neighbor::TotalLagrangianSPHSystem,
                     u_system, u_neighbor)
    # Don't update. This NHS is never used.
    return neighborhood_search
end

function update_nhs!(neighborhood_search,
                     system::TotalLagrangianSPHSystem, neighbor::OpenBoundarySPHSystem,
                     u_system, u_neighbor)
    # Don't update. This NHS is never used.
    return neighborhood_search
end

function update_nhs!(neighborhood_search,
                     system::TotalLagrangianSPHSystem, neighbor::FluidSystem,
                     u_system, u_neighbor, semi)
    # The current coordinates of fluids and solids change over time
    update!(neighborhood_search,
            current_coordinates(u_system, system),
            current_coordinates(u_neighbor, neighbor),
            semi, points_moving=(true, true))
end

function update_nhs!(neighborhood_search,
                     system::TotalLagrangianSPHSystem, neighbor::TotalLagrangianSPHSystem,
                     u_system, u_neighbor, semi)
    # Don't update. Neighborhood search works on the initial coordinates, which don't change.
    return neighborhood_search
end

function update_nhs!(neighborhood_search,
                     system::TotalLagrangianSPHSystem, neighbor::BoundarySPHSystem,
                     u_system, u_neighbor, semi)
    # The current coordinates of solids change over time.
    # Boundary coordinates only change over time when `neighbor.ismoving[]`.
    update!(neighborhood_search,
            current_coordinates(u_system, system),
            current_coordinates(u_neighbor, neighbor),
            semi, points_moving=(true, neighbor.ismoving[]))
end

# This function is the same as the one below to avoid ambiguous dispatch when using `Union`
function update_nhs!(neighborhood_search,
                     system::BoundarySPHSystem{<:BoundaryModelDummyParticles},
                     neighbor::FluidSystem, u_system, u_neighbor, semi)
    # Depending on the density calculator of the boundary model, this NHS is used for
    # - kernel summation (`SummationDensity`)
    # - continuity equation (`ContinuityDensity`)
    # - pressure extrapolation (`AdamiPressureExtrapolation`)
    #
    # Boundary coordinates only change over time when `neighbor.ismoving[]`.
    # The current coordinates of fluids and solids change over time.
    update!(neighborhood_search,
            current_coordinates(u_system, system),
            current_coordinates(u_neighbor, neighbor),
            semi, points_moving=(system.ismoving[], true))
end

# This function is the same as the one above to avoid ambiguous dispatch when using `Union`
function update_nhs!(neighborhood_search,
                     system::BoundarySPHSystem{<:BoundaryModelDummyParticles},
                     neighbor::TotalLagrangianSPHSystem, u_system, u_neighbor, semi)
    # Depending on the density calculator of the boundary model, this NHS is used for
    # - kernel summation (`SummationDensity`)
    # - continuity equation (`ContinuityDensity`)
    # - pressure extrapolation (`AdamiPressureExtrapolation`)
    #
    # Boundary coordinates only change over time when `neighbor.ismoving[]`.
    # The current coordinates of fluids and solids change over time.
    update!(neighborhood_search,
            current_coordinates(u_system, system),
            current_coordinates(u_neighbor, neighbor),
            semi, points_moving=(system.ismoving[], true))
end

function update_nhs!(neighborhood_search,
                     system::BoundarySPHSystem{<:BoundaryModelDummyParticles},
                     neighbor::BoundarySPHSystem,
                     u_system, u_neighbor, semi)
    # `system` coordinates only change over time when `system.ismoving[]`.
    # `neighbor` coordinates only change over time when `neighbor.ismoving[]`.
    update!(neighborhood_search,
            current_coordinates(u_system, system),
            current_coordinates(u_neighbor, neighbor),
            semi, points_moving=(system.ismoving[], neighbor.ismoving[]))
end

function update_nhs!(neighborhood_search,
                     system::DEMSystem, neighbor::DEMSystem,
                     u_system, u_neighbor, semi)
    # Both coordinates change over time
    update!(neighborhood_search,
            current_coordinates(u_system, system),
            current_coordinates(u_neighbor, neighbor),
            semi, points_moving=(true, true))
end

function update_nhs!(neighborhood_search,
                     system::DEMSystem, neighbor::BoundaryDEMSystem,
                     u_system, u_neighbor, semi)
    # DEM coordinates change over time, the boundary coordinates don't
    update!(neighborhood_search,
            current_coordinates(u_system, system),
            current_coordinates(u_neighbor, neighbor),
            semi, points_moving=(true, false))
end

function update_nhs!(neighborhood_search,
                     system::BoundarySPHSystem,
                     neighbor::FluidSystem,
                     u_system, u_neighbor, semi)
    # Don't update. This NHS is never used.
    return neighborhood_search
end

function update_nhs!(neighborhood_search,
                     system::BoundaryDEMSystem,
                     neighbor::Union{DEMSystem, BoundaryDEMSystem},
                     u_system, u_neighbor, semi)
    # Don't update. This NHS is never used.
    return neighborhood_search
end

function update_nhs!(neighborhood_search,
                     system::Union{BoundarySPHSystem, OpenBoundarySPHSystem},
                     neighbor::Union{BoundarySPHSystem, OpenBoundarySPHSystem},
                     u_system, u_neighbor, semi)
    # Don't update. This NHS is never used.
    return neighborhood_search
end

# Forward to PointNeighbors.jl
function update!(neighborhood_search, x, y, semi; points_moving=(true, false))
    PointNeighbors.update!(neighborhood_search, x, y; points_moving,
                           parallelization_backend=semi.parallelization_backend)
end

function check_configuration(systems)
    foreach_system(systems) do system
        check_configuration(system, systems)
    end

    check_system_color(systems)
end

check_configuration(system, systems) = nothing

function check_system_color(systems)
    if any(system isa FluidSystem && !(system isa ParticlePackingSystem) &&
           !isnothing(system.surface_tension)
           for system in systems)

        # System indices of all systems that are either a fluid or a boundary system
        system_ids = findall(system isa Union{FluidSystem, BoundarySPHSystem}
                             for system in systems)

        if length(system_ids) > 1 && sum(i -> systems[i].cache.color, system_ids) == 0
            throw(ArgumentError("If a surface tension model is used the values of at least one system needs to have a color different than 0."))
        end
    end
end

function check_configuration(fluid_system::FluidSystem, systems)
    if !(fluid_system isa ParticlePackingSystem) && !isnothing(fluid_system.surface_tension)
        foreach_system(systems) do neighbor
            if neighbor isa FluidSystem && isnothing(fluid_system.surface_tension) &&
               isnothing(fluid_system.surface_normal_method)
                throw(ArgumentError("All `FluidSystem` need to use a surface tension model or a surface normal method."))
            end
        end
    end
end

function check_configuration(boundary_system::BoundarySPHSystem, systems)
    (; boundary_model) = boundary_system

    foreach_system(systems) do neighbor
        if neighbor isa WeaklyCompressibleSPHSystem &&
           boundary_model isa BoundaryModelDummyParticles &&
           isnothing(boundary_model.state_equation)
            throw(ArgumentError("`WeaklyCompressibleSPHSystem` cannot be used without " *
                                "setting a `state_equation` for all boundary models"))
        end
    end
end

function check_configuration(system::TotalLagrangianSPHSystem, systems)
    (; boundary_model) = system

    foreach_system(systems) do neighbor
        if neighbor isa FluidSystem && boundary_model === nothing
            throw(ArgumentError("a boundary model for `TotalLagrangianSPHSystem` must be " *
                                "specified when simulating a fluid-structure interaction."))
        end
    end

    if boundary_model isa BoundaryModelDummyParticles &&
       boundary_model.density_calculator isa ContinuityDensity
        throw(ArgumentError("`BoundaryModelDummyParticles` with density calculator " *
                            "`ContinuityDensity` is not yet supported for a `TotalLagrangianSPHSystem`"))
    end
end

function check_configuration(system::OpenBoundarySPHSystem, systems)
    (; boundary_model, boundary_zone) = system

    if boundary_model isa BoundaryModelLastiwka &&
       boundary_zone isa BoundaryZone{BidirectionalFlow}
        throw(ArgumentError("`BoundaryModelLastiwka` needs a specific flow direction. " *
                            "Please specify inflow and outflow."))
    end
end<|MERGE_RESOLUTION|>--- conflicted
+++ resolved
@@ -280,21 +280,15 @@
     sizes_u = (u_nvariables(system) * n_moving_particles(system) for system in systems)
     sizes_v = (v_nvariables(system) * n_moving_particles(system) for system in systems)
 
-<<<<<<< HEAD
-    if isnothing(data_type)
-        # Use regular CPU vectors. There are wrapped in `ThreadedBroadcastArray`s
+    if semi.parallelization_backend isa Bool
+        # Use CPU vectors and the optimized CPU code.
+        # These are wrapped in `ThreadedBroadcastArray`s
         # to make broadcasting (which is done by OrdinaryDiffEq.jl) multithreaded.
         # See https://github.com/trixi-framework/TrixiParticles.jl/pull/722 for more details.
         u0_ode_ = Vector{ELTYPE}(undef, sum(sizes_u))
         v0_ode_ = Vector{ELTYPE}(undef, sum(sizes_v))
         u0_ode = ThreadedBroadcastArray(u0_ode_)
         v0_ode = ThreadedBroadcastArray(v0_ode_)
-=======
-    if semi.parallelization_backend isa Bool
-        # Use CPU vectors and the optimized CPU code
-        u0_ode = Vector{ELTYPE}(undef, sum(sizes_u))
-        v0_ode = Vector{ELTYPE}(undef, sum(sizes_v))
->>>>>>> 75588160
     else
         # Use the specified backend, e.g., `CUDABackend` or `MetalBackend`
         u0_ode = KernelAbstractions.allocate(semi.parallelization_backend, ELTYPE,
