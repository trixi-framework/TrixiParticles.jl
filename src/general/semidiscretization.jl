--- conflicted
+++ resolved
@@ -150,7 +150,6 @@
     return compact_support(smoothing_kernel, smoothing_length)
 end
 
-<<<<<<< HEAD
 @inline function compact_support(system::OpenBoundarySPHSystem, neighbor)
     # Use the compact support of the fluid
     return compact_support(neighbor, system)
@@ -160,7 +159,8 @@
                                  neighbor::OpenBoundarySPHSystem)
     # This NHS is never used
     return 0.0
-=======
+end
+
 @inline function compact_support(system::BoundaryDEMSystem, neighbor::BoundaryDEMSystem)
     return 0.0
 end
@@ -168,7 +168,6 @@
 @inline function compact_support(system::BoundaryDEMSystem, neighbor::DEMSystem)
     # Use the compact support of the DEMSystem
     return compact_support(neighbor, system)
->>>>>>> 3445bd00
 end
 
 @inline function compact_support(system::TotalLagrangianSPHSystem,
