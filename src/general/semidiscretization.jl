"""
    Semidiscretization(systems...; neighborhood_search=nothing, damping_coefficient=nothing)

The semidiscretization couples the passed systems to one simulation.

The type of neighborhood search to be used in the simulation can be specified with
the keyword argument `neighborhood_search`. A value of `nothing` means no neighborhood search.

# Examples
```julia
semi = Semidiscretization(fluid_system, boundary_system; neighborhood_search=SpatialHashingSearch, damping_coefficient=nothing)
```
"""
struct Semidiscretization{S, RU, RV, NS, DC}
    systems               :: S
    ranges_u              :: RU
    ranges_v              :: RV
    system_indices        :: Dict{System, Int}
    neighborhood_searches :: NS
    damping_coefficient   :: DC

    function Semidiscretization(systems...; neighborhood_search=nothing,
                                periodic_box_min_corner=nothing,
                                periodic_box_max_corner=nothing,
                                damping_coefficient=nothing)
        sizes_u = [u_nvariables(system) * n_moving_particles(system)
                   for system in systems]
        ranges_u = Tuple((sum(sizes_u[1:(i - 1)]) + 1):sum(sizes_u[1:i])
                         for i in eachindex(sizes_u))
        sizes_v = [v_nvariables(system) * n_moving_particles(system)
                   for system in systems]
        ranges_v = Tuple((sum(sizes_v[1:(i - 1)]) + 1):sum(sizes_v[1:i])
                         for i in eachindex(sizes_v))

        # Create (and initialize) a tuple of n neighborhood searches for each of the n systems
        # We will need one neighborhood search for each pair of systems.
        searches = Tuple(Tuple(create_neighborhood_search(system, neighbor,
<<<<<<< HEAD
                                                          Val(neighborhood_search))
                               for neighbor in systems) for system in systems)

        system_indices = Dict(systems[i] => i for i in eachindex(systems))
=======
                                                          Val(neighborhood_search),
                                                          periodic_box_min_corner,
                                                          periodic_box_max_corner)
                               for neighbor in systems)
                         for system in systems)
>>>>>>> f0b5bd23

        new{typeof(systems), typeof(ranges_u), typeof(ranges_v),
            typeof(searches), typeof(damping_coefficient)}(systems, ranges_u, ranges_v,
                                                           system_indices, searches,
                                                           damping_coefficient)
    end
end

# Inline show function e.g. Semidiscretization(neighborhood_search=...)
function Base.show(io::IO, semi::Semidiscretization)
    @nospecialize semi # reduce precompilation time

    print(io, "Semidiscretization(")
    for system in semi.systems
        print(io, system, ", ")
    end
    print(io, "neighborhood_search=")
    print(io, semi.neighborhood_searches |> eltype |> eltype |> nameof)
    print(io, ")")
end

# Show used during summary printout
# TODO: info about number of active and inactive particles
function Base.show(io::IO, ::MIME"text/plain", semi::Semidiscretization)
    @nospecialize semi # reduce precompilation time

    if get(io, :compact, false)
        show(io, semi)
    else
        summary_header(io, "Semidiscretization")
        summary_line(io, "#spatial dimensions", ndims(semi.systems[1]))
        summary_line(io, "#systems", length(semi.systems))
        summary_line(io, "neighborhood search",
                     semi.neighborhood_searches |> eltype |> eltype |> nameof)
        summary_line(io, "damping coefficient", semi.damping_coefficient)
        summary_line(io, "total #particles", sum(nparticles.(semi.systems)))
        summary_footer(io)
    end
end

function create_neighborhood_search(system, neighbor, ::Val{nothing},
                                    min_corner, max_corner)
    radius = compact_support(system, neighbor)
    TrivialNeighborhoodSearch{ndims(system)}(radius, eachparticle(neighbor),
                                             min_corner=min_corner, max_corner=max_corner)
end

function create_neighborhood_search(system, neighbor, ::Val{SpatialHashingSearch},
                                    min_corner, max_corner)
    radius = compact_support(system, neighbor)
    search = SpatialHashingSearch{ndims(system)}(radius, nparticles(neighbor),
                                                 min_corner=min_corner,
                                                 max_corner=max_corner)

    # Initialize neighborhood search
    initialize!(search, nhs_init_function(system, neighbor))

    return search
end

@inline function compact_support(system, neighbor)
    @unpack smoothing_kernel, smoothing_length = system
    return compact_support(smoothing_kernel, smoothing_length)
end

@inline function compact_support(system::OpenBoundarySPHSystem, neighbor)
    @unpack smoothing_kernel, smoothing_length = system.interior_system
    return compact_support(smoothing_kernel, smoothing_length)
end

@inline function compact_support(system::Union{TotalLagrangianSPHSystem, BoundarySPHSystem},
                                 neighbor)
    return compact_support(system, system.boundary_model, neighbor)
end

@inline function compact_support(system::TotalLagrangianSPHSystem,
                                 neighbor::TotalLagrangianSPHSystem)
    @unpack smoothing_kernel, smoothing_length = system
    return compact_support(smoothing_kernel, smoothing_length)
end

@inline function compact_support(system, model, neighbor)
    # This NHS is never used.
    return 0.0
end

@inline function compact_support(system, model::BoundaryModelDummyParticles, neighbor)
    @unpack smoothing_kernel, smoothing_length = model
    return compact_support(smoothing_kernel, smoothing_length)
end

function nhs_init_function(system, neighbor)
    return i -> initial_coords(neighbor, i)
end

function nhs_init_function(system::TotalLagrangianSPHSystem,
                           neighbor::TotalLagrangianSPHSystem)
    return i -> initial_coords(neighbor, i)
end

function nhs_init_function(system::Union{TotalLagrangianSPHSystem, BoundarySPHSystem},
                           neighbor)
    return nhs_init_function(system, system.boundary_model, neighbor)
end

function nhs_init_function(system, model::BoundaryModelDummyParticles, neighbor)
    return i -> initial_coords(neighbor, i)
end

function nhs_init_function(system, model, neighbor)
    # This NHS is never used. Don't initialize NHS.
    return nothing
end

"""
    semidiscretize(semi, tspan)

Create an `ODEProblem` from the semidiscretization with the specified `tspan`.
"""
function semidiscretize(semi, tspan)
    @unpack systems, neighborhood_searches = semi

    @assert all(system -> eltype(system) === eltype(systems[1]),
                systems)
    ELTYPE = eltype(systems[1])

    # Initialize all particle systems
    @trixi_timeit timer() "initialize particle systems" begin
        for (system_index, system) in pairs(systems)
            # Get the neighborhood search for this system
            neighborhood_search = neighborhood_searches[system_index][system_index]

            # Initialize this system
            initialize!(system, neighborhood_search)
        end
    end

    sizes_u = (u_nvariables(system) * n_moving_particles(system)
               for system in systems)
    sizes_v = (v_nvariables(system) * n_moving_particles(system)
               for system in systems)
    u0_ode = Vector{ELTYPE}(undef, sum(sizes_u))
    v0_ode = Vector{ELTYPE}(undef, sum(sizes_v))

    for (system_index, system) in pairs(systems)
        u0_system = wrap_u(u0_ode, system_index, system, semi)
        v0_system = wrap_v(v0_ode, system_index, system, semi)

        write_u0!(u0_system, system)
        write_v0!(v0_system, system)
    end

    return DynamicalODEProblem(kick!, drift!, v0_ode, u0_ode, tspan, semi)
end

"""
    restart_with!(semi, sol)

Set the initial coordinates and velocities of all systems in `semi` to the final values
in the solution `sol`.
[`semidiscretize`](@ref) has to be called again afterwards, or another
[`Semidiscretization`](@ref) can be created with the updated systems.

# Arguments
- `semi`:   The semidiscretization
- `sol`:    The `ODESolution` returned by `solve` of `OrdinaryDiffEq`
"""
function restart_with!(semi, sol)
    @unpack systems = semi

    foreach_enumerate(systems) do (system_index, system)
        v = wrap_v(sol[end].x[1], system_index, system, semi)
        u = wrap_u(sol[end].x[2], system_index, system, semi)

        restart_with!(system, v, u)
    end

    return semi
end

# We have to pass `system` here for type stability,
# since the type of `system` determines the return type.
@inline function wrap_u(u_ode, i, system, semi)
    @unpack systems, ranges_u = semi

    range = ranges_u[i]

    @boundscheck begin
        @assert length(range) ==
                u_nvariables(system) * n_moving_particles(system)
    end

    # This is a non-allocating version of:
    # return unsafe_wrap(Array{eltype(u_ode), 2}, pointer(view(u_ode, range)),
    #                    (u_nvariables(system), n_moving_particles(system)))
    return PtrArray(pointer(view(u_ode, range)),
                    (StaticInt(u_nvariables(system)), n_moving_particles(system)))
end

@inline function wrap_v(v_ode, i, system, semi)
    @unpack systems, ranges_v = semi

    range = ranges_v[i]

    @boundscheck begin
        @assert length(range) ==
                v_nvariables(system) * n_moving_particles(system)
    end

    return PtrArray(pointer(view(v_ode, range)),
                    (StaticInt(v_nvariables(system)), n_moving_particles(system)))
end

function drift!(du_ode, v_ode, u_ode, semi, t)
    @unpack systems = semi

    @trixi_timeit timer() "drift!" begin
        @trixi_timeit timer() "reset ∂u/∂t" set_zero!(du_ode)

        @trixi_timeit timer() "velocity" begin
            # Set velocity and add acceleration for each system
            foreach_enumerate(systems) do (system_index, system)
                du = wrap_u(du_ode, system_index, system, semi)
                v = wrap_v(v_ode, system_index, system, semi)

                @threaded for particle in each_moving_particle(system)
                    # This can be dispatched per system
                    add_velocity!(du, v, particle, system)
                end
            end
        end
    end

    return du_ode
end

@inline function add_velocity!(du, v, particle, system)
    for i in 1:ndims(system)
        du[i, particle] = v[i, particle]
    end

    return du
end

@inline add_velocity!(du, v, particle, system::BoundarySPHSystem) = du

function kick!(dv_ode, v_ode, u_ode, semi, t)
    @trixi_timeit timer() "kick!" begin
        @trixi_timeit timer() "reset ∂v/∂t" set_zero!(dv_ode)

        @trixi_timeit timer() "update systems and nhs" update_systems_and_nhs(v_ode, u_ode,
                                                                              semi, t)

        @trixi_timeit timer() "gravity and damping" gravity_and_damping!(dv_ode, v_ode,
                                                                         semi)

        @trixi_timeit timer() "system interaction" system_interaction!(dv_ode, v_ode, u_ode,
                                                                       semi)
    end

    return dv_ode
end

function update_systems_and_nhs(v_ode, u_ode, semi, t)
    @unpack systems = semi

    # First update step before updating the NHS
    # (for example for writing the current coordinates in the solid system)
    foreach_enumerate(systems) do (system_index, system)
        v = wrap_v(v_ode, system_index, system, semi)
        u = wrap_u(u_ode, system_index, system, semi)

        update_positions!(system, system_index, v, u, v_ode, u_ode, semi, t)
    end

    # Update NHS
    @trixi_timeit timer() "update nhs" update_nhs(u_ode, semi)

    # Second update step.
    # This is used to calculate density and pressure of the fluid systems
    # before updating the boundary systems,
    # since the fluid pressure is needed by the Adami interpolation.
    foreach_enumerate(systems) do (system_index, system)
        v = wrap_v(v_ode, system_index, system, semi)
        u = wrap_u(u_ode, system_index, system, semi)

        update_quantities!(system, system_index, v, u, v_ode, u_ode, semi, t)
    end

    # Perform correction and pressure calculation
    foreach_enumerate(systems) do (system_index, system)
        v = wrap_v(v_ode, system_index, system, semi)
        u = wrap_u(u_ode, system_index, system, semi)

        update_pressure!(system, system_index, v, u, v_ode, u_ode, semi, t)
    end

    # Final update step for all remaining systems
    foreach_enumerate(systems) do (system_index, system)
        v = wrap_v(v_ode, system_index, system, semi)
        u = wrap_u(u_ode, system_index, system, semi)

        update_final!(system, system_index, v, u, v_ode, u_ode, semi, t)
    end
end

function update_nhs(u_ode, semi)
    @unpack systems, neighborhood_searches = semi

    # Update NHS for each pair of systems
    foreach_enumerate(systems) do (system_index, system)
        foreach_enumerate(systems) do (neighbor_index, neighbor)
            u_neighbor = wrap_u(u_ode, neighbor_index, neighbor, semi)
            neighborhood_search = neighborhood_searches[system_index][neighbor_index]

            update!(neighborhood_search, nhs_coords(system, neighbor, u_neighbor))
        end
    end
end

function gravity_and_damping!(dv_ode, v_ode, semi)
    @unpack systems, damping_coefficient = semi

    # Set velocity and add acceleration for each system
    foreach_enumerate(systems) do (system_index, system)
        dv = wrap_v(dv_ode, system_index, system, semi)
        v = wrap_v(v_ode, system_index, system, semi)

        @threaded for particle in each_moving_particle(system)
            # This can be dispatched per system
            add_acceleration!(dv, particle, system)
            add_damping_force!(dv, damping_coefficient, v, particle, system)
        end
    end

    return dv_ode
end

@inline function add_acceleration!(dv, particle, system)
    @unpack acceleration = system

    for i in 1:ndims(system)
        dv[i, particle] += acceleration[i]
    end

    return dv
end

@inline add_acceleration!(dv, particle, system::BoundarySPHSystem) = dv

@inline function add_damping_force!(dv, damping_coefficient::Float64, v, particle, system)
    for i in 1:ndims(system)
        dv[i, particle] -= damping_coefficient * v[i, particle]
    end

    return dv
end

@inline add_damping_force!(dv, ::Nothing, v, particle, system) = dv

function system_interaction!(dv_ode, v_ode, u_ode, semi)
    @unpack systems, neighborhood_searches = semi

    # Call `interact!` for each pair of systems
    foreach_enumerate(systems) do (system_index, system)
        dv = wrap_v(dv_ode, system_index, system, semi)
        v_system = wrap_v(v_ode, system_index, system, semi)
        u_system = wrap_u(u_ode, system_index, system, semi)

        foreach_enumerate(systems) do (neighbor_index, neighbor)
            v_neighbor = wrap_v(v_ode, neighbor_index, neighbor, semi)
            u_neighbor = wrap_u(u_ode, neighbor_index, neighbor, semi)
            neighborhood_search = neighborhood_searches[system_index][neighbor_index]

            timer_str = "$(timer_name(system))$system_index-$(timer_name(neighbor))$neighbor_index"
            @trixi_timeit timer() timer_str begin
                interact!(dv, v_system, u_system, v_neighbor, u_neighbor,
                          neighborhood_search, system, neighbor)
            end
        end
    end

    return dv_ode
end

# NHS updates
function nhs_coords(system::FluidSystem,
                    neighbor::FluidSystem, u)
    return current_coordinates(u, neighbor)
end

function nhs_coords(system::FluidSystem,
                    neighbor::TotalLagrangianSPHSystem, u)
    return current_coordinates(u, neighbor)
end

function nhs_coords(system::FluidSystem,
                    neighbor::BoundarySPHSystem, u)
    if neighbor.ismoving[1]
        return current_coordinates(u, neighbor)
    end

    # Don't update
    return nothing
end

function nhs_coords(system::TotalLagrangianSPHSystem,
                    neighbor::FluidSystem, u)
    return current_coordinates(u, neighbor)
end

function nhs_coords(system::TotalLagrangianSPHSystem,
                    neighbor::TotalLagrangianSPHSystem, u)
    # Don't update
    return nothing
end

function nhs_coords(system::TotalLagrangianSPHSystem,
                    neighbor::BoundarySPHSystem, u)
    if neighbor.ismoving[1]
        return current_coordinates(u, neighbor)
    end

    # Don't update
    return nothing
end

function nhs_coords(system::BoundarySPHSystem,
                    neighbor::FluidSystem, u)
    # Don't update
    return nothing
end

function nhs_coords(system::BoundarySPHSystem{<:BoundaryModelDummyParticles},
                    neighbor::FluidSystem, u)
    return current_coordinates(u, neighbor)
end

function nhs_coords(system::BoundarySPHSystem,
                    neighbor::TotalLagrangianSPHSystem, u)
    # Don't update
    return nothing
end

function nhs_coords(system::BoundarySPHSystem,
                    neighbor::BoundarySPHSystem, u)
    # Don't update
    return nothing
end<|MERGE_RESOLUTION|>--- conflicted
+++ resolved
@@ -35,18 +35,12 @@
         # Create (and initialize) a tuple of n neighborhood searches for each of the n systems
         # We will need one neighborhood search for each pair of systems.
         searches = Tuple(Tuple(create_neighborhood_search(system, neighbor,
-<<<<<<< HEAD
-                                                          Val(neighborhood_search))
-                               for neighbor in systems) for system in systems)
-
-        system_indices = Dict(systems[i] => i for i in eachindex(systems))
-=======
                                                           Val(neighborhood_search),
                                                           periodic_box_min_corner,
                                                           periodic_box_max_corner)
                                for neighbor in systems)
                          for system in systems)
->>>>>>> f0b5bd23
+        system_indices = Dict(systems[i] => i for i in eachindex(systems))
 
         new{typeof(systems), typeof(ranges_u), typeof(ranges_v),
             typeof(searches), typeof(damping_coefficient)}(systems, ranges_u, ranges_v,
