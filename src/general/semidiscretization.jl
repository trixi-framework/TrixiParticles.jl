--- conflicted
+++ resolved
@@ -386,15 +386,9 @@
     return dv
 end
 
-<<<<<<< HEAD
-# No damping for non-fluid systems
-@inline add_damping_force!(dv, damping_coefficient, v, particle, system) = dv
-@inline add_damping_force!(dv, ::Nothing, v, particle, system) = dv
-=======
 # Currently no damping for non-fluid systems
 @inline add_damping_force!(dv, damping_coefficient, v, particle, system) = dv
 @inline add_damping_force!(dv, ::Nothing, v, particle, system::FluidSystem) = dv
->>>>>>> 685956e8
 
 function system_interaction!(dv_ode, v_ode, u_ode, semi)
     (; systems, neighborhood_searches) = semi
