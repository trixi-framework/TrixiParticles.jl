"""
    Semidiscretization(systems...; neighborhood_search=nothing, damping_coefficient=nothing)

The semidiscretization couples the passed systems to one simulation.

The type of neighborhood search to be used in the simulation can be specified with
the keyword argument `neighborhood_search`. A value of `nothing` means no neighborhood search.

# Examples
```julia
semi = Semidiscretization(fluid_system, boundary_system; neighborhood_search=GridNeighborhoodSearch, damping_coefficient=nothing)
```
"""
struct Semidiscretization{S, RU, RV, NS, DC}
    systems               :: S
    ranges_u              :: RU
    ranges_v              :: RV
    neighborhood_searches :: NS
    damping_coefficient   :: DC

    function Semidiscretization(systems...; neighborhood_search=nothing,
                                periodic_box_min_corner=nothing,
                                periodic_box_max_corner=nothing,
                                damping_coefficient=nothing)
        sizes_u = [u_nvariables(system) * n_moving_particles(system)
                   for system in systems]
        ranges_u = Tuple((sum(sizes_u[1:(i - 1)]) + 1):sum(sizes_u[1:i])
                         for i in eachindex(sizes_u))
        sizes_v = [v_nvariables(system) * n_moving_particles(system)
                   for system in systems]
        ranges_v = Tuple((sum(sizes_v[1:(i - 1)]) + 1):sum(sizes_v[1:i])
                         for i in eachindex(sizes_v))

        # Check that the boundary systems are using a state equation if EDAC is not used.
        # Other checks might be added here later.
        check_configuration(systems)

        # Create (and initialize) a tuple of n neighborhood searches for each of the n systems
        # We will need one neighborhood search for each pair of systems.
        searches = Tuple(Tuple(create_neighborhood_search(system, neighbor,
                                                          Val(neighborhood_search),
                                                          periodic_box_min_corner,
                                                          periodic_box_max_corner)
                               for neighbor in systems)
                         for system in systems)

        new{typeof(systems), typeof(ranges_u), typeof(ranges_v),
            typeof(searches), typeof(damping_coefficient)}(systems, ranges_u, ranges_v,
                                                           searches, damping_coefficient)
    end
end

# Inline show function e.g. Semidiscretization(neighborhood_search=...)
function Base.show(io::IO, semi::Semidiscretization)
    @nospecialize semi # reduce precompilation time

    print(io, "Semidiscretization(")
    for system in semi.systems
        print(io, system, ", ")
    end
    print(io, "neighborhood_search=")
    print(io, semi.neighborhood_searches |> eltype |> eltype |> nameof)
    print(io, ")")
end

# Show used during summary printout
function Base.show(io::IO, ::MIME"text/plain", semi::Semidiscretization)
    @nospecialize semi # reduce precompilation time

    if get(io, :compact, false)
        show(io, semi)
    else
        summary_header(io, "Semidiscretization")
        summary_line(io, "#spatial dimensions", ndims(semi.systems[1]))
        summary_line(io, "#systems", length(semi.systems))
        summary_line(io, "neighborhood search",
                     semi.neighborhood_searches |> eltype |> eltype |> nameof)
        summary_line(io, "damping coefficient", semi.damping_coefficient)
        summary_line(io, "total #particles", sum(nparticles.(semi.systems)))
        summary_footer(io)
    end
end

function create_neighborhood_search(system, neighbor, ::Val{nothing},
                                    min_corner, max_corner)
    radius = compact_support(system, neighbor)
    TrivialNeighborhoodSearch{ndims(system)}(radius, eachparticle(neighbor),
                                             min_corner=min_corner, max_corner=max_corner)
end

function create_neighborhood_search(system, neighbor, ::Val{GridNeighborhoodSearch},
                                    min_corner, max_corner)
    radius = compact_support(system, neighbor)
    search = GridNeighborhoodSearch{ndims(system)}(radius, nparticles(neighbor),
                                                   min_corner=min_corner,
                                                   max_corner=max_corner)

    # Initialize neighborhood search
    initialize!(search, initial_coordinates(neighbor))

    return search
end

@inline function compact_support(system, neighbor)
    (; smoothing_kernel, smoothing_length) = system
    return compact_support(smoothing_kernel, smoothing_length)
end

@inline function compact_support(system::TotalLagrangianSPHSystem,
                                 neighbor::TotalLagrangianSPHSystem)
    (; smoothing_kernel, smoothing_length) = system
    return compact_support(smoothing_kernel, smoothing_length)
end

@inline function compact_support(system::Union{TotalLagrangianSPHSystem, BoundarySPHSystem},
                                 neighbor)
    return compact_support(system, system.boundary_model, neighbor)
end

@inline function compact_support(system, model, neighbor)
    # Use the compact support of the fluid for solid-fluid interaction
    return compact_support(neighbor, system)
end

@inline function compact_support(system, model::BoundaryModelDummyParticles, neighbor)
    # TODO: Monaghan-Kajtar BC are using the fluid's compact support for solid-fluid
    # interaction. Dummy particle BC use the model's compact support, which is also used
    # for density summations.
    (; smoothing_kernel, smoothing_length) = model
    return compact_support(smoothing_kernel, smoothing_length)
end

@inline function neighborhood_searches(system, neighbor_system, semi)
    (; neighborhood_searches) = semi

    system_index = system_indices(system, semi)
    neighbor_index = system_indices(neighbor_system, semi)

    return neighborhood_searches[system_index][neighbor_index]
end

@inline function system_indices(system, semi)
    index = findfirst(==(system), semi.systems)

    if isnothing(index)
        throw(ArgumentError("system is not in the semidiscretization"))
    end

    return index
end

"""
    semidiscretize(semi, tspan)

Create an `ODEProblem` from the semidiscretization with the specified `tspan`.
"""
function semidiscretize(semi, tspan; reset_threads=true)
    (; systems) = semi

    @assert all(system -> eltype(system) === eltype(systems[1]),
                systems)
    ELTYPE = eltype(systems[1])

    # Optionally reset Polyester.jl threads. See
    # https://github.com/trixi-framework/Trixi.jl/issues/1583
    # https://github.com/JuliaSIMD/Polyester.jl/issues/30
    if reset_threads
        Polyester.reset_threads!()
    end

    # Initialize all particle systems
    @trixi_timeit timer() "initialize particle systems" begin
        foreach_fast(systems) do system
            # Get the neighborhood search for this system
            neighborhood_search = neighborhood_searches(system, system, semi)

            # Initialize this system
            initialize!(system, neighborhood_search)
        end
    end

    sizes_u = (u_nvariables(system) * n_moving_particles(system)
               for system in systems)
    sizes_v = (v_nvariables(system) * n_moving_particles(system)
               for system in systems)
    u0_ode = Vector{ELTYPE}(undef, sum(sizes_u))
    v0_ode = Vector{ELTYPE}(undef, sum(sizes_v))

    foreach_fast(systems) do system
        u0_system = wrap_u(u0_ode, system, semi)
        v0_system = wrap_v(v0_ode, system, semi)

        write_u0!(u0_system, system)
        write_v0!(v0_system, system)
    end

    return DynamicalODEProblem(kick!, drift!, v0_ode, u0_ode, tspan, semi)
end

"""
    restart_with!(semi, sol)

Set the initial coordinates and velocities of all systems in `semi` to the final values
in the solution `sol`.
[`semidiscretize`](@ref) has to be called again afterwards, or another
[`Semidiscretization`](@ref) can be created with the updated systems.

# Arguments
- `semi`:   The semidiscretization
- `sol`:    The `ODESolution` returned by `solve` of `OrdinaryDiffEq`
"""
function restart_with!(semi, sol; reset_threads=true)
    (; systems) = semi

    # Optionally reset Polyester.jl threads. See
    # https://github.com/trixi-framework/Trixi.jl/issues/1583
    # https://github.com/JuliaSIMD/Polyester.jl/issues/30
    if reset_threads
        Polyester.reset_threads!()
    end

    foreach_fast(systems) do system
        v = wrap_v(sol[end].x[1], system, semi)
        u = wrap_u(sol[end].x[2], system, semi)

        restart_with!(system, v, u)
    end

    return semi
end

# We have to pass `system` here for type stability,
# since the type of `system` determines the return type.
@inline function wrap_u(u_ode, system, semi)
    (; ranges_u) = semi

    range = ranges_u[system_indices(system, semi)]

    @boundscheck @assert length(range) == u_nvariables(system) * n_moving_particles(system)

    # This is a non-allocating version of:
    # return unsafe_wrap(Array{eltype(u_ode), 2}, pointer(view(u_ode, range)),
    #                    (u_nvariables(system), n_moving_particles(system)))
    return PtrArray(pointer(view(u_ode, range)),
                    (StaticInt(u_nvariables(system)), n_moving_particles(system)))
end

@inline function wrap_v(v_ode, system, semi)
    (; ranges_v) = semi

    range = ranges_v[system_indices(system, semi)]

    @boundscheck @assert length(range) == v_nvariables(system) * n_moving_particles(system)

    return PtrArray(pointer(view(v_ode, range)),
                    (StaticInt(v_nvariables(system)), n_moving_particles(system)))
end

function drift!(du_ode, v_ode, u_ode, semi, t)
    (; systems) = semi

    @trixi_timeit timer() "drift!" begin
        @trixi_timeit timer() "reset ∂u/∂t" set_zero!(du_ode)

        @trixi_timeit timer() "velocity" begin
            # Set velocity and add acceleration for each system
            foreach_fast(systems) do system
                du = wrap_u(du_ode, system, semi)
                v = wrap_v(v_ode, system, semi)

                @threaded for particle in each_moving_particle(system)
                    # This can be dispatched per system
                    add_velocity!(du, v, particle, system)
                end
            end
        end
    end

    return du_ode
end

@inline function add_velocity!(du, v, particle, system)
    for i in 1:ndims(system)
        du[i, particle] = v[i, particle]
    end

    return du
end

@inline add_velocity!(du, v, particle, system::BoundarySPHSystem) = du

function kick!(dv_ode, v_ode, u_ode, semi, t)
    @trixi_timeit timer() "kick!" begin
        @trixi_timeit timer() "reset ∂v/∂t" set_zero!(dv_ode)

        @trixi_timeit timer() "update systems and nhs" update_systems_and_nhs(v_ode, u_ode,
                                                                              semi, t)

        @trixi_timeit timer() "gravity and damping" gravity_and_damping!(dv_ode, v_ode,
                                                                         semi)

        @trixi_timeit timer() "system interaction" system_interaction!(dv_ode, v_ode, u_ode,
                                                                       semi)
    end

    return dv_ode
end

# Update the systems and neighborhood searches (NHS) for a simulation before calling `interact!` to compute forces
function update_systems_and_nhs(v_ode, u_ode, semi, t)
    (; systems) = semi

    # First update step before updating the NHS
    # (for example for writing the current coordinates in the solid system)
    foreach_fast(systems) do system
        v = wrap_v(v_ode, system, semi)
        u = wrap_u(u_ode, system, semi)

        update_positions!(system, v, u, v_ode, u_ode, semi, t)
    end

    # Update NHS
    @trixi_timeit timer() "update nhs" update_nhs(u_ode, semi)

    # Second update step.
    # This is used to calculate density and pressure of the fluid systems
    # before updating the boundary systems,
    # since the fluid pressure is needed by the Adami interpolation.
    foreach_fast(systems) do system
        v = wrap_v(v_ode, system, semi)
        u = wrap_u(u_ode, system, semi)

        update_quantities!(system, v, u, v_ode, u_ode, semi, t)
    end

    # Perform correction and pressure calculation
    foreach_fast(systems) do system
        v = wrap_v(v_ode, system, semi)
        u = wrap_u(u_ode, system, semi)

        update_pressure!(system, v, u, v_ode, u_ode, semi, t)
    end

    # Final update step for all remaining systems
    foreach_fast(systems) do system
        v = wrap_v(v_ode, system, semi)
        u = wrap_u(u_ode, system, semi)

        update_final!(system, v, u, v_ode, u_ode, semi, t)
    end
end

function update_nhs(u_ode, semi)
    (; systems) = semi

    # Update NHS for each pair of systems
    foreach_fast(systems) do system
        foreach_fast(systems) do neighbor
            u_neighbor = wrap_u(u_ode, neighbor, semi)
            neighborhood_search = neighborhood_searches(system, neighbor, semi)

            update!(neighborhood_search, nhs_coords(system, neighbor, u_neighbor))
        end
    end
end

function gravity_and_damping!(dv_ode, v_ode, semi)
    (; systems, damping_coefficient) = semi

    # Set velocity and add acceleration for each system
    foreach_fast(systems) do system
        dv = wrap_v(dv_ode, system, semi)
        v = wrap_v(v_ode, system, semi)

        @threaded for particle in each_moving_particle(system)
            # This can be dispatched per system
            add_acceleration!(dv, particle, system)
            add_damping_force!(dv, damping_coefficient, v, particle, system)
        end
    end

    return dv_ode
end

@inline function add_acceleration!(dv, particle, system)
    (; acceleration) = system

    for i in 1:ndims(system)
        dv[i, particle] += acceleration[i]
    end

    return dv
end

@inline add_acceleration!(dv, particle, system::BoundarySPHSystem) = dv

@inline function add_damping_force!(dv, damping_coefficient, v, particle,
                                    system::FluidSystem)
    for i in 1:ndims(system)
        dv[i, particle] -= damping_coefficient * v[i, particle]
    end

    return dv
end

# Currently no damping for non-fluid systems
@inline add_damping_force!(dv, damping_coefficient, v, particle, system) = dv
@inline add_damping_force!(dv, ::Nothing, v, particle, system::FluidSystem) = dv

function system_interaction!(dv_ode, v_ode, u_ode, semi)
    (; systems) = semi

    # Call `interact!` for each pair of systems
<<<<<<< HEAD
    foreach_fast(systems) do system
        foreach_fast(systems) do neighbor
            interact!(dv_ode, v_ode, u_ode, system, neighbor, semi)
=======
    foreach_enumerate(systems) do (system_index, system)
        dv = wrap_v(dv_ode, system_index, system, semi)
        v_system = wrap_v(v_ode, system_index, system, semi)
        u_system = wrap_u(u_ode, system_index, system, semi)

        foreach_enumerate(systems) do (neighbor_index, neighbor)
            v_neighbor = wrap_v(v_ode, neighbor_index, neighbor, semi)
            u_neighbor = wrap_u(u_ode, neighbor_index, neighbor, semi)
            neighborhood_search = neighborhood_searches[system_index][neighbor_index]

            # Avoid allocations from string construction when no timers are used
            timer_str = if timeit_debug_enabled()
                "$(timer_name(system))$system_index-$(timer_name(neighbor))$neighbor_index"
            else
                ""
            end
            @trixi_timeit timer() timer_str begin
                interact!(dv, v_system, u_system, v_neighbor, u_neighbor,
                          neighborhood_search, system, neighbor)
            end
>>>>>>> 83f90be8
        end
    end

    return dv_ode
end

# Function barrier to make benchmarking interactions easier.
# One can benchmark, e.g. the fluid-fluid interaction, with:
# dv_ode, du_ode = copy(sol[end]); v_ode, u_ode = copy(sol[end]);
# @btime TrixiParticles.interact!($dv_ode, $v_ode, $u_ode, $fluid_system, $fluid_system, $semi)
@inline function interact!(dv_ode, v_ode, u_ode, system, neighbor, semi)
    dv = wrap_v(dv_ode, system, semi)
    v_system = wrap_v(v_ode, system, semi)
    u_system = wrap_u(u_ode, system, semi)

    v_neighbor = wrap_v(v_ode, neighbor, semi)
    u_neighbor = wrap_u(u_ode, neighbor, semi)
    nhs = neighborhood_searches(system, neighbor, semi)

    system_index = system_indices(system, semi)
    neighbor_index = system_indices(neighbor, semi)
    timer_str = "$(timer_name(system))$system_index-$(timer_name(neighbor))$neighbor_index"

    @trixi_timeit timer() timer_str begin
        interact!(dv, v_system, u_system, v_neighbor, u_neighbor, nhs, system, neighbor)
    end
end

# NHS updates
function nhs_coords(system::FluidSystem,
                    neighbor::FluidSystem, u)
    return current_coordinates(u, neighbor)
end

function nhs_coords(system::FluidSystem,
                    neighbor::TotalLagrangianSPHSystem, u)
    return current_coordinates(u, neighbor)
end

function nhs_coords(system::FluidSystem,
                    neighbor::BoundarySPHSystem, u)
    if neighbor.ismoving[1]
        return current_coordinates(u, neighbor)
    end

    # Don't update
    return nothing
end

function nhs_coords(system::TotalLagrangianSPHSystem,
                    neighbor::FluidSystem, u)
    return current_coordinates(u, neighbor)
end

function nhs_coords(system::TotalLagrangianSPHSystem,
                    neighbor::TotalLagrangianSPHSystem, u)
    # Don't update
    return nothing
end

function nhs_coords(system::TotalLagrangianSPHSystem,
                    neighbor::BoundarySPHSystem, u)
    if neighbor.ismoving[1]
        return current_coordinates(u, neighbor)
    end

    # Don't update
    return nothing
end

function nhs_coords(system::BoundarySPHSystem,
                    neighbor::FluidSystem, u)
    # Don't update
    return nothing
end

function nhs_coords(system::BoundarySPHSystem{<:BoundaryModelDummyParticles},
                    neighbor::FluidSystem, u)
    return current_coordinates(u, neighbor)
end

function nhs_coords(system::BoundarySPHSystem,
                    neighbor::TotalLagrangianSPHSystem, u)
    # Don't update
    return nothing
end

function nhs_coords(system::BoundarySPHSystem,
                    neighbor::BoundarySPHSystem, u)
    # Don't update
    return nothing
end

function check_configuration(systems)
    foreach_fast(systems) do system
        check_configuration(system, systems)
    end
end

check_configuration(system, systems) = nothing

function check_configuration(boundary_system::BoundarySPHSystem, systems)
    (; boundary_model) = boundary_system

    foreach_fast(systems) do neighbor
        if neighbor isa WeaklyCompressibleSPHSystem &&
           boundary_model isa BoundaryModelDummyParticles &&
           isnothing(boundary_model.state_equation)
            throw(ArgumentError("`WeaklyCompressibleSPHSystem` cannot be used without setting a `state_equation` for all boundary systems"))
        end
    end
end<|MERGE_RESOLUTION|>--- conflicted
+++ resolved
@@ -411,32 +411,9 @@
     (; systems) = semi
 
     # Call `interact!` for each pair of systems
-<<<<<<< HEAD
     foreach_fast(systems) do system
         foreach_fast(systems) do neighbor
             interact!(dv_ode, v_ode, u_ode, system, neighbor, semi)
-=======
-    foreach_enumerate(systems) do (system_index, system)
-        dv = wrap_v(dv_ode, system_index, system, semi)
-        v_system = wrap_v(v_ode, system_index, system, semi)
-        u_system = wrap_u(u_ode, system_index, system, semi)
-
-        foreach_enumerate(systems) do (neighbor_index, neighbor)
-            v_neighbor = wrap_v(v_ode, neighbor_index, neighbor, semi)
-            u_neighbor = wrap_u(u_ode, neighbor_index, neighbor, semi)
-            neighborhood_search = neighborhood_searches[system_index][neighbor_index]
-
-            # Avoid allocations from string construction when no timers are used
-            timer_str = if timeit_debug_enabled()
-                "$(timer_name(system))$system_index-$(timer_name(neighbor))$neighbor_index"
-            else
-                ""
-            end
-            @trixi_timeit timer() timer_str begin
-                interact!(dv, v_system, u_system, v_neighbor, u_neighbor,
-                          neighborhood_search, system, neighbor)
-            end
->>>>>>> 83f90be8
         end
     end
 
@@ -456,9 +433,14 @@
     u_neighbor = wrap_u(u_ode, neighbor, semi)
     nhs = neighborhood_searches(system, neighbor, semi)
 
-    system_index = system_indices(system, semi)
-    neighbor_index = system_indices(neighbor, semi)
-    timer_str = "$(timer_name(system))$system_index-$(timer_name(neighbor))$neighbor_index"
+    # Avoid allocations from string construction when no timers are used
+    if timeit_debug_enabled()
+        system_index = system_indices(system, semi)
+        neighbor_index = system_indices(neighbor, semi)
+        timer_str = "$(timer_name(system))$system_index-$(timer_name(neighbor))$neighbor_index"
+    else
+        timer_str = ""
+    end
 
     @trixi_timeit timer() timer_str begin
         interact!(dv, v_system, u_system, v_neighbor, u_neighbor, nhs, system, neighbor)
