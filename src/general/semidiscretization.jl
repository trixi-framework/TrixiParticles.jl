"""
    Semidiscretization(systems...; neighborhood_search=GridNeighborhoodSearch{NDIMS}())

The semidiscretization couples the passed systems to one simulation.

# Arguments
- `systems`: Systems to be coupled in this semidiscretization

# Keywords
- `neighborhood_search`:    The neighborhood search to be used in the simulation.
                            By default, the [`GridNeighborhoodSearch`](@ref) is used.
                            Use `nothing` to loop over all particles (no neighborhood search).
                            To use other neighborhood search implementations, pass a template
                            of a neighborhood search. See [`copy_neighborhood_search`](@ref)
                            and the examples below for more details.
                            To use a periodic domain, pass a [`PeriodicBox`](@ref) to the
                            neighborhood search.
- `threaded_nhs_update=true`:   Can be used to deactivate thread parallelization in the neighborhood search update.
                                This can be one of the largest sources of variations between simulations
                                with different thread numbers due to particle ordering changes.

# Examples
```jldoctest; output = false, setup = :(trixi_include(@__MODULE__, joinpath(examples_dir(), "fluid", "hydrostatic_water_column_2d.jl"), sol=nothing); ref_system = fluid_system)
semi = Semidiscretization(fluid_system, boundary_system)

semi = Semidiscretization(fluid_system, boundary_system,
                          neighborhood_search=GridNeighborhoodSearch{2}(update_strategy=SerialUpdate()))

periodic_box = PeriodicBox(min_corner = [0.0, 0.0], max_corner = [1.0, 1.0])
semi = Semidiscretization(fluid_system, boundary_system,
                          neighborhood_search=GridNeighborhoodSearch{2}(; periodic_box))

semi = Semidiscretization(fluid_system, boundary_system,
                          neighborhood_search=PrecomputedNeighborhoodSearch{2}())

semi = Semidiscretization(fluid_system, boundary_system,
                          neighborhood_search=nothing)

# output
┌──────────────────────────────────────────────────────────────────────────────────────────────────┐
│ Semidiscretization                                                                               │
│ ══════════════════                                                                               │
│ #spatial dimensions: ………………………… 2                                                                │
│ #systems: ……………………………………………………… 2                                                                │
│ neighborhood search: ………………………… TrivialNeighborhoodSearch                                        │
│ total #particles: ………………………………… 636                                                              │
└──────────────────────────────────────────────────────────────────────────────────────────────────┘
```
"""
struct Semidiscretization{BACKEND, S, RU, RV, NS, IT}
    systems                 :: S
    ranges_u                :: RU
    ranges_v                :: RV
    neighborhood_searches   :: NS
    parallelization_backend :: BACKEND
    integrate_tlsph         :: IT

    # Dispatch at `systems` to distinguish this constructor from the one below when
    # 4 systems are passed.
    # This is an internal constructor only used in `test/count_allocations.jl`
    # and by Adapt.jl.
    function Semidiscretization(systems::Tuple, ranges_u, ranges_v, neighborhood_searches,
<<<<<<< HEAD
                                parallelization_backend, integrate_tlsph)
=======
                                parallelization_backend::PointNeighbors.ParallelizationBackend)
>>>>>>> a73e6c41
        new{typeof(parallelization_backend), typeof(systems), typeof(ranges_u),
            typeof(ranges_v), typeof(neighborhood_searches),
            typeof(integrate_tlsph)}(systems, ranges_u, ranges_v, neighborhood_searches,
                                     parallelization_backend, integrate_tlsph)
    end
end

function Semidiscretization(systems::Union{System, Nothing}...;
                            neighborhood_search=GridNeighborhoodSearch{ndims(first(systems))}(),
                            parallelization_backend=PolyesterBackend())
    systems = filter(system -> !isnothing(system), systems)

    # Check e.g. that the boundary systems are using a state equation if EDAC is not used.
    # Other checks might be added here later.
    check_configuration(systems)

    sizes_u = [u_nvariables(system) * n_moving_particles(system)
               for system in systems]
    ranges_u = Tuple((sum(sizes_u[1:(i - 1)]) + 1):sum(sizes_u[1:i])
                     for i in eachindex(sizes_u))
    sizes_v = [v_nvariables(system) * n_moving_particles(system)
               for system in systems]
    ranges_v = Tuple((sum(sizes_v[1:(i - 1)]) + 1):sum(sizes_v[1:i])
                     for i in eachindex(sizes_v))

    # Create a tuple of n neighborhood searches for each of the n systems.
    # We will need one neighborhood search for each pair of systems.
    searches = Tuple(Tuple(create_neighborhood_search(neighborhood_search,
                                                      system, neighbor)
                           for neighbor in systems)
                     for system in systems)

    return Semidiscretization(systems, ranges_u, ranges_v, searches,
                              parallelization_backend, Ref(true))
end

# Inline show function e.g. Semidiscretization(neighborhood_search=...)
function Base.show(io::IO, semi::Semidiscretization)
    @nospecialize semi # reduce precompilation time

    print(io, "Semidiscretization(")
    for system in semi.systems
        print(io, system, ", ")
    end
    print(io, "neighborhood_search=")
    print(io, semi.neighborhood_searches |> eltype |> eltype |> nameof)
    print(io, ")")
end

# Show used during summary printout
function Base.show(io::IO, ::MIME"text/plain", semi::Semidiscretization)
    @nospecialize semi # reduce precompilation time

    if get(io, :compact, false)
        show(io, semi)
    else
        summary_header(io, "Semidiscretization")
        summary_line(io, "#spatial dimensions", ndims(semi.systems[1]))
        summary_line(io, "#systems", length(semi.systems))
        summary_line(io, "neighborhood search",
                     semi.neighborhood_searches |> eltype |> eltype |> nameof)
        summary_line(io, "total #particles", sum(nparticles.(semi.systems)))
        summary_footer(io)
    end
end

function create_neighborhood_search(::Nothing, system, neighbor)
    nhs = TrivialNeighborhoodSearch{ndims(system)}()

    return create_neighborhood_search(nhs, system, neighbor)
end

function create_neighborhood_search(neighborhood_search, system, neighbor)
    return copy_neighborhood_search(neighborhood_search, compact_support(system, neighbor),
                                    nparticles(neighbor))
end

@inline function compact_support(system, neighbor)
    (; smoothing_kernel) = system
    # TODO: Variable search radius for NHS?
    return compact_support(smoothing_kernel, initial_smoothing_length(system))
end

@inline function compact_support(system::OpenBoundarySPHSystem, neighbor)
    # Use the compact support of the fluid
    return compact_support(neighbor, system)
end

@inline function compact_support(system::OpenBoundarySPHSystem,
                                 neighbor::OpenBoundarySPHSystem)
    # This NHS is never used
    return 0.0
end

@inline function compact_support(system::BoundaryDEMSystem, neighbor::BoundaryDEMSystem)
    # This NHS is never used
    return 0.0
end

@inline function compact_support(system::BoundaryDEMSystem, neighbor::DEMSystem)
    # Use the compact support of the DEMSystem
    return compact_support(neighbor, system)
end

@inline function compact_support(system::TotalLagrangianSPHSystem,
                                 neighbor::TotalLagrangianSPHSystem)
    (; smoothing_kernel, smoothing_length) = system
    return compact_support(smoothing_kernel, smoothing_length)
end

@inline function compact_support(system::Union{TotalLagrangianSPHSystem, BoundarySPHSystem},
                                 neighbor)
    return compact_support(system, system.boundary_model, neighbor)
end

@inline function compact_support(system, model::BoundaryModelMonaghanKajtar, neighbor)
    # Use the compact support of the fluid for solid-fluid interaction
    return compact_support(neighbor, system)
end

@inline function compact_support(system, model::BoundaryModelMonaghanKajtar,
                                 neighbor::BoundarySPHSystem)
    # This NHS is never used
    return 0.0
end

@inline function compact_support(system, model::BoundaryModelDummyParticles, neighbor)
    # TODO: Monaghan-Kajtar BC are using the fluid's compact support for solid-fluid
    # interaction. Dummy particle BC use the model's compact support, which is also used
    # for density summations.
    (; smoothing_kernel, smoothing_length) = model
    return compact_support(smoothing_kernel, smoothing_length)
end

@inline function get_neighborhood_search(system, semi)
    (; neighborhood_searches) = semi

    system_index = system_indices(system, semi)

    return neighborhood_searches[system_index][system_index]
end

@inline function get_neighborhood_search(system, neighbor_system, semi)
    (; neighborhood_searches) = semi

    system_index = system_indices(system, semi)
    neighbor_index = system_indices(neighbor_system, semi)

    return neighborhood_searches[system_index][neighbor_index]
end

@inline function system_indices(system, semi)
    # Note that this takes only about 5 ns, while mapping systems to indices with a `Dict`
    # is ~30x slower because `hash(::System)` is very slow.
    index = findfirst(==(system), semi.systems)

    if isnothing(index)
        throw(ArgumentError("system is not in the semidiscretization"))
    end

    return index
end

# This is just for readability to loop over all systems without allocations
@inline function foreach_system(f, semi::Union{NamedTuple, Semidiscretization})
    return foreach_noalloc(f, semi.systems)
end

@inline foreach_system(f, systems) = foreach_noalloc(f, systems)

"""
    semidiscretize(semi, tspan; reset_threads=true)

Create an `ODEProblem` from the semidiscretization with the specified `tspan`.

# Arguments
- `semi`: A [`Semidiscretization`](@ref) holding the systems involved in the simulation.
- `tspan`: The time span over which the simulation will be run.

# Keywords
- `reset_threads`: A boolean flag to reset Polyester.jl threads before the simulation (default: `true`).
  After an error within a threaded loop, threading might be disabled. Resetting the threads before the simulation
  ensures that threading is enabled again for the simulation.
  See also [trixi-framework/Trixi.jl#1583](https://github.com/trixi-framework/Trixi.jl/issues/1583).

# Returns
A `DynamicalODEProblem` (see [the OrdinaryDiffEq.jl docs](https://docs.sciml.ai/DiffEqDocs/stable/types/dynamical_types/))
to be integrated with [OrdinaryDiffEq.jl](https://github.com/SciML/OrdinaryDiffEq.jl).
Note that this is not a true `DynamicalODEProblem` where the acceleration does not depend on the velocity.
Therefore, not all integrators designed for `DynamicalODEProblem`s will work properly.
However, all integrators designed for `ODEProblem`s can be used.
See [time integration](@ref time_integration) for more details.

# Examples
```jldoctest; output = false, filter = r"u0: .*", setup = :(trixi_include(@__MODULE__, joinpath(examples_dir(), "fluid", "hydrostatic_water_column_2d.jl"), sol=nothing); ref_system = fluid_system)
semi = Semidiscretization(fluid_system, boundary_system)
tspan = (0.0, 1.0)
ode_problem = semidiscretize(semi, tspan)

# output
ODEProblem with uType RecursiveArrayTools.ArrayPartition{Float64, Tuple{TrixiParticles.ThreadedBroadcastArray{Float64, 1, Vector{Float64}, PolyesterBackend}, TrixiParticles.ThreadedBroadcastArray{Float64, 1, Vector{Float64}, PolyesterBackend}}} and tType Float64. In-place: true
Non-trivial mass matrix: false
timespan: (0.0, 1.0)
u0: ([...], [...]) *this line is ignored by filter*
```
"""
function semidiscretize(semi, tspan; reset_threads=true)
    (; systems) = semi

    @assert all(system -> eltype(system) === eltype(systems[1]), systems)
    ELTYPE = eltype(systems[1])

    # Optionally reset Polyester.jl threads. See
    # https://github.com/trixi-framework/Trixi.jl/issues/1583
    # https://github.com/JuliaSIMD/Polyester.jl/issues/30
    if reset_threads
        Polyester.reset_threads!()
    end

    sizes_u = (u_nvariables(system) * n_moving_particles(system) for system in systems)
    sizes_v = (v_nvariables(system) * n_moving_particles(system) for system in systems)

    if semi.parallelization_backend isa KernelAbstractions.Backend
        # Use the specified backend, e.g., `CUDABackend` or `MetalBackend`
        u0_ode = KernelAbstractions.allocate(semi.parallelization_backend, ELTYPE,
                                             sum(sizes_u))
        v0_ode = KernelAbstractions.allocate(semi.parallelization_backend, ELTYPE,
                                             sum(sizes_v))
    else
        # Use CPU vectors for all CPU backends.
        # These are wrapped in `ThreadedBroadcastArray`s
        # to make broadcasting (which is done by OrdinaryDiffEq.jl) multithreaded.
        # See https://github.com/trixi-framework/TrixiParticles.jl/pull/722 for more details.
        u0_ode_ = Vector{ELTYPE}(undef, sum(sizes_u))
        v0_ode_ = Vector{ELTYPE}(undef, sum(sizes_v))
        u0_ode = ThreadedBroadcastArray(u0_ode_;
                                        parallelization_backend=semi.parallelization_backend)
        v0_ode = ThreadedBroadcastArray(v0_ode_;
                                        parallelization_backend=semi.parallelization_backend)
    end

    # Set initial condition
    foreach_system(semi) do system
        u0_system = wrap_u(u0_ode, system, semi)
        v0_system = wrap_v(v0_ode, system, semi)

        write_u0!(u0_system, system)
        write_v0!(v0_system, system)
    end

    # TODO initialize after adapting to the GPU.
    # Requires https://github.com/trixi-framework/PointNeighbors.jl/pull/86.
    initialize_neighborhood_searches!(semi)

    if semi.parallelization_backend isa KernelAbstractions.Backend
        # Convert all arrays to the correct array type.
        # When e.g. `parallelization_backend=CUDABackend()`, this will convert all `Array`s
        # to `CuArray`s, moving data to the GPU.
        # See the comments in general/gpu.jl for more details.
        semi_new = Adapt.adapt(semi.parallelization_backend, semi)
    else
        semi_new = semi
    end

    # Initialize all particle systems
    foreach_system(semi_new) do system
        # Initialize this system
        initialize!(system, semi_new)

        # Only for systems requiring a mandatory callback
        reset_callback_flag!(system)
    end

    return DynamicalODEProblem(kick!, drift!, v0_ode, u0_ode, tspan, semi_new)
end

"""
    restart_with!(semi, sol)

Set the initial coordinates and velocities of all systems in `semi` to the final values
in the solution `sol`.
[`semidiscretize`](@ref) has to be called again afterwards, or another
[`Semidiscretization`](@ref) can be created with the updated systems.

# Arguments
- `semi`:   The semidiscretization
- `sol`:    The `ODESolution` returned by `solve` of `OrdinaryDiffEq`
"""
function restart_with!(semi, sol; reset_threads=true)
    # Optionally reset Polyester.jl threads. See
    # https://github.com/trixi-framework/Trixi.jl/issues/1583
    # https://github.com/JuliaSIMD/Polyester.jl/issues/30
    if reset_threads
        Polyester.reset_threads!()
    end

    initialize_neighborhood_searches!(semi)

    foreach_system(semi) do system
        v = wrap_v(sol.u[end].x[1], system, semi)
        u = wrap_u(sol.u[end].x[2], system, semi)

        restart_with!(system, v, u)

        # Only for systems requiring a mandatory callback
        reset_callback_flag!(system)
    end

    return semi
end

function initialize_neighborhood_searches!(semi)
    foreach_system(semi) do system
        foreach_system(semi) do neighbor
            PointNeighbors.initialize!(get_neighborhood_search(system, neighbor, semi),
                                       initial_coordinates(system),
                                       initial_coordinates(neighbor))
        end
    end

    return semi
end

# We have to pass `system` here for type stability,
# since the type of `system` determines the return type.
@inline function wrap_v(v_ode, system, semi)
    (; ranges_v) = semi

    range = ranges_v[system_indices(system, semi)]

    @boundscheck @assert length(range) == v_nvariables(system) * n_moving_particles(system)

    return wrap_array(v_ode, range,
                      (StaticInt(v_nvariables(system)), n_moving_particles(system)))
end

@inline function wrap_u(u_ode, system, semi)
    (; ranges_u) = semi

    range = ranges_u[system_indices(system, semi)]

    @boundscheck @assert length(range) == u_nvariables(system) * n_moving_particles(system)

    return wrap_array(u_ode, range,
                      (StaticInt(u_nvariables(system)), n_moving_particles(system)))
end

@inline function wrap_array(array::Array, range, size)
    # This is a non-allocating version of:
    # return unsafe_wrap(Array{eltype(array), 2}, pointer(view(array, range)), size)
    return PtrArray(pointer(view(array, range)), size)
end

@inline function wrap_array(array::ThreadedBroadcastArray, range, size)
    return ThreadedBroadcastArray(wrap_array(parent(array), range, size))
end

@inline function wrap_array(array, range, size)
    # For non-`Array`s (typically GPU arrays), just reshape. Calling the `PtrArray` code
    # above for a `CuArray` yields another `CuArray` (instead of a `PtrArray`)
    # and is 8 times slower with double the allocations.
    #
    # Note that `size` might contain `StaticInt`s, so convert to `Int` first.
    return reshape(view(array, range), Int.(size))
end

function calculate_dt(v_ode, u_ode, cfl_number, semi::Semidiscretization)
    (; systems) = semi

    return minimum(system -> calculate_dt(v_ode, u_ode, cfl_number, system, semi), systems)
end

function drift!(du_ode, v_ode, u_ode, semi, t)
    @trixi_timeit timer() "drift!" begin
        @trixi_timeit timer() "reset ∂u/∂t" set_zero!(du_ode)

        @trixi_timeit timer() "velocity" begin
            # Set velocity and add acceleration for each system
            foreach_system(semi) do system
                du = wrap_u(du_ode, system, semi)
                v = wrap_v(v_ode, system, semi)

                @threaded semi for particle in each_moving_particle(system)
                    # This can be dispatched per system
                    add_velocity!(du, v, particle, system, semi)
                end
            end
        end
    end

    return du_ode
end

@inline function add_velocity!(du, v, particle, system, semi::Semidiscretization)
    add_velocity!(du, v, particle, system)
end

@inline function add_velocity!(du, v, particle, system::TotalLagrangianSPHSystem,
                               semi::Semidiscretization)
    # Only add velocity for TLSPH systems if they are integrated
    if semi.integrate_tlsph[]
        add_velocity!(du, v, particle, system)
    end
end

@inline function add_velocity!(du, v, particle, system)
    for i in 1:ndims(system)
        du[i, particle] = v[i, particle]
    end

    return du
end

@inline add_velocity!(du, v, particle, system::BoundarySPHSystem) = du

function kick!(dv_ode, v_ode, u_ode, semi, t)
    @trixi_timeit timer() "kick!" begin
        @trixi_timeit timer() "reset ∂v/∂t" set_zero!(dv_ode)

        @trixi_timeit timer() "update systems and nhs" update_systems_and_nhs(v_ode, u_ode,
                                                                              semi, t)

        @trixi_timeit timer() "system interaction" system_interaction!(dv_ode, v_ode, u_ode,
                                                                       semi)

        @trixi_timeit timer() "source terms" add_source_terms!(dv_ode, v_ode, u_ode,
                                                               semi, t)
    end

    return dv_ode
end

# Update the systems and neighborhood searches (NHS) for a simulation
# before calling `interact!` to compute forces.
# `semi` and `update_nhs_fun` are overwritten by the `SplitIntegrationCallback`.
function update_systems_and_nhs(v_ode, u_ode, semi, t;
                                systems=semi, update_nhs_fun=update_nhs!,
                                update_from_callback=false)
    # First update step before updating the NHS
    # (for example for writing the current coordinates in the solid system)
    foreach_system(systems) do system
        v = wrap_v(v_ode, system, semi)
        u = wrap_u(u_ode, system, semi)

        update_positions!(system, v, u, v_ode, u_ode, semi, t)
    end

    # Update NHS
    @trixi_timeit timer() "update nhs" update_nhs_fun(semi, u_ode)

    # Second update step.
    # This is used to calculate density and pressure of the fluid systems
    # before updating the boundary systems,
    # since the fluid pressure is needed by the Adami interpolation.
    foreach_system(systems) do system
        v = wrap_v(v_ode, system, semi)
        u = wrap_u(u_ode, system, semi)

        update_quantities!(system, v, u, v_ode, u_ode, semi, t)
    end

    # Perform correction and pressure calculation
    foreach_system(systems) do system
        v = wrap_v(v_ode, system, semi)
        u = wrap_u(u_ode, system, semi)

        update_pressure!(system, v, u, v_ode, u_ode, semi, t)
    end

    # Final update step for all remaining systems
    foreach_system(systems) do system
        v = wrap_v(v_ode, system, semi)
        u = wrap_u(u_ode, system, semi)

        update_final!(system, v, u, v_ode, u_ode, semi, t; update_from_callback)
    end
end

function update_nhs!(semi, u_ode)
    # Update NHS for each pair of systems
    foreach_system(semi) do system
        u_system = wrap_u(u_ode, system, semi)

        foreach_system(semi) do neighbor
            u_neighbor = wrap_u(u_ode, neighbor, semi)
            neighborhood_search = get_neighborhood_search(system, neighbor, semi)

            update_nhs!(neighborhood_search, system, neighbor, u_system, u_neighbor, semi)
        end
    end
end

# The `SplitIntegrationCallback` overwrites `semi_wrap` to use a different semi for wrapping
# TODO `semi` is not used yet, but will be used when the source terms API is modified
# to match the custom quantities API.
function add_source_terms!(dv_ode, v_ode, u_ode, semi, t; semi_wrap=semi)
    foreach_system(semi_wrap) do system
        dv = wrap_v(dv_ode, system, semi_wrap)
        v = wrap_v(v_ode, system, semi_wrap)
        u = wrap_u(u_ode, system, semi_wrap)

        @threaded semi for particle in each_moving_particle(system)
            # Dispatch by system type to exclude boundary systems.
            # `integrate_tlsph` is extracted from the `semi_wrap`, so that this function
            # can be used in the `SplitIntegrationCallback` as well.
            add_acceleration!(dv, particle, system, semi_wrap.integrate_tlsph[])
            add_source_terms_inner!(dv, v, u, particle, system, source_terms(system), t,
                                    semi_wrap.integrate_tlsph[])
        end
    end

    return dv_ode
end

@inline source_terms(system) = nothing
@inline source_terms(system::Union{FluidSystem, SolidSystem}) = system.source_terms

@inline function add_acceleration!(dv, particle, system, integrate_tlsph)
    add_acceleration!(dv, particle, system)
end

@inline function add_acceleration!(dv, particle, system::TotalLagrangianSPHSystem,
                                   integrate_tlsph)
    integrate_tlsph && add_acceleration!(dv, particle, system)
end

@inline add_acceleration!(dv, particle, system) = dv

@inline function add_acceleration!(dv, particle, system::Union{FluidSystem, SolidSystem})
    (; acceleration) = system

    for i in 1:ndims(system)
        dv[i, particle] += acceleration[i]
    end

    return dv
end

@inline function add_source_terms_inner!(dv, v, u, particle, system, source_terms_, t,
                                         integrate_tlsph)
    add_source_terms_inner!(dv, v, u, particle, system, source_terms_, t)
end

@inline function add_source_terms_inner!(dv, v, u, particle,
                                         system::TotalLagrangianSPHSystem,
                                         source_terms_, t, integrate_tlsph)
    integrate_tlsph && add_source_terms_inner!(dv, v, u, particle, system, source_terms_, t)
end

@inline function add_source_terms_inner!(dv, v, u, particle, system, source_terms_, t)
    coords = current_coords(u, system, particle)
    velocity = current_velocity(v, system, particle)
    density = current_density(v, system, particle)
    pressure = current_pressure(v, system, particle)

    source = source_terms_(coords, velocity, density, pressure, t)

    # Loop over `eachindex(source)`, so that users could also pass source terms for
    # the density when using `ContinuityDensity`.
    for i in eachindex(source)
        dv[i, particle] += source[i]
    end

    return dv
end

@inline add_source_terms_inner!(dv, v, u, particle, system, source_terms_::Nothing, t) = dv

@doc raw"""
    SourceTermDamping(; damping_coefficient)

A source term to be used when a damping step is required before running a full simulation.
The term ``-c \cdot v_a`` is added to the acceleration ``\frac{\mathrm{d}v_a}{\mathrm{d}t}``
of particle ``a``, where ``c`` is the damping coefficient and ``v_a`` is the velocity of
particle ``a``.

# Keywords
- `damping_coefficient`:    The coefficient ``d`` above. A higher coefficient means more
                            damping. A coefficient of `1e-4` is a good starting point for
                            damping a fluid at rest.

# Examples
```jldoctest; output = false
source_terms = SourceTermDamping(; damping_coefficient=1e-4)

# output
SourceTermDamping{Float64}(0.0001)
```
"""
struct SourceTermDamping{ELTYPE}
    damping_coefficient::ELTYPE

    function SourceTermDamping(; damping_coefficient)
        return new{typeof(damping_coefficient)}(damping_coefficient)
    end
end

@inline function (source_term::SourceTermDamping)(coords, velocity, density, pressure, t)
    (; damping_coefficient) = source_term

    return -damping_coefficient * velocity
end

function system_interaction!(dv_ode, v_ode, u_ode, semi)
    # Call `interact!` for each pair of systems
    foreach_system(semi) do system
        foreach_system(semi) do neighbor
            # Construct string for the interactions timer.
            # Avoid allocations from string construction when no timers are used.
            if timeit_debug_enabled()
                system_index = system_indices(system, semi)
                neighbor_index = system_indices(neighbor, semi)
                timer_str = "$(timer_name(system))$system_index-$(timer_name(neighbor))$neighbor_index"
            else
                timer_str = ""
            end

            interact!(dv_ode, v_ode, u_ode, system, neighbor, semi, timer_str=timer_str)
        end
    end

    return dv_ode
end

# Function barrier to make benchmarking interactions easier.
# One can benchmark, e.g. the fluid-fluid interaction, with:
# dv_ode, du_ode = copy(sol.u[end]).x; v_ode, u_ode = copy(sol.u[end]).x;
# @btime TrixiParticles.interact!($dv_ode, $v_ode, $u_ode, $fluid_system, $fluid_system, $semi);
@inline function interact!(dv_ode, v_ode, u_ode, system, neighbor, semi; timer_str="")
    dv = wrap_v(dv_ode, system, semi)
    v_system = wrap_v(v_ode, system, semi)
    u_system = wrap_u(u_ode, system, semi)

    v_neighbor = wrap_v(v_ode, neighbor, semi)
    u_neighbor = wrap_u(u_ode, neighbor, semi)

    @trixi_timeit timer() timer_str begin
        interact!(dv, v_system, u_system, v_neighbor, u_neighbor, system, neighbor, semi)
    end
end

# NHS updates
# To prevent hard-to-find bugs, there is not default version
function update_nhs!(neighborhood_search,
                     system::FluidSystem,
                     neighbor::Union{FluidSystem, TotalLagrangianSPHSystem},
                     u_system, u_neighbor, semi;
                     # The current coordinates of fluids and solids change over time
                     points_moving=(true, true))
    update!(neighborhood_search,
            current_coordinates(u_system, system),
            current_coordinates(u_neighbor, neighbor),
            semi; points_moving)
end

function update_nhs!(neighborhood_search,
                     system::FluidSystem, neighbor::BoundarySPHSystem,
                     u_system, u_neighbor, semi;
                     # Boundary coordinates only change over time when `neighbor.ismoving[]`
                     points_moving=(true, neighbor.ismoving[]))
    update!(neighborhood_search,
            current_coordinates(u_system, system),
            current_coordinates(u_neighbor, neighbor),
            semi; points_moving)
end

function update_nhs!(neighborhood_search,
                     system::FluidSystem, neighbor::OpenBoundarySPHSystem,
                     u_system, u_neighbor, semi;
                     # The current coordinates of fluids and open boundaries change over time
                     points_moving=(true, true))
    # TODO: Update only `active_coordinates` of open boundaries.
    # Problem: Removing inactive particles from neighboring lists is necessary.
    update!(neighborhood_search,
            current_coordinates(u_system, system),
            current_coordinates(u_neighbor, neighbor),
            semi; points_moving)
end

function update_nhs!(neighborhood_search,
                     system::OpenBoundarySPHSystem, neighbor::FluidSystem,
                     u_system, u_neighbor, semi;
                     # The current coordinates of both open boundaries and fluids change over time
                     points_moving=(true, true))
    # TODO: Update only `active_coordinates` of open boundaries.
    # Problem: Removing inactive particles from neighboring lists is necessary.
    update!(neighborhood_search,
            current_coordinates(u_system, system),
            current_coordinates(u_neighbor, neighbor),
            semi; points_moving)
end

function update_nhs!(neighborhood_search,
                     system::OpenBoundarySPHSystem, neighbor::TotalLagrangianSPHSystem,
<<<<<<< HEAD
                     u_system, u_neighbor;
                     points_moving=(false, false))
=======
                     u_system, u_neighbor, semi)
>>>>>>> a73e6c41
    # Don't update. This NHS is never used.
    return neighborhood_search
end

function update_nhs!(neighborhood_search,
                     system::TotalLagrangianSPHSystem, neighbor::OpenBoundarySPHSystem,
<<<<<<< HEAD
                     u_system, u_neighbor;
                     points_moving=(false, false))
=======
                     u_system, u_neighbor, semi)
>>>>>>> a73e6c41
    # Don't update. This NHS is never used.
    return neighborhood_search
end

function update_nhs!(neighborhood_search,
                     system::TotalLagrangianSPHSystem, neighbor::FluidSystem,
                     u_system, u_neighbor, semi;
                     # The current coordinates of fluids and solids change over time
                     points_moving=(true, true))
    # The current coordinates of fluids and solids change over time
    update!(neighborhood_search,
            current_coordinates(u_system, system),
            current_coordinates(u_neighbor, neighbor),
            semi; points_moving)
end

function update_nhs!(neighborhood_search,
                     system::TotalLagrangianSPHSystem, neighbor::TotalLagrangianSPHSystem,
                     u_system, u_neighbor, semi;
                     points_moving=(false, false))
    # Don't update. Neighborhood search works on the initial coordinates, which don't change.
    return neighborhood_search
end

function update_nhs!(neighborhood_search,
                     system::TotalLagrangianSPHSystem, neighbor::BoundarySPHSystem,
                     u_system, u_neighbor, semi;
                     # The current coordinates of solids change over time
                     points_moving=(true, neighbor.ismoving[]))
    # The current coordinates of solids change over time.
    # Boundary coordinates only change over time when `neighbor.ismoving[]`.
    update!(neighborhood_search,
            current_coordinates(u_system, system),
            current_coordinates(u_neighbor, neighbor),
            semi; points_moving)
end

# This function is the same as the one below to avoid ambiguous dispatch when using `Union`
function update_nhs!(neighborhood_search,
                     system::BoundarySPHSystem{<:BoundaryModelDummyParticles},
                     neighbor::FluidSystem, u_system, u_neighbor, semi;
                     # Boundary coordinates only change over time when `neighbor.ismoving[]`.
                     # The current coordinates of fluids and solids change over time.
                     points_moving=(system.ismoving[], true))
    # Depending on the density calculator of the boundary model, this NHS is used for
    # - kernel summation (`SummationDensity`)
    # - continuity equation (`ContinuityDensity`)
    # - pressure extrapolation (`AdamiPressureExtrapolation`)
    update!(neighborhood_search,
            current_coordinates(u_system, system),
            current_coordinates(u_neighbor, neighbor),
            semi; points_moving)
end

# This function is the same as the one above to avoid ambiguous dispatch when using `Union`
function update_nhs!(neighborhood_search,
                     system::BoundarySPHSystem{<:BoundaryModelDummyParticles},
                     neighbor::TotalLagrangianSPHSystem, u_system, u_neighbor, semi;
                     # Boundary coordinates only change over time when `neighbor.ismoving[]`.
                     # The current coordinates of solids change over time.
                     points_moving=(system.ismoving[], true))
    # Depending on the density calculator of the boundary model, this NHS is used for
    # - kernel summation (`SummationDensity`)
    # - continuity equation (`ContinuityDensity`)
    # - pressure extrapolation (`AdamiPressureExtrapolation`)
    update!(neighborhood_search,
            current_coordinates(u_system, system),
            current_coordinates(u_neighbor, neighbor),
            semi; points_moving)
end

function update_nhs!(neighborhood_search,
                     system::BoundarySPHSystem{<:BoundaryModelDummyParticles},
                     neighbor::BoundarySPHSystem,
                     u_system, u_neighbor, semi;
                     # `system` coordinates only change over time when `system.ismoving[]`.
                     # `neighbor` coordinates only change over time when `neighbor.ismoving[]`.
                     points_moving=(system.ismoving[], neighbor.ismoving[]))
    update!(neighborhood_search,
            current_coordinates(u_system, system),
            current_coordinates(u_neighbor, neighbor),
            semi; points_moving)
end

function update_nhs!(neighborhood_search,
                     system::DEMSystem, neighbor::DEMSystem,
                     u_system, u_neighbor, semi;
                     # Both coordinates change over time
                     points_moving=(true, true))
    update!(neighborhood_search,
            current_coordinates(u_system, system),
            current_coordinates(u_neighbor, neighbor),
            semi; points_moving)
end

function update_nhs!(neighborhood_search,
                     system::DEMSystem, neighbor::BoundaryDEMSystem,
                     u_system, u_neighbor, semi;
                     # DEM coordinates change over time, the boundary coordinates don't
                     points_moving=(true, false))
    update!(neighborhood_search,
            current_coordinates(u_system, system),
            current_coordinates(u_neighbor, neighbor),
            semi; points_moving)
end

function update_nhs!(neighborhood_search,
                     system::BoundarySPHSystem,
                     neighbor::FluidSystem,
                     u_system, u_neighbor, semi;
                     points_moving=(false, false))
    # Don't update. This NHS is never used.
    return neighborhood_search
end

function update_nhs!(neighborhood_search,
                     system::BoundaryDEMSystem,
                     neighbor::Union{DEMSystem, BoundaryDEMSystem},
                     u_system, u_neighbor, semi;
                     points_moving=(false, false))
    # Don't update. This NHS is never used.
    return neighborhood_search
end

function update_nhs!(neighborhood_search,
                     system::Union{BoundarySPHSystem, OpenBoundarySPHSystem},
                     neighbor::Union{BoundarySPHSystem, OpenBoundarySPHSystem},
                     u_system, u_neighbor, semi;
                     points_moving=(false, false))
    # Don't update. This NHS is never used.
    return neighborhood_search
end

# Forward to PointNeighbors.jl
function update!(neighborhood_search, x, y, semi; points_moving=(true, true))
    PointNeighbors.update!(neighborhood_search, x, y; points_moving,
                           parallelization_backend=semi.parallelization_backend)
end

function check_configuration(systems)
    foreach_system(systems) do system
        check_configuration(system, systems)
    end

    check_system_color(systems)
end

check_configuration(system, systems) = nothing

function check_system_color(systems)
    if any(system isa FluidSystem && !(system isa ParticlePackingSystem) &&
           !isnothing(system.surface_tension)
           for system in systems)

        # System indices of all systems that are either a fluid or a boundary system
        system_ids = findall(system isa Union{FluidSystem, BoundarySPHSystem}
                             for system in systems)

        if length(system_ids) > 1 && sum(i -> systems[i].cache.color, system_ids) == 0
            throw(ArgumentError("If a surface tension model is used the values of at least one system needs to have a color different than 0."))
        end
    end
end

function check_configuration(fluid_system::FluidSystem, systems)
    if !(fluid_system isa ParticlePackingSystem) && !isnothing(fluid_system.surface_tension)
        foreach_system(systems) do neighbor
            if neighbor isa FluidSystem && isnothing(fluid_system.surface_tension) &&
               isnothing(fluid_system.surface_normal_method)
                throw(ArgumentError("All `FluidSystem` need to use a surface tension model or a surface normal method."))
            end
        end
    end
end

function check_configuration(boundary_system::BoundarySPHSystem, systems)
    (; boundary_model) = boundary_system

    foreach_system(systems) do neighbor
        if neighbor isa WeaklyCompressibleSPHSystem &&
           boundary_model isa BoundaryModelDummyParticles &&
           isnothing(boundary_model.state_equation)
            throw(ArgumentError("`WeaklyCompressibleSPHSystem` cannot be used without " *
                                "setting a `state_equation` for all boundary models"))
        end
    end
end

function check_configuration(system::TotalLagrangianSPHSystem, systems)
    (; boundary_model) = system

    foreach_system(systems) do neighbor
        if neighbor isa FluidSystem && boundary_model === nothing
            throw(ArgumentError("a boundary model for `TotalLagrangianSPHSystem` must be " *
                                "specified when simulating a fluid-structure interaction."))
        end
    end

    if boundary_model isa BoundaryModelDummyParticles &&
       boundary_model.density_calculator isa ContinuityDensity
        throw(ArgumentError("`BoundaryModelDummyParticles` with density calculator " *
                            "`ContinuityDensity` is not yet supported for a `TotalLagrangianSPHSystem`"))
    end
end

function check_configuration(system::OpenBoundarySPHSystem, systems)
    (; boundary_model, boundary_zone) = system

    if boundary_model isa BoundaryModelLastiwka &&
       boundary_zone isa BoundaryZone{BidirectionalFlow}
        throw(ArgumentError("`BoundaryModelLastiwka` needs a specific flow direction. " *
                            "Please specify inflow and outflow."))
    end
end<|MERGE_RESOLUTION|>--- conflicted
+++ resolved
@@ -60,11 +60,8 @@
     # This is an internal constructor only used in `test/count_allocations.jl`
     # and by Adapt.jl.
     function Semidiscretization(systems::Tuple, ranges_u, ranges_v, neighborhood_searches,
-<<<<<<< HEAD
-                                parallelization_backend, integrate_tlsph)
-=======
-                                parallelization_backend::PointNeighbors.ParallelizationBackend)
->>>>>>> a73e6c41
+                                parallelization_backend::PointNeighbors.ParallelizationBackend,
+                                integrate_tlsph)
         new{typeof(parallelization_backend), typeof(systems), typeof(ranges_u),
             typeof(ranges_v), typeof(neighborhood_searches),
             typeof(integrate_tlsph)}(systems, ranges_u, ranges_v, neighborhood_searches,
@@ -759,24 +756,16 @@
 
 function update_nhs!(neighborhood_search,
                      system::OpenBoundarySPHSystem, neighbor::TotalLagrangianSPHSystem,
-<<<<<<< HEAD
-                     u_system, u_neighbor;
+                     u_system, u_neighbor, semi;
                      points_moving=(false, false))
-=======
-                     u_system, u_neighbor, semi)
->>>>>>> a73e6c41
     # Don't update. This NHS is never used.
     return neighborhood_search
 end
 
 function update_nhs!(neighborhood_search,
                      system::TotalLagrangianSPHSystem, neighbor::OpenBoundarySPHSystem,
-<<<<<<< HEAD
-                     u_system, u_neighbor;
+                     u_system, u_neighbor, semi;
                      points_moving=(false, false))
-=======
-                     u_system, u_neighbor, semi)
->>>>>>> a73e6c41
     # Don't update. This NHS is never used.
     return neighborhood_search
 end
