"""
    Semidiscretization(systems...; neighborhood_search=GridNeighborhoodSearch{NDIMS}())

The semidiscretization couples the passed systems to one simulation.

# Arguments
- `systems`: Systems to be coupled in this semidiscretization

# Keywords
- `neighborhood_search`:    The neighborhood search to be used in the simulation.
                            By default, the [`GridNeighborhoodSearch`](@ref) is used.
                            Use `nothing` to loop over all particles (no neighborhood search).
                            To use other neighborhood search implementations, pass a template
                            of a neighborhood search. See [`copy_neighborhood_search`](@ref)
                            and the examples below for more details.
                            To use a periodic domain, pass a [`PeriodicBox`](@ref) to the
                            neighborhood search.
- `threaded_nhs_update=true`:   Can be used to deactivate thread parallelization in the neighborhood search update.
                                This can be one of the largest sources of variations between simulations
                                with different thread numbers due to particle ordering changes.

# Examples
```jldoctest; output = false, setup = :(trixi_include(@__MODULE__, joinpath(examples_dir(), "fluid", "hydrostatic_water_column_2d.jl"), sol=nothing); ref_system = fluid_system)
semi = Semidiscretization(fluid_system, boundary_system)

semi = Semidiscretization(fluid_system, boundary_system,
                          neighborhood_search=GridNeighborhoodSearch{2}(update_strategy=SerialUpdate()))

periodic_box = PeriodicBox(min_corner = [0.0, 0.0], max_corner = [1.0, 1.0])
semi = Semidiscretization(fluid_system, boundary_system,
                          neighborhood_search=GridNeighborhoodSearch{2}(; periodic_box))

semi = Semidiscretization(fluid_system, boundary_system,
                          neighborhood_search=PrecomputedNeighborhoodSearch{2}())

semi = Semidiscretization(fluid_system, boundary_system,
                          neighborhood_search=nothing)

# output
┌──────────────────────────────────────────────────────────────────────────────────────────────────┐
│ Semidiscretization                                                                               │
│ ══════════════════                                                                               │
│ #spatial dimensions: ………………………… 2                                                                │
│ #systems: ……………………………………………………… 2                                                                │
│ neighborhood search: ………………………… TrivialNeighborhoodSearch                                        │
│ total #particles: ………………………………… 636                                                              │
└──────────────────────────────────────────────────────────────────────────────────────────────────┘
```
"""
struct Semidiscretization{BACKEND, S, RU, RV, NS, UCU}
    systems                 :: S
    ranges_u                :: RU
    ranges_v                :: RV
    neighborhood_searches   :: NS
    parallelization_backend :: BACKEND
    update_callback_used    :: UCU

    # Dispatch at `systems` to distinguish this constructor from the one below when
    # 4 systems are passed.
    # This is an internal constructor only used in `test/count_allocations.jl`
    # and by Adapt.jl.
    function Semidiscretization(systems::Tuple, ranges_u, ranges_v, neighborhood_searches,
                                parallelization_backend::PointNeighbors.ParallelizationBackend,
                                update_callback_used)
        new{typeof(parallelization_backend), typeof(systems), typeof(ranges_u),
            typeof(ranges_v), typeof(neighborhood_searches),
            typeof(update_callback_used)}(systems, ranges_u, ranges_v,
                                          neighborhood_searches, parallelization_backend,
                                          update_callback_used)
    end
end

function Semidiscretization(systems::Union{AbstractSystem, Nothing}...;
                            neighborhood_search=GridNeighborhoodSearch{ndims(first(systems))}(),
                            parallelization_backend=PolyesterBackend())
    systems = filter(system -> !isnothing(system), systems)

    # Check e.g. that the boundary systems are using a state equation if EDAC is not used.
    # Other checks might be added here later.
    check_configuration(systems, neighborhood_search)

    sizes_u = [u_nvariables(system) * n_integrated_particles(system)
               for system in systems]
    ranges_u = Tuple((sum(sizes_u[1:(i - 1)]) + 1):sum(sizes_u[1:i])
                     for i in eachindex(sizes_u))
    sizes_v = [v_nvariables(system) * n_integrated_particles(system)
               for system in systems]
    ranges_v = Tuple((sum(sizes_v[1:(i - 1)]) + 1):sum(sizes_v[1:i])
                     for i in eachindex(sizes_v))

    # Create a tuple of n neighborhood searches for each of the n systems.
    # We will need one neighborhood search for each pair of systems.
    searches = Tuple(Tuple(create_neighborhood_search(neighborhood_search,
                                                      system, neighbor)
                           for neighbor in systems)
                     for system in systems)

    # These will be set to true inside the `UpdateCallback`.
    # Some techniques require the use of this callback, and this flag can be used
    # to determine if the callback is used in a simulation.
    update_callback_used = Ref(false)

    return Semidiscretization(systems, ranges_u, ranges_v, searches,
                              parallelization_backend, update_callback_used)
end

# Inline show function e.g. Semidiscretization(neighborhood_search=...)
function Base.show(io::IO, semi::Semidiscretization)
    @nospecialize semi # reduce precompilation time

    print(io, "Semidiscretization(")
    for system in semi.systems
        print(io, system, ", ")
    end
    print(io, "neighborhood_search=")
    print(io, semi.neighborhood_searches |> eltype |> eltype |> nameof)
    print(io, ")")
end

# Show used during summary printout
function Base.show(io::IO, ::MIME"text/plain", semi::Semidiscretization)
    @nospecialize semi # reduce precompilation time

    if get(io, :compact, false)
        show(io, semi)
    else
        summary_header(io, "Semidiscretization")
        summary_line(io, "#spatial dimensions", ndims(semi.systems[1]))
        summary_line(io, "#systems", length(semi.systems))
        summary_line(io, "neighborhood search",
                     semi.neighborhood_searches |> eltype |> eltype |> nameof)
        summary_line(io, "total #particles", sum(nparticles.(semi.systems)))
        summary_footer(io)
    end
end

function create_neighborhood_search(::Nothing, system, neighbor)
    nhs = TrivialNeighborhoodSearch{ndims(system)}()

    return create_neighborhood_search(nhs, system, neighbor)
end

function create_neighborhood_search(neighborhood_search, system, neighbor)
    return copy_neighborhood_search(neighborhood_search, compact_support(system, neighbor),
                                    nparticles(neighbor))
end

@inline function compact_support(system, neighbor)
    (; smoothing_kernel) = system
    # TODO: Variable search radius for NHS?
    return compact_support(smoothing_kernel, initial_smoothing_length(system))
end

@inline function compact_support(system::OpenBoundarySystem, neighbor)
    # Use the compact support of the fluid
    return compact_support(neighbor, system)
end

@inline function compact_support(system::OpenBoundarySystem,
                                 neighbor::OpenBoundarySystem)
    # This NHS is never used
    return 0.0
end

@inline function compact_support(system::BoundaryDEMSystem, neighbor::BoundaryDEMSystem)
    # This NHS is never used
    return 0.0
end

@inline function compact_support(system::BoundaryDEMSystem, neighbor::DEMSystem)
    # Use the compact support of the DEMSystem
    return compact_support(neighbor, system)
end

@inline function compact_support(system::TotalLagrangianSPHSystem,
                                 neighbor::TotalLagrangianSPHSystem)
    (; smoothing_kernel, smoothing_length) = system
    return compact_support(smoothing_kernel, smoothing_length)
end

@inline function compact_support(system::Union{TotalLagrangianSPHSystem,
                                               WallBoundarySystem},
                                 neighbor)
    return compact_support(system, system.boundary_model, neighbor)
end

@inline function compact_support(system, model::BoundaryModelMonaghanKajtar, neighbor)
    # Use the compact support of the fluid for structure-fluid interaction
    return compact_support(neighbor, system)
end

@inline function compact_support(system, model::BoundaryModelMonaghanKajtar,
                                 neighbor::WallBoundarySystem)
    # This NHS is never used
    return 0.0
end

@inline function compact_support(system, model::BoundaryModelDummyParticles, neighbor)
    # TODO: Monaghan-Kajtar BC are using the fluid's compact support for structure-fluid
    # interaction. Dummy particle BC use the model's compact support, which is also used
    # for density summations.
    (; smoothing_kernel, smoothing_length) = model
    return compact_support(smoothing_kernel, smoothing_length)
end

@inline function get_neighborhood_search(system, semi)
    (; neighborhood_searches) = semi

    system_index = system_indices(system, semi)

    return neighborhood_searches[system_index][system_index]
end

@inline function get_neighborhood_search(system, neighbor_system, semi)
    (; neighborhood_searches) = semi

    system_index = system_indices(system, semi)
    neighbor_index = system_indices(neighbor_system, semi)

    return neighborhood_searches[system_index][neighbor_index]
end

@inline function system_indices(system, semi)
    # Note that this takes only about 5 ns, while mapping systems to indices with a `Dict`
    # is ~30x slower because `hash(::System)` is very slow.
    index = findfirst(==(system), semi.systems)

    if isnothing(index)
        throw(ArgumentError("system is not in the semidiscretization"))
    end

    return index
end

# This is just for readability to loop over all systems without allocations
@inline function foreach_system(f, semi::Union{NamedTuple, Semidiscretization})
    return foreach_noalloc(f, semi.systems)
end

@inline foreach_system(f, systems) = foreach_noalloc(f, systems)

"""
    semidiscretize(semi, tspan; reset_threads=true)

Create an `ODEProblem` from the semidiscretization with the specified `tspan`.

# Arguments
- `semi`: A [`Semidiscretization`](@ref) holding the systems involved in the simulation.
- `tspan`: The time span over which the simulation will be run.

# Keywords
- `reset_threads`: A boolean flag to reset Polyester.jl threads before the simulation (default: `true`).
  After an error within a threaded loop, threading might be disabled. Resetting the threads before the simulation
  ensures that threading is enabled again for the simulation.
  See also [trixi-framework/Trixi.jl#1583](https://github.com/trixi-framework/Trixi.jl/issues/1583).

# Returns
A `DynamicalODEProblem` (see [the OrdinaryDiffEq.jl docs](https://docs.sciml.ai/DiffEqDocs/stable/types/dynamical_types/))
to be integrated with [OrdinaryDiffEq.jl](https://github.com/SciML/OrdinaryDiffEq.jl).
Note that this is not a true `DynamicalODEProblem` where the acceleration does not depend on the velocity.
Therefore, not all integrators designed for `DynamicalODEProblem`s will work properly.
However, all integrators designed for `ODEProblem`s can be used.
See [time integration](@ref time_integration) for more details.

# Examples
```jldoctest; output = false, filter = r"u0: .*", setup = :(trixi_include(@__MODULE__, joinpath(examples_dir(), "fluid", "hydrostatic_water_column_2d.jl"), sol=nothing); ref_system = fluid_system)
semi = Semidiscretization(fluid_system, boundary_system)
tspan = (0.0, 1.0)
ode_problem = semidiscretize(semi, tspan)

# output
ODEProblem with uType RecursiveArrayTools.ArrayPartition{Float64, Tuple{TrixiParticles.ThreadedBroadcastArray{Float64, 1, Vector{Float64}, PolyesterBackend}, TrixiParticles.ThreadedBroadcastArray{Float64, 1, Vector{Float64}, PolyesterBackend}}} and tType Float64. In-place: true
Non-trivial mass matrix: false
timespan: (0.0, 1.0)
u0: ([...], [...]) *this line is ignored by filter*
```
"""
function semidiscretize(semi, tspan; reset_threads=true)
    (; systems) = semi

    @assert all(system -> eltype(system) === eltype(systems[1]), systems)
    ELTYPE = eltype(systems[1])

    # Optionally reset Polyester.jl threads. See
    # https://github.com/trixi-framework/Trixi.jl/issues/1583
    # https://github.com/JuliaSIMD/Polyester.jl/issues/30
    if reset_threads
        Polyester.reset_threads!()
    end

    sizes_u = (u_nvariables(system) * n_integrated_particles(system) for system in systems)
    sizes_v = (v_nvariables(system) * n_integrated_particles(system) for system in systems)

    # Use either the specified backend, e.g., `CUDABackend` or `MetalBackend` or
    # use CPU vectors for all CPU backends.
    u0_ode_ = allocate(semi.parallelization_backend, ELTYPE, sum(sizes_u))
    v0_ode_ = allocate(semi.parallelization_backend, ELTYPE, sum(sizes_v))

    if semi.parallelization_backend isa KernelAbstractions.Backend
        u0_ode = u0_ode_
        v0_ode = v0_ode_
    else
        # CPU vectors are wrapped in `ThreadedBroadcastArray`s
        # to make broadcasting (which is done by OrdinaryDiffEq.jl) multithreaded.
        # See https://github.com/trixi-framework/TrixiParticles.jl/pull/722 for more details.
        u0_ode = ThreadedBroadcastArray(u0_ode_;
                                        parallelization_backend=semi.parallelization_backend)
        v0_ode = ThreadedBroadcastArray(v0_ode_;
                                        parallelization_backend=semi.parallelization_backend)
    end

    # Set initial condition
    foreach_system(semi) do system
        u0_system = wrap_u(u0_ode, system, semi)
        v0_system = wrap_v(v0_ode, system, semi)

        write_u0!(u0_system, system)
        write_v0!(v0_system, system)
    end

    # TODO initialize after adapting to the GPU.
    # Requires https://github.com/trixi-framework/PointNeighbors.jl/pull/86.
    initialize_neighborhood_searches!(semi)

    if semi.parallelization_backend isa KernelAbstractions.Backend
        # Convert all arrays to the correct array type.
        # When e.g. `parallelization_backend=CUDABackend()`, this will convert all `Array`s
        # to `CuArray`s, moving data to the GPU.
        # See the comments in general/gpu.jl for more details.
        semi_ = Adapt.adapt(semi.parallelization_backend, semi)

        # We now have a new `Semidiscretization` with new systems.
        # This means that systems linking to other systems still point to old systems.
        # Therefore, we have to re-link them, which yields yet another `Semidiscretization`.
        # Note that this re-creates systems containing links, so it only works as long
        # as systems don't link to other systems containing links.
        semi_new = Semidiscretization(set_system_links.(semi_.systems, Ref(semi_)),
                                      semi_.ranges_u, semi_.ranges_v,
                                      semi_.neighborhood_searches,
                                      semi_.parallelization_backend,
                                      semi_.update_callback_used)
    else
        semi_new = semi
    end

    # Initialize all particle systems
    foreach_system(semi_new) do system
        # Initialize this system
        initialize!(system, semi_new)
    end

    # Reset callback flag that will be set by the `UpdateCallback`
    semi_new.update_callback_used[] = false

    return DynamicalODEProblem(kick!, drift!, v0_ode, u0_ode, tspan, semi_new)
end

"""
    restart_with!(semi, sol)

Set the initial coordinates and velocities of all systems in `semi` to the final values
in the solution `sol`.
[`semidiscretize`](@ref) has to be called again afterwards, or another
[`Semidiscretization`](@ref) can be created with the updated systems.

# Arguments
- `semi`:   The semidiscretization
- `sol`:    The `ODESolution` returned by `solve` of `OrdinaryDiffEq`
"""
function restart_with!(semi, sol; reset_threads=true)
    # Optionally reset Polyester.jl threads. See
    # https://github.com/trixi-framework/Trixi.jl/issues/1583
    # https://github.com/JuliaSIMD/Polyester.jl/issues/30
    if reset_threads
        Polyester.reset_threads!()
    end

    initialize_neighborhood_searches!(semi)

    foreach_system(semi) do system
        v = wrap_v(sol.u[end].x[1], system, semi)
        u = wrap_u(sol.u[end].x[2], system, semi)

        restart_with!(system, v, u)
    end

    # Reset callback flag that will be set by the `UpdateCallback`
    semi.update_callback_used[] = false

    return semi
end

function initialize_neighborhood_searches!(semi)
    foreach_system(semi) do system
        foreach_system(semi) do neighbor
            PointNeighbors.initialize!(get_neighborhood_search(system, neighbor, semi),
                                       initial_coordinates(system),
                                       initial_coordinates(neighbor),
                                       eachindex_y=each_active_particle(neighbor))
        end
    end

    return semi
end

# We have to pass `system` here for type stability,
# since the type of `system` determines the return type.
@inline function wrap_v(v_ode, system, semi)
    (; ranges_v) = semi

    range = ranges_v[system_indices(system, semi)]

    @boundscheck @assert length(range) ==
                         v_nvariables(system) * n_integrated_particles(system)

    return wrap_array(v_ode, range,
                      (StaticInt(v_nvariables(system)), n_integrated_particles(system)))
end

@inline function wrap_u(u_ode, system, semi)
    (; ranges_u) = semi

    range = ranges_u[system_indices(system, semi)]

    @boundscheck @assert length(range) ==
                         u_nvariables(system) * n_integrated_particles(system)

    return wrap_array(u_ode, range,
                      (StaticInt(u_nvariables(system)), n_integrated_particles(system)))
end

@inline function wrap_array(array::Array, range, size)
    # This is a non-allocating version of:
    # return unsafe_wrap(Array{eltype(array), 2}, pointer(view(array, range)), size)
    return PtrArray(pointer(view(array, range)), size)
end

@inline function wrap_array(array::ThreadedBroadcastArray, range, size)
    return ThreadedBroadcastArray(wrap_array(parent(array), range, size))
end

@inline function wrap_array(array, range, size)
    # For non-`Array`s (typically GPU arrays), just reshape. Calling the `PtrArray` code
    # above for a `CuArray` yields another `CuArray` (instead of a `PtrArray`)
    # and is 8 times slower with double the allocations.
    #
    # Note that `size` might contain `StaticInt`s, so convert to `Int` first.
    return reshape(view(array, range), Int.(size))
end

function calculate_dt(v_ode, u_ode, cfl_number, semi::Semidiscretization)
    (; systems) = semi

    return minimum(system -> calculate_dt(v_ode, u_ode, cfl_number, system, semi), systems)
end

function drift!(du_ode, v_ode, u_ode, semi, t)
    @trixi_timeit timer() "drift!" begin
        @trixi_timeit timer() "reset ∂u/∂t" set_zero!(du_ode)

        @trixi_timeit timer() "velocity" begin
            # Set velocity and add acceleration for each system
            foreach_system(semi) do system
                du = wrap_u(du_ode, system, semi)
                v = wrap_v(v_ode, system, semi)

                @threaded semi for particle in each_integrated_particle(system)
                    # This can be dispatched per system
                    add_velocity!(du, v, particle, system)
                end
            end
        end
    end

    return du_ode
end

@inline function add_velocity!(du, v, particle, system)
    # Generic fallback for all systems that don't define this function
    for i in 1:ndims(system)
        @inbounds du[i, particle] = v[i, particle]
    end

    return du
end

# Solid wall boundary system doesn't integrate the particle positions
@inline add_velocity!(du, v, particle, system::WallBoundarySystem) = du

@inline function add_velocity!(du, v, particle, system::AbstractFluidSystem)
    # This is zero unless a shifting technique is used
    delta_v_ = delta_v(system, particle)

    for i in 1:ndims(system)
        @inbounds du[i, particle] = v[i, particle] + delta_v_[i]
    end

    return du
end

function kick!(dv_ode, v_ode, u_ode, semi, t)
    @trixi_timeit timer() "kick!" begin
        # Check that the `UpdateCallback` is used if required
        check_update_callback(semi)

        @trixi_timeit timer() "reset ∂v/∂t" set_zero!(dv_ode)

        @trixi_timeit timer() "update systems and nhs" update_systems_and_nhs(v_ode, u_ode,
                                                                              semi, t)

        @trixi_timeit timer() "system interaction" system_interaction!(dv_ode, v_ode, u_ode,
                                                                       semi)

        @trixi_timeit timer() "source terms" add_source_terms!(dv_ode, v_ode, u_ode,
                                                               semi, t)
    end

    return dv_ode
end

# Update the systems and neighborhood searches (NHS) for a simulation
# before calling `interact!` to compute forces.
function update_systems_and_nhs(v_ode, u_ode, semi, t)
    # First update step before updating the NHS
    # (for example for writing the current coordinates in the TLSPH system)
    foreach_system(semi) do system
        v = wrap_v(v_ode, system, semi)
        u = wrap_u(u_ode, system, semi)

        update_positions!(system, v, u, v_ode, u_ode, semi, t)
    end

    # Update NHS
    @trixi_timeit timer() "update nhs" update_nhs!(semi, u_ode)

    # Second update step.
    # This is used to calculate density and pressure of the fluid systems
    # before updating the boundary systems,
    # since the fluid pressure is needed by the Adami interpolation.
    foreach_system(semi) do system
        v = wrap_v(v_ode, system, semi)
        u = wrap_u(u_ode, system, semi)

        update_quantities!(system, v, u, v_ode, u_ode, semi, t)
    end

    # Perform correction and pressure calculation
    foreach_system(semi) do system
        v = wrap_v(v_ode, system, semi)
        u = wrap_u(u_ode, system, semi)

        update_pressure!(system, v, u, v_ode, u_ode, semi, t)
    end

    # This update depends on the computed quantities of the fluid system and therefore
    # needs to be after `update_quantities!`.
    foreach_system(semi) do system
        v = wrap_v(v_ode, system, semi)
        u = wrap_u(u_ode, system, semi)

        update_boundary_interpolation!(system, v, u, v_ode, u_ode, semi, t)
    end

    # Final update step for all remaining systems
    foreach_system(semi) do system
        v = wrap_v(v_ode, system, semi)
        u = wrap_u(u_ode, system, semi)

        update_final!(system, v, u, v_ode, u_ode, semi, t)
    end
end

function update_nhs!(semi, u_ode)
    # Update NHS for each pair of systems
    foreach_system(semi) do system
        u_system = wrap_u(u_ode, system, semi)

        foreach_system(semi) do neighbor
            u_neighbor = wrap_u(u_ode, neighbor, semi)
            neighborhood_search = get_neighborhood_search(system, neighbor, semi)

            update_nhs!(neighborhood_search, system, neighbor, u_system, u_neighbor, semi)
        end
    end
end

function add_source_terms!(dv_ode, v_ode, u_ode, semi, t)
    foreach_system(semi) do system
        dv = wrap_v(dv_ode, system, semi)
        v = wrap_v(v_ode, system, semi)
        u = wrap_u(u_ode, system, semi)

        @threaded semi for particle in each_integrated_particle(system)
            # Dispatch by system type to exclude boundary systems
            add_acceleration!(dv, particle, system)
            add_source_terms_inner!(dv, v, u, particle, system, source_terms(system), t)
        end
    end

    return dv_ode
end

@inline source_terms(system) = nothing
@inline source_terms(system::Union{AbstractFluidSystem, AbstractStructureSystem}) = system.source_terms

@inline add_acceleration!(dv, particle, system) = dv

@inline function add_acceleration!(dv, particle,
                                   system::Union{AbstractFluidSystem,
                                                 AbstractStructureSystem})
    (; acceleration) = system

    for i in 1:ndims(system)
        dv[i, particle] += acceleration[i]
    end

    return dv
end

@inline function add_source_terms_inner!(dv, v, u, particle, system, source_terms_, t)
    coords = current_coords(u, system, particle)
    velocity = current_velocity(v, system, particle)
    density = current_density(v, system, particle)
    pressure = current_pressure(v, system, particle)

    source = source_terms_(coords, velocity, density, pressure, t)

    # Loop over `eachindex(source)`, so that users could also pass source terms for
    # the density when using `ContinuityDensity`.
    for i in eachindex(source)
        dv[i, particle] += source[i]
    end

    return dv
end

@inline add_source_terms_inner!(dv, v, u, particle, system, source_terms_::Nothing, t) = dv

@doc raw"""
    SourceTermDamping(; damping_coefficient)

A source term to be used when a damping step is required before running a full simulation.
The term ``-c \cdot v_a`` is added to the acceleration ``\frac{\mathrm{d}v_a}{\mathrm{d}t}``
of particle ``a``, where ``c`` is the damping coefficient and ``v_a`` is the velocity of
particle ``a``.

# Keywords
- `damping_coefficient`:    The coefficient ``d`` above. A higher coefficient means more
                            damping. A coefficient of `1e-4` is a good starting point for
                            damping a fluid at rest.

# Examples
```jldoctest; output = false
source_terms = SourceTermDamping(; damping_coefficient=1e-4)

# output
SourceTermDamping{Float64}(0.0001)
```
"""
struct SourceTermDamping{ELTYPE}
    damping_coefficient::ELTYPE

    function SourceTermDamping(; damping_coefficient)
        return new{typeof(damping_coefficient)}(damping_coefficient)
    end
end

@inline function (source_term::SourceTermDamping)(coords, velocity, density, pressure, t)
    (; damping_coefficient) = source_term

    return -damping_coefficient * velocity
end

function system_interaction!(dv_ode, v_ode, u_ode, semi)
    # Call `interact!` for each pair of systems
    foreach_system(semi) do system
        foreach_system(semi) do neighbor
            # Construct string for the interactions timer.
            # Avoid allocations from string construction when no timers are used.
            if timeit_debug_enabled()
                system_index = system_indices(system, semi)
                neighbor_index = system_indices(neighbor, semi)
                timer_str = "$(timer_name(system))$system_index-$(timer_name(neighbor))$neighbor_index"
            else
                timer_str = ""
            end

            interact!(dv_ode, v_ode, u_ode, system, neighbor, semi, timer_str=timer_str)
        end
    end

    return dv_ode
end

# Function barrier to make benchmarking interactions easier.
# One can benchmark, e.g. the fluid-fluid interaction, with:
# dv_ode, du_ode = copy(sol.u[end]).x; v_ode, u_ode = copy(sol.u[end]).x;
# @btime TrixiParticles.interact!($dv_ode, $v_ode, $u_ode, $fluid_system, $fluid_system, $semi);
@inline function interact!(dv_ode, v_ode, u_ode, system, neighbor, semi; timer_str="")
    dv = wrap_v(dv_ode, system, semi)
    v_system = wrap_v(v_ode, system, semi)
    u_system = wrap_u(u_ode, system, semi)

    v_neighbor = wrap_v(v_ode, neighbor, semi)
    u_neighbor = wrap_u(u_ode, neighbor, semi)

    @trixi_timeit timer() timer_str begin
        interact!(dv, v_system, u_system, v_neighbor, u_neighbor, system, neighbor, semi)
    end
end

# NHS updates
# To prevent hard-to-find bugs, there is not default version
function update_nhs!(neighborhood_search,
                     system::AbstractFluidSystem,
                     neighbor::Union{AbstractFluidSystem, TotalLagrangianSPHSystem},
                     u_system, u_neighbor, semi)
    # The current coordinates of fluids and structures change over time
    update!(neighborhood_search,
            current_coordinates(u_system, system),
            current_coordinates(u_neighbor, neighbor),
            semi, points_moving=(true, true), eachindex_y=each_active_particle(neighbor))
end

function update_nhs!(neighborhood_search,
                     system::AbstractFluidSystem, neighbor::WallBoundarySystem,
                     u_system, u_neighbor, semi)
    # Boundary coordinates only change over time when `neighbor.ismoving[]`
    update!(neighborhood_search,
            current_coordinates(u_system, system),
            current_coordinates(u_neighbor, neighbor),
            semi, points_moving=(true, neighbor.ismoving[]))
end

function update_nhs!(neighborhood_search,
                     system::AbstractFluidSystem, neighbor::OpenBoundarySystem,
                     u_system, u_neighbor, semi)
    # The current coordinates of fluids and open boundaries change over time.

    # TODO: Update only `active_coordinates` of open boundaries.
    # Problem: Removing inactive particles from neighboring lists is necessary.
    update!(neighborhood_search,
            current_coordinates(u_system, system),
            current_coordinates(u_neighbor, neighbor),
            semi, points_moving=(true, true), eachindex_y=each_active_particle(neighbor))
end

function update_nhs!(neighborhood_search,
                     system::OpenBoundarySystem, neighbor::AbstractFluidSystem,
                     u_system, u_neighbor, semi)
    # The current coordinates of both open boundaries and fluids change over time.

    # TODO: Update only `active_coordinates` of open boundaries.
    # Problem: Removing inactive particles from neighboring lists is necessary.
    update!(neighborhood_search,
            current_coordinates(u_system, system),
            current_coordinates(u_neighbor, neighbor),
            semi, points_moving=(true, true), eachindex_y=each_active_particle(neighbor))
end

function update_nhs!(neighborhood_search,
                     system::OpenBoundarySystem, neighbor::TotalLagrangianSPHSystem,
                     u_system, u_neighbor, semi)
    # Don't update. This NHS is never used.
    return neighborhood_search
end

function update_nhs!(neighborhood_search,
                     system::TotalLagrangianSPHSystem, neighbor::OpenBoundarySystem,
                     u_system, u_neighbor, semi)
    # Don't update. This NHS is never used.
    return neighborhood_search
end

function update_nhs!(neighborhood_search,
                     system::TotalLagrangianSPHSystem, neighbor::AbstractFluidSystem,
                     u_system, u_neighbor, semi)
    # The current coordinates of fluids and structured change over time
    update!(neighborhood_search,
            current_coordinates(u_system, system),
            current_coordinates(u_neighbor, neighbor),
            semi, points_moving=(true, true), eachindex_y=each_active_particle(neighbor))
end

function update_nhs!(neighborhood_search,
                     system::TotalLagrangianSPHSystem, neighbor::TotalLagrangianSPHSystem,
                     u_system, u_neighbor, semi)
    # Don't update. Neighborhood search works on the initial coordinates, which don't change.
    return neighborhood_search
end

function update_nhs!(neighborhood_search,
                     system::TotalLagrangianSPHSystem, neighbor::WallBoundarySystem,
                     u_system, u_neighbor, semi)
    # The current coordinates of structured change over time.
    # Boundary coordinates only change over time when `neighbor.ismoving[]`.
    update!(neighborhood_search,
            current_coordinates(u_system, system),
            current_coordinates(u_neighbor, neighbor),
            semi, points_moving=(true, neighbor.ismoving[]))
end

# This function is the same as the one below to avoid ambiguous dispatch when using `Union`
function update_nhs!(neighborhood_search,
                     system::WallBoundarySystem{<:BoundaryModelDummyParticles},
                     neighbor::AbstractFluidSystem, u_system, u_neighbor, semi)
    # Depending on the density calculator of the boundary model, this NHS is used for
    # - kernel summation (`SummationDensity`)
    # - continuity equation (`ContinuityDensity`)
    # - pressure extrapolation (`AdamiPressureExtrapolation`)
    #
    # Boundary coordinates only change over time when `neighbor.ismoving[]`.
    # The current coordinates of fluids and structured change over time.
    update!(neighborhood_search,
            current_coordinates(u_system, system),
            current_coordinates(u_neighbor, neighbor),
            semi, points_moving=(system.ismoving[], true),
            eachindex_y=each_active_particle(neighbor))
end

# This function is the same as the one above to avoid ambiguous dispatch when using `Union`
function update_nhs!(neighborhood_search,
                     system::WallBoundarySystem{<:BoundaryModelDummyParticles},
                     neighbor::TotalLagrangianSPHSystem, u_system, u_neighbor, semi)
    # Depending on the density calculator of the boundary model, this NHS is used for
    # - kernel summation (`SummationDensity`)
    # - continuity equation (`ContinuityDensity`)
    # - pressure extrapolation (`AdamiPressureExtrapolation`)
    #
    # Boundary coordinates only change over time when `neighbor.ismoving[]`.
    # The current coordinates of fluids and structured change over time.
    update!(neighborhood_search,
            current_coordinates(u_system, system),
            current_coordinates(u_neighbor, neighbor),
            semi, points_moving=(system.ismoving[], true))
end

function update_nhs!(neighborhood_search,
                     system::WallBoundarySystem{<:BoundaryModelDummyParticles},
                     neighbor::WallBoundarySystem,
                     u_system, u_neighbor, semi)
    # `system` coordinates only change over time when `system.ismoving[]`.
    # `neighbor` coordinates only change over time when `neighbor.ismoving[]`.
    update!(neighborhood_search,
            current_coordinates(u_system, system),
            current_coordinates(u_neighbor, neighbor),
            semi, points_moving=(system.ismoving[], neighbor.ismoving[]))
end

function update_nhs!(neighborhood_search,
                     system::DEMSystem, neighbor::DEMSystem,
                     u_system, u_neighbor, semi)
    # Both coordinates change over time
    update!(neighborhood_search,
            current_coordinates(u_system, system),
            current_coordinates(u_neighbor, neighbor),
            semi, points_moving=(true, true))
end

function update_nhs!(neighborhood_search,
                     system::DEMSystem, neighbor::BoundaryDEMSystem,
                     u_system, u_neighbor, semi)
    # DEM coordinates change over time, the boundary coordinates don't
    update!(neighborhood_search,
            current_coordinates(u_system, system),
            current_coordinates(u_neighbor, neighbor),
            semi, points_moving=(true, false))
end

function update_nhs!(neighborhood_search,
                     system::WallBoundarySystem,
                     neighbor::AbstractFluidSystem,
                     u_system, u_neighbor, semi)
    # Don't update. This NHS is never used.
    return neighborhood_search
end

function update_nhs!(neighborhood_search,
                     system::BoundaryDEMSystem,
                     neighbor::Union{DEMSystem, BoundaryDEMSystem},
                     u_system, u_neighbor, semi)
    # Don't update. This NHS is never used.
    return neighborhood_search
end

function update_nhs!(neighborhood_search,
                     system::Union{WallBoundarySystem, OpenBoundarySystem},
                     neighbor::Union{WallBoundarySystem, OpenBoundarySystem},
                     u_system, u_neighbor, semi)
    # Don't update. This NHS is never used.
    return neighborhood_search
end

# Forward to PointNeighbors.jl
function update!(neighborhood_search, x, y, semi; points_moving=(true, false),
                 eachindex_y=axes(y, 2))
    PointNeighbors.update!(neighborhood_search, x, y; points_moving, eachindex_y,
                           parallelization_backend=semi.parallelization_backend)
end

function check_update_callback(semi)
    foreach_system(semi) do system
        # This check will be optimized away if the system does not require the callback
        if requires_update_callback(system) && !semi.update_callback_used[]
            system_name = system |> typeof |> nameof
            throw(ArgumentError("`UpdateCallback` is required for `$system_name`"))
        end
    end
end

function check_configuration(systems,
                             nhs::Union{Nothing, PointNeighbors.AbstractNeighborhoodSearch})
    foreach_system(systems) do system
        check_configuration(system, systems, nhs)
    end

    check_system_color(systems)
end

check_configuration(system::AbstractSystem, systems, nhs) = nothing

function check_system_color(systems)
    if any(system isa AbstractFluidSystem && !(system isa ParticlePackingSystem) &&
           !isnothing(system.surface_tension)
           for system in systems)

        # System indices of all systems that are either a fluid or a boundary system
        system_ids = findall(system isa Union{AbstractFluidSystem, WallBoundarySystem}
                             for system in systems)

        if length(system_ids) > 1 && sum(i -> systems[i].cache.color, system_ids) == 0
            throw(ArgumentError("If a surface tension model is used the values of at least one system needs to have a color different than 0."))
        end
    end
end

function check_configuration(fluid_system::AbstractFluidSystem, systems, nhs)
    if !(fluid_system isa ParticlePackingSystem) && !isnothing(fluid_system.surface_tension)
        foreach_system(systems) do neighbor
            if neighbor isa AbstractFluidSystem &&
               isnothing(fluid_system.surface_tension) &&
               isnothing(fluid_system.surface_normal_method)
                throw(ArgumentError("either none or all fluid systems in a simulation need " *
                                    "to use a surface tension model or a surface normal method."))
            end
        end
    end
end

function check_configuration(system::WallBoundarySystem, systems, nhs)
    (; boundary_model) = system

    foreach_system(systems) do neighbor
        if neighbor isa WeaklyCompressibleSPHSystem &&
           boundary_model isa BoundaryModelDummyParticles &&
           isnothing(boundary_model.state_equation)
            throw(ArgumentError("`WeaklyCompressibleSPHSystem` cannot be used without " *
                                "setting a `state_equation` for all boundary models"))
        end
    end
end

function check_configuration(system::TotalLagrangianSPHSystem, systems, nhs)
    (; boundary_model) = system

    foreach_system(systems) do neighbor
        if neighbor isa AbstractFluidSystem && boundary_model === nothing
            throw(ArgumentError("a boundary model for `TotalLagrangianSPHSystem` must be " *
                                "specified when simulating a fluid-structure interaction."))
        end
    end

    if boundary_model isa BoundaryModelDummyParticles &&
       boundary_model.density_calculator isa ContinuityDensity
        throw(ArgumentError("`BoundaryModelDummyParticles` with density calculator " *
                            "`ContinuityDensity` is not yet supported for a `TotalLagrangianSPHSystem`"))
    end
end

<<<<<<< HEAD
function check_configuration(system::ImplicitIncompressibleSPHSystem, systems, nhs)
    foreach_system(systems) do neighbor
        if neighbor isa WeaklyCompressibleSPHSystem
            throw(ArgumentError("`ImplicitIncompressibleSPHSystem` cannot be used together with
            `WeaklyCompressibleSPHSystem`"))
        end
    end
end

function check_configuration(system::OpenBoundarySPHSystem, systems,
=======
function check_configuration(system::OpenBoundarySystem, systems,
>>>>>>> 9ba634a1
                             neighborhood_search::PointNeighbors.AbstractNeighborhoodSearch)
    (; boundary_model, boundary_zones) = system

    # Store index of the fluid system. This is necessary for re-linking
    # in case we use Adapt.jl to create a new semidiscretization.
    fluid_system_index = findfirst(==(system.fluid_system), systems)
    system.fluid_system_index[] = fluid_system_index

    if boundary_model isa BoundaryModelCharacteristicsLastiwka &&
       any(zone -> isnothing(zone.flow_direction), boundary_zones)
        throw(ArgumentError("`BoundaryModelCharacteristicsLastiwka` needs a specific flow direction. " *
                            "Please specify `InFlow()` and `OutFlow()`."))
    end

    if first(PointNeighbors.requires_update(neighborhood_search))
        throw(ArgumentError("`OpenBoundarySystem` requires a neighborhood search " *
                            "that does not require an update for the first set of coordinates (e.g. `GridNeighborhoodSearch`). " *
                            "See the PointNeighbors.jl documentation for more details."))
    end
end

# After `adapt`, the system type information may change.
# This means that systems linking to other systems still point to old systems.
# Therefore, we have to re-link them based on the stored system index.
set_system_links(system, semi) = system

function set_system_links(system::OpenBoundarySystem, semi)
    fluid_system = semi.systems[system.fluid_system_index[]]

    return OpenBoundarySystem(system.boundary_model,
                              system.initial_condition,
                              fluid_system, # link to fluid system
                              system.fluid_system_index,
                              system.smoothing_length,
                              system.mass,
                              system.density,
                              system.volume,
                              system.pressure,
                              system.boundary_candidates,
                              system.fluid_candidates,
                              system.boundary_zone_indices,
                              system.boundary_zones,
                              system.buffer,
                              system.cache)
end<|MERGE_RESOLUTION|>--- conflicted
+++ resolved
@@ -977,7 +977,6 @@
     end
 end
 
-<<<<<<< HEAD
 function check_configuration(system::ImplicitIncompressibleSPHSystem, systems, nhs)
     foreach_system(systems) do neighbor
         if neighbor isa WeaklyCompressibleSPHSystem
@@ -987,10 +986,7 @@
     end
 end
 
-function check_configuration(system::OpenBoundarySPHSystem, systems,
-=======
 function check_configuration(system::OpenBoundarySystem, systems,
->>>>>>> 9ba634a1
                              neighborhood_search::PointNeighbors.AbstractNeighborhoodSearch)
     (; boundary_model, boundary_zones) = system
 
