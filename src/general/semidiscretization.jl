--- conflicted
+++ resolved
@@ -282,9 +282,14 @@
     sizes_u = (u_nvariables(system) * n_moving_particles(system) for system in systems)
     sizes_v = (v_nvariables(system) * n_moving_particles(system) for system in systems)
 
-<<<<<<< HEAD
-    if semi.parallelization_backend isa Bool
-        # Use CPU vectors and the optimized CPU code.
+    if semi.parallelization_backend isa KernelAbstractions.Backend
+        # Use the specified backend, e.g., `CUDABackend` or `MetalBackend`
+        u0_ode = KernelAbstractions.allocate(semi.parallelization_backend, ELTYPE,
+                                             sum(sizes_u))
+        v0_ode = KernelAbstractions.allocate(semi.parallelization_backend, ELTYPE,
+                                             sum(sizes_v))
+    else
+        # Use CPU vectors for all CPU backends.
         # These are wrapped in `ThreadedBroadcastArray`s
         # to make broadcasting (which is done by OrdinaryDiffEq.jl) multithreaded.
         # See https://github.com/trixi-framework/TrixiParticles.jl/pull/722 for more details.
@@ -292,19 +297,6 @@
         v0_ode_ = Vector{ELTYPE}(undef, sum(sizes_v))
         u0_ode = ThreadedBroadcastArray(u0_ode_)
         v0_ode = ThreadedBroadcastArray(v0_ode_)
-    else
-=======
-    if semi.parallelization_backend isa KernelAbstractions.Backend
->>>>>>> d4e892b1
-        # Use the specified backend, e.g., `CUDABackend` or `MetalBackend`
-        u0_ode = KernelAbstractions.allocate(semi.parallelization_backend, ELTYPE,
-                                             sum(sizes_u))
-        v0_ode = KernelAbstractions.allocate(semi.parallelization_backend, ELTYPE,
-                                             sum(sizes_v))
-    else
-        # Use CPU vectors for all CPU backends
-        u0_ode = Vector{ELTYPE}(undef, sum(sizes_u))
-        v0_ode = Vector{ELTYPE}(undef, sum(sizes_v))
     end
 
     # Set initial condition
