--- conflicted
+++ resolved
@@ -20,13 +20,9 @@
     cluster               :: CL
 
     function Semidiscretization(systems...; neighborhood_search=nothing,
-<<<<<<< HEAD
-                                damping_coefficient=nothing, clustering=nothing)
-=======
                                 periodic_box_min_corner=nothing,
                                 periodic_box_max_corner=nothing,
-                                damping_coefficient=nothing)
->>>>>>> f50316ac
+                                damping_coefficient=nothing, clustering=nothing)
         sizes_u = [u_nvariables(system) * n_moving_particles(system)
                    for system in systems]
         ranges_u = Tuple((sum(sizes_u[1:(i - 1)]) + 1):sum(sizes_u[1:i])
