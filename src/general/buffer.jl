struct SystemBuffer{V}
    active_particle :: Vector{Bool}
    eachparticle    :: V # Vector{Int}
    buffer_size     :: Int

    function SystemBuffer(active_size, buffer_size::Integer)
<<<<<<< HEAD
        active_particle = vcat(trues(active_size), fill(false, buffer_size))
=======
        # We cannot use a `BitVector` here, as writing to a `BitVector` is not thread-safe
        active_particle = vcat(fill(true, active_size), fill(false, buffer_size))
>>>>>>> 77864314
        eachparticle = collect(1:active_size)

        return new{typeof(eachparticle)}(active_particle, eachparticle, buffer_size)
    end
end

allocate_buffer(initial_condition, buffer) = initial_condition

function allocate_buffer(initial_condition, buffer::SystemBuffer)
    (; buffer_size) = buffer

    # Initialize particles far away from simulation domain
    coordinates = fill(1e16, ndims(initial_condition), buffer_size)

    if all(rho -> isapprox(rho, first(initial_condition.density), atol=eps(), rtol=eps()),
           initial_condition.density)
        density = first(initial_condition.density)
    else
        throw(ArgumentError("`initial_condition.density` needs to be constant when using `SystemBuffer`"))
    end

    particle_spacing = initial_condition.particle_spacing

    buffer_ic = InitialCondition(; coordinates, density, particle_spacing)

    return union(initial_condition, buffer_ic)
end

@inline update_system_buffer!(buffer::Nothing) = buffer

# TODO `resize` allocates. Find a non-allocating version
@inline function update_system_buffer!(buffer::SystemBuffer)
    (; active_particle) = buffer

    resize!(buffer.eachparticle, count(active_particle))

    i = 1
    for j in eachindex(active_particle)
        if active_particle[j]
            buffer.eachparticle[i] = j
            i += 1
        end
    end

    return buffer
end

@inline each_moving_particle(system, buffer) = buffer.eachparticle

@inline active_coordinates(u, system, buffer) = view(u, :, buffer.active_particle)

@inline active_particles(system, buffer) = buffer.eachparticle

@inline function activate_next_particle(system)
    (; active_particle) = system.buffer

    next_particle = findfirst(x -> !x, active_particle)

    if isnothing(next_particle)
        error("0 out of $(system.buffer.buffer_size) buffer particles available")
    end

    active_particle[next_particle] = true

    return next_particle
end

@inline function deactivate_particle!(system, particle, u)
    (; active_particle) = system.buffer

    active_particle[particle] = false

    # Set particle far away from simulation domain
    for dim in 1:ndims(system)
        # Inf or NaN causes instability outcome.
        u[dim, particle] = 1e16
    end

    return system
end<|MERGE_RESOLUTION|>--- conflicted
+++ resolved
@@ -4,12 +4,8 @@
     buffer_size     :: Int
 
     function SystemBuffer(active_size, buffer_size::Integer)
-<<<<<<< HEAD
-        active_particle = vcat(trues(active_size), fill(false, buffer_size))
-=======
         # We cannot use a `BitVector` here, as writing to a `BitVector` is not thread-safe
         active_particle = vcat(fill(true, active_size), fill(false, buffer_size))
->>>>>>> 77864314
         eachparticle = collect(1:active_size)
 
         return new{typeof(eachparticle)}(active_particle, eachparticle, buffer_size)
