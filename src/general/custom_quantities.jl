--- conflicted
+++ resolved
@@ -17,25 +17,20 @@
     end
 end
 
-kinetic_energy(system::BoundarySystem, v_ode, u_ode, semi, t) = zero(eltype(system))
+function kinetic_energy(system::BoundarySystem, dv_ode, du_ode, v_ode, u_ode, semi, t)
+    return zero(eltype(system))
+end
 
 """
     total_mass
 
 Returns the total mass of all particles in a system.
 """
-<<<<<<< HEAD
 function total_mass(system, dv_ode, du_ode, v_ode, u_ode, semi, t)
-    return sum(eachparticle(system)) do particle
-        return system.mass[particle]
-    end
-=======
-function total_mass(system, v_ode, u_ode, semi, t)
     return sum(system.mass)
->>>>>>> 995f182b
 end
 
-function total_mass(system::BoundarySystem, v_ode, u_ode, semi, t)
+function total_mass(system::BoundarySystem, dv_ode, du_ode, v_ode, u_ode, semi, t)
     # It does not make sense to return a mass for boundary systems.
     # The material density and therefore the physical mass of the boundary is not relevant
     # when simulating a solid, stationary wall. The boundary always behaves as if it had
@@ -131,6 +126,6 @@
     return sum_ / nparticles(system)
 end
 
-function avg_density(system, v_ode, u_ode, semi, t)
+function avg_density(system, dv_ode, du_ode, v_ode, u_ode, semi, t)
     return NaN
 end