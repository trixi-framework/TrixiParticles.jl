using LinearAlgebra

@doc raw"""
    interpolate_plane_2d(min_corner, max_corner, resolution, semi, ref_system, sol;
                         smoothing_length=initial_smoothing_length(ref_system), cut_off_bnd=true,
                         clip_negative_pressure=false)

Interpolates properties along a plane in a TrixiParticles simulation.
The region for interpolation is defined by its lower left and top right corners,
with a specified resolution determining the density of the interpolation points.

The function generates a grid of points within the defined region,
spaced uniformly according to the given resolution.

See also: [`interpolate_plane_2d_vtk`](@ref), [`interpolate_plane_3d`](@ref),
          [`interpolate_line`](@ref), [`interpolate_points`](@ref).

# Arguments
- `min_corner`: The lower left corner of the interpolation region.
- `max_corner`: The top right corner of the interpolation region.
- `resolution`: The distance between adjacent interpolation points in the grid.
- `semi`:       The semidiscretization used for the simulation.
- `ref_system`: The reference system for the interpolation.
- `sol`:        The solution state from which the properties are interpolated.

# Keywords
- `smoothing_length=initial_smoothing_length(ref_system)`: The smoothing length used in the interpolation.
- `cut_off_bnd=true`: Boolean to indicate if quantities should be set to `NaN` when the point
                      is "closer" to the boundary than to the fluid in a kernel-weighted sense.
                      Or, in more detail, when the boundary has more influence than the fluid
                      on the density summation in this point, i.e., when the boundary particles
                      add more kernel-weighted mass than the fluid particles.
- `clip_negative_pressure=false`: One common approach in SPH models is to clip negative pressure
                                  values, but this is unphysical. Instead we clip here during
                                  interpolation thus only impacting the local interpolated value.

# Returns
- A `NamedTuple` of arrays containing interpolated properties at each point within the plane.

!!! note
    - The interpolation accuracy is subject to the density of particles and the chosen smoothing length.
    - With `cut_off_bnd`, a density-based estimation of the surface is used, which is not as
      accurate as a real surface reconstruction.

# Examples
```jldoctest; output = false, filter = r"density = .*", setup = :(trixi_include(@__MODULE__, joinpath(examples_dir(), "fluid", "hydrostatic_water_column_2d.jl"), tspan=(0.0, 0.01), callbacks=nothing); ref_system = fluid_system)
# Interpolating across a plane from [0.0, 0.0] to [1.0, 1.0] with a resolution of 0.2
results = interpolate_plane_2d([0.0, 0.0], [1.0, 1.0], 0.2, semi, ref_system, sol)

# output
(density = ...)
```
"""
function interpolate_plane_2d(min_corner, max_corner, resolution, semi, ref_system,
                              sol::ODESolution;
                              smoothing_length=initial_smoothing_length(ref_system),
                              cut_off_bnd=true, clip_negative_pressure=false)
    # Filter out particles without neighbors
    filter_no_neighbors = true
    v_ode, u_ode = sol.u[end].x

    results, _,
    _ = interpolate_plane_2d(min_corner, max_corner, resolution,
                             semi, ref_system, v_ode, u_ode,
                             filter_no_neighbors, smoothing_length, cut_off_bnd,
                             clip_negative_pressure)

    return results
end

function interpolate_plane_2d(min_corner, max_corner, resolution, semi, ref_system,
                              v_ode, u_ode;
                              smoothing_length=initial_smoothing_length(ref_system),
                              cut_off_bnd=true, clip_negative_pressure=false)
    # Filter out particles without neighbors
    filter_no_neighbors = true

    results, _,
    _ = interpolate_plane_2d(min_corner, max_corner, resolution,
                             semi, ref_system, v_ode, u_ode,
                             filter_no_neighbors, smoothing_length, cut_off_bnd,
                             clip_negative_pressure)

    return results
end

@doc raw"""
    interpolate_plane_2d_vtk(min_corner, max_corner, resolution, semi, ref_system, sol;
                             smoothing_length=initial_smoothing_length(ref_system), cut_off_bnd=true,
                             clip_negative_pressure=false, output_directory="out", filename="plane")

Interpolates properties along a plane in a TrixiParticles simulation and exports the result
as a VTI file.
The region for interpolation is defined by its lower left and top right corners,
with a specified resolution determining the density of the interpolation points.

The function generates a grid of points within the defined region,
spaced uniformly according to the given resolution.

See also: [`interpolate_plane_2d`](@ref), [`interpolate_plane_3d`](@ref),
          [`interpolate_line`](@ref), [`interpolate_points`](@ref).

# Arguments
- `min_corner`: The lower left corner of the interpolation region.
- `max_corner`: The top right corner of the interpolation region.
- `resolution`: The distance between adjacent interpolation points in the grid.
- `semi`:       The semidiscretization used for the simulation.
- `ref_system`: The reference system for the interpolation.
- `sol`:        The solution state from which the properties are interpolated.

# Keywords
- `smoothing_length=initial_smoothing_length(ref_system)`: The smoothing length used in the interpolation.
- `output_directory="out"`: Directory to save the VTI file.
- `filename="plane"`:       Name of the VTI file.
- `cut_off_bnd=true`: Boolean to indicate if quantities should be set to `NaN` when the point
                      is "closer" to the boundary than to the fluid in a kernel-weighted sense.
                      Or, in more detail, when the boundary has more influence than the fluid
                      on the density summation in this point, i.e., when the boundary particles
                      add more kernel-weighted mass than the fluid particles.
- `clip_negative_pressure=false`: One common approach in SPH models is to clip negative pressure
                                  values, but this is unphysical. Instead we clip here during
                                  interpolation thus only impacting the local interpolated value.

!!! note
    - The interpolation accuracy is subject to the density of particles and the chosen smoothing length.
    - With `cut_off_bnd`, a density-based estimation of the surface is used, which is not as
      accurate as a real surface reconstruction.

# Examples
```julia
# Interpolating across a plane from [0.0, 0.0] to [1.0, 1.0] with a resolution of 0.2
results = interpolate_plane_2d([0.0, 0.0], [1.0, 1.0], 0.2, semi, ref_system, sol)
```
"""
function interpolate_plane_2d_vtk(min_corner, max_corner, resolution, semi, ref_system,
                                  sol::ODESolution; clip_negative_pressure=false,
                                  smoothing_length=initial_smoothing_length(ref_system),
                                  cut_off_bnd=true,
                                  output_directory="out", filename="plane")
    v_ode, u_ode = sol.u[end].x

    interpolate_plane_2d_vtk(min_corner, max_corner, resolution, semi, ref_system,
                             v_ode, u_ode; clip_negative_pressure,
                             smoothing_length, cut_off_bnd, output_directory, filename)
end

function interpolate_plane_2d_vtk(min_corner, max_corner, resolution, semi, ref_system,
                                  v_ode, u_ode;
                                  smoothing_length=initial_smoothing_length(ref_system),
                                  cut_off_bnd=true, clip_negative_pressure=false,
                                  output_directory="out", filename="plane")
    # Don't filter out particles without neighbors to keep 2D grid structure
    filter_no_neighbors = false
<<<<<<< HEAD
    @trixi_timeit timer() "interpolate plane" begin
        results, x_range, y_range = interpolate_plane_2d(min_corner, max_corner, resolution,
                                                         semi, ref_system, v_ode, u_ode,
                                                         filter_no_neighbors,
                                                         smoothing_length, cut_off_bnd,
                                                         clip_negative_pressure)
    end
=======
    results, x_range,
    y_range = interpolate_plane_2d(min_corner, max_corner, resolution,
                                   semi, ref_system, v_ode, u_ode,
                                   filter_no_neighbors,
                                   smoothing_length, cut_off_bnd,
                                   clip_negative_pressure)
>>>>>>> 74ac3725

    density = reshape(results.density, length(x_range), length(y_range))
    velocity = reshape(results.velocity, ndims(ref_system), length(x_range),
                       length(y_range))
    pressure = reshape(results.pressure, length(x_range), length(y_range))

    @trixi_timeit timer() "write to vtk" vtk_grid(joinpath(output_directory, filename),
                                                  x_range, y_range) do vtk
        vtk["density"] = density
        vtk["velocity"] = velocity
        vtk["pressure"] = pressure
    end
end

function interpolate_plane_2d(min_corner, max_corner, resolution, semi, ref_system,
                              v_ode, u_ode, filter_no_neighbors, smoothing_length,
                              cut_off_bnd, clip_negative_pressure)
    dims = length(min_corner)
    if dims != 2 || length(max_corner) != 2
        throw(ArgumentError("function is intended for 2D coordinates only"))
    end

    if any(min_corner .> max_corner)
        throw(ArgumentError("`min_corner` should be smaller than `max_corner` in every dimension"))
    end

    # Calculate the number of points in each dimension based on the resolution
    n_points_per_dimension = Tuple(ceil.(Int,
                                         (max_corner .- min_corner) ./ resolution) .+ 1)
    x_range = range(min_corner[1], max_corner[1], length=n_points_per_dimension[1])
    y_range = range(min_corner[2], max_corner[2], length=n_points_per_dimension[2])

    # Generate points within the plane. Use `tlsph=true` to generate points on the boundary
    point_coords = rectangular_shape_coords(resolution, n_points_per_dimension, min_corner,
                                            tlsph=true)

    results = interpolate_points(point_coords, semi, ref_system, v_ode, u_ode,
                                 smoothing_length=smoothing_length,
                                 cut_off_bnd=cut_off_bnd,
                                 clip_negative_pressure=clip_negative_pressure)

    if filter_no_neighbors
        # Find indices where neighbor_count > 0
        indices = findall(x -> x > 0, results.neighbor_count)

        # Filter all arrays in the named tuple using these indices
        results = map(results) do x
            if isa(x, AbstractVector)
                return x[indices]
            else
                return x[:, indices]
            end
        end
    end

    return results, x_range, y_range
end

@doc raw"""
    interpolate_plane_3d(point1, point2, point3, resolution, semi, ref_system, sol;
                         smoothing_length=initial_smoothing_length(ref_system), cut_off_bnd=true,
                         clip_negative_pressure=false)

Interpolates properties along a plane in a 3D space in a TrixiParticles simulation.
The plane for interpolation is defined by three points in 3D space,
with a specified resolution determining the density of the interpolation points.

The function generates a grid of points on a parallelogram within the plane defined by the
three points, spaced uniformly according to the given resolution.

See also: [`interpolate_plane_2d`](@ref), [`interpolate_plane_2d_vtk`](@ref),
          [`interpolate_line`](@ref), [`interpolate_points`](@ref).

# Arguments
- `point1`:     The first point defining the plane.
- `point2`:     The second point defining the plane.
- `point3`:     The third point defining the plane. The points must not be collinear.
- `resolution`: The distance between adjacent interpolation points in the grid.
- `semi`:       The semidiscretization used for the simulation.
- `ref_system`: The reference system for the interpolation.
- `sol`:        The solution state from which the properties are interpolated.

# Keywords
- `smoothing_length=initial_smoothing_length(ref_system)`: The smoothing length used in the interpolation.
- `cut_off_bnd=true`: Boolean to indicate if quantities should be set to `NaN` when the point
                      is "closer" to the boundary than to the fluid in a kernel-weighted sense.
                      Or, in more detail, when the boundary has more influence than the fluid
                      on the density summation in this point, i.e., when the boundary particles
                      add more kernel-weighted mass than the fluid particles.
- `clip_negative_pressure=false`: One common approach in SPH models is to clip negative pressure
                                  values, but this is unphysical. Instead we clip here during
                                  interpolation thus only impacting the local interpolated value.

# Returns
- A `NamedTuple` of arrays containing interpolated properties at each point within the plane.

!!! note
    - The interpolation accuracy is subject to the density of particles and the chosen smoothing length.
    - With `cut_off_bnd`, a density-based estimation of the surface is used which is not as
      accurate as a real surface reconstruction.

# Examples
```jldoctest; output = false, filter = r"density = .*", setup = :(trixi_include(@__MODULE__, joinpath(examples_dir(), "fluid", "hydrostatic_water_column_3d.jl"), tspan=(0.0, 0.01)); ref_system = fluid_system)
# Interpolating across a plane defined by points [0.0, 0.0, 0.0], [1.0, 0.0, 0.0], and [0.0, 1.0, 0.0]
# with a resolution of 0.1
results = interpolate_plane_3d([0.0, 0.0, 0.0], [1.0, 0.0, 0.0], [0.0, 1.0, 0.0], 0.1, semi, ref_system, sol)

# output
(density = ...)
```
"""
function interpolate_plane_3d(point1, point2, point3, resolution, semi, ref_system,
                              sol::ODESolution;
                              smoothing_length=initial_smoothing_length(ref_system),
                              cut_off_bnd=true, clip_negative_pressure=false)
    v_ode, u_ode = sol.u[end].x

    interpolate_plane_3d(point1, point2, point3, resolution, semi, ref_system,
                         v_ode, u_ode; smoothing_length, cut_off_bnd,
                         clip_negative_pressure)
end

function interpolate_plane_3d(point1, point2, point3, resolution, semi, ref_system,
                              v_ode, u_ode;
                              smoothing_length=initial_smoothing_length(ref_system),
                              cut_off_bnd=true, clip_negative_pressure=false)
    if ndims(ref_system) != 3
        throw(ArgumentError("`interpolate_plane_3d` requires a 3D simulation"))
    end

    points_coords, resolution_ = sample_plane((point1, point2, point3), resolution)

    if !isapprox(resolution, resolution_, rtol=5e-2)
        @info "The desired plane size is not a multiple of the resolution $resolution." *
              "\nNew resolution is set to $resolution_."
    end

    # Interpolate using the generated points
    results = interpolate_points(points_coords, semi, ref_system, v_ode, u_ode,
                                 smoothing_length=smoothing_length,
                                 cut_off_bnd=cut_off_bnd,
                                 clip_negative_pressure=clip_negative_pressure)

    # Filter results
    indices = findall(x -> x > 0, results.neighbor_count)
    filtered_results = map(results) do x
        if isa(x, AbstractVector)
            return x[indices]
        else
            return x[:, indices]
        end
    end

    return filtered_results
end

@doc raw"""
    interpolate_line(start, end_, n_points, semi, ref_system, sol; endpoint=true,
                     smoothing_length=initial_smoothing_length(ref_system), cut_off_bnd=true,
                     clip_negative_pressure=false)

Interpolates properties along a line in a TrixiParticles simulation.
The line interpolation is accomplished by generating a series of
evenly spaced points between `start` and `end_`.
If `endpoint` is `false`, the line is interpolated between the start and end points,
but does not include these points.

See also: [`interpolate_points`](@ref), [`interpolate_plane_2d`](@ref),
          [`interpolate_plane_2d_vtk`](@ref), [`interpolate_plane_3d`](@ref).

# Arguments
- `start`:      The starting point of the line.
- `end_`:       The ending point of the line.
- `n_points`:   The number of points to interpolate along the line.
- `semi`:       The semidiscretization used for the simulation.
- `ref_system`: The reference system for the interpolation.
- `sol`:        The solution state from which the properties are interpolated.

# Keywords
- `endpoint=true`: A boolean to include (`true`) or exclude (`false`) the end point in the interpolation.
- `smoothing_length=initial_smoothing_length(ref_system)`: The smoothing length used in the interpolation.
- `cut_off_bnd=true`: Boolean to indicate if quantities should be set to `NaN` when the point
                      is "closer" to the boundary than to the fluid in a kernel-weighted sense.
                      Or, in more detail, when the boundary has more influence than the fluid
                      on the density summation in this point, i.e., when the boundary particles
                      add more kernel-weighted mass than the fluid particles.
- `clip_negative_pressure=false`: One common approach in SPH models is to clip negative pressure
                                  values, but this is unphysical. Instead we clip here during
                                  interpolation thus only impacting the local interpolated value.

# Returns
- A `NamedTuple` of arrays containing interpolated properties at each point along the line.

!!! note
    - This function is particularly useful for analyzing gradients or creating visualizations
      along a specified line in the SPH simulation domain.
    - The interpolation accuracy is subject to the density of particles and the chosen smoothing length.
    - With `cut_off_bnd`, a density-based estimation of the surface is used which is not as
      accurate as a real surface reconstruction.

# Examples
```jldoctest; output = false, filter = r"density = .*", setup = :(trixi_include(@__MODULE__, joinpath(examples_dir(), "fluid", "hydrostatic_water_column_2d.jl"), tspan=(0.0, 0.01), callbacks=nothing); ref_system = fluid_system)
# Interpolating along a line from [1.0, 0.0] to [1.0, 1.0] with 5 points
results = interpolate_line([1.0, 0.0], [1.0, 1.0], 5, semi, ref_system, sol)

# output
(density = ...)
```
"""
function interpolate_line(start, end_, n_points, semi, ref_system, sol::ODESolution;
                          endpoint=true,
                          smoothing_length=initial_smoothing_length(ref_system),
                          cut_off_bnd=true, clip_negative_pressure=false)
    v_ode, u_ode = sol.u[end].x

    interpolate_line(start, end_, n_points, semi, ref_system, v_ode, u_ode;
                     endpoint, smoothing_length, cut_off_bnd, clip_negative_pressure)
end

function interpolate_line(start, end_, n_points, semi, ref_system, v_ode, u_ode;
                          endpoint=true,
                          smoothing_length=initial_smoothing_length(ref_system),
                          cut_off_bnd=true, clip_negative_pressure=false)
    start_svector = SVector{ndims(ref_system)}(start)
    end_svector = SVector{ndims(ref_system)}(end_)
    points_coords = range(start_svector, end_svector, length=n_points)

    if !endpoint
        points_coords = points_coords[2:(end - 1)]
    end

    # Convert to coordinate matrix
    points_coords_ = collect(reinterpret(reshape, eltype(start_svector), points_coords))

    return interpolate_points(points_coords_, semi, ref_system, v_ode, u_ode;
                              smoothing_length=smoothing_length,
                              cut_off_bnd=cut_off_bnd, clip_negative_pressure)
end

@doc raw"""
    interpolate_points(point_coords::AbstractMatrix, semi, ref_system, sol;
                       smoothing_length=initial_smoothing_length(ref_system),
                       cut_off_bnd=true, clip_negative_pressure=false)

Performs interpolation of properties at specified points in a TrixiParticles simulation.
The interpolation utilizes the same kernel function of the SPH simulation to weigh
contributions from nearby particles.

See also: [`interpolate_line`](@ref), [`interpolate_plane_2d`](@ref),
          [`interpolate_plane_2d_vtk`](@ref), [`interpolate_plane_3d`](@ref), .

# Arguments
- `point_coords`:   A matrix of point coordinates, where the $i$-th column holds the
                    coordinates of particle $i$.
- `semi`:           The semidiscretization used in the SPH simulation.
- `ref_system`:     The reference system defining the properties of the SPH particles.
- `sol`:            The current solution state from which properties are interpolated.

# Keywords
- `smoothing_length=initial_smoothing_length(ref_system)`: The smoothing length used in the interpolation.
- `cut_off_bnd=true`: Boolean to indicate if quantities should be set to `NaN` when the point
                      is "closer" to the boundary than to the fluid in a kernel-weighted sense.
                      Or, in more detail, when the boundary has more influence than the fluid
                      on the density summation in this point, i.e., when the boundary particles
                      add more kernel-weighted mass than the fluid particles.
- `clip_negative_pressure=false`: One common approach in SPH models is to clip negative pressure
                                  values, but this is unphysical. Instead we clip here during
                                  interpolation thus only impacting the local interpolated value.

# Returns
- A `NamedTuple` of arrays containing interpolated properties at each point.

# Examples
```jldoctest; output = false, filter = r"density = .*", setup = :(trixi_include(@__MODULE__, joinpath(examples_dir(), "fluid", "hydrostatic_water_column_2d.jl"), tspan=(0.0, 0.01), callbacks=nothing); ref_system = fluid_system)
# For a single point create a 2x1 matrix
result = interpolate_points([1.0; 0.5;;], semi, ref_system, sol)

# For multiple points
points = [1.0 1.0 1.0; 0.5 0.6 0.7]
results = interpolate_points(points, semi, ref_system, sol)

# output
(density = ...)
```
!!! note
    - This function is particularly useful for analyzing gradients or creating visualizations
      along a specified line in the SPH simulation domain.
    - The interpolation accuracy is subject to the density of particles and the chosen smoothing length.
    - With `cut_off_bnd`, a density-based estimation of the surface is used which is not as
    accurate as a real surface reconstruction.
"""
@inline function interpolate_points(point_coords, semi, ref_system, sol::ODESolution;
                                    smoothing_length=initial_smoothing_length(ref_system),
                                    cut_off_bnd=true, clip_negative_pressure=false)
    v_ode, u_ode = sol.u[end].x

    interpolate_points(point_coords, semi, ref_system, v_ode, u_ode;
                       smoothing_length, cut_off_bnd, clip_negative_pressure)
end

# Create neighborhood searches and then interpolate points
function interpolate_points(point_coords, semi, ref_system, v_ode, u_ode;
                            smoothing_length=initial_smoothing_length(ref_system),
                            cut_off_bnd=true, clip_negative_pressure=false)
    neighborhood_searches = process_neighborhood_searches(semi, u_ode, ref_system,
                                                          smoothing_length, point_coords)

    return interpolate_points(point_coords, semi, ref_system,
                              v_ode, u_ode, neighborhood_searches;
                              smoothing_length, cut_off_bnd, clip_negative_pressure)
end

function process_neighborhood_searches(semi, u_ode, ref_system, smoothing_length,
                                       point_coords)
    if isapprox(smoothing_length, initial_smoothing_length(ref_system))
        # Check if the neighborhood searches can be used with different points
        # than it was initialized with.
        f(system) = PointNeighbors.requires_update(get_neighborhood_search(ref_system,
                                                                           system, semi))[1]
        if !any(f, semi.systems)
            # We can use the existing neighborhood searches.
            # Update existing NHS with the current coordinates.
            update_nhs!(semi, u_ode)
            return semi.neighborhood_searches[system_indices(ref_system, semi)]
        end
    end

    # Copy neighborhood searches with new smoothing length
    ref_smoothing_kernel = ref_system.smoothing_kernel
    search_radius = compact_support(ref_smoothing_kernel, smoothing_length)
    neighborhood_searches = map(semi.systems) do system
        u = wrap_u(u_ode, system, semi)
        system_coords = current_coordinates(u, system)
        old_nhs = get_neighborhood_search(ref_system, system, semi)
        nhs = PointNeighbors.copy_neighborhood_search(old_nhs, search_radius,
                                                      nparticles(system))
        PointNeighbors.initialize!(nhs, point_coords, system_coords)

        return nhs
    end

    return neighborhood_searches
end

# Interpolate points with given neighborhood searches
@inline function interpolate_points(point_coords, semi, ref_system, v_ode, u_ode,
                                    neighborhood_searches;
                                    smoothing_length=initial_smoothing_length(ref_system),
                                    cut_off_bnd=true, clip_negative_pressure=false)
    n_points = size(point_coords, 2)
    ELTYPE = eltype(point_coords)
    interpolated_density = zeros(ELTYPE, n_points)
    other_density = zeros(ELTYPE, n_points)
    shepard_coefficient = zeros(ELTYPE, n_points)
    neighbor_count = zeros(Int, n_points)

    cache = create_cache_interpolation(ref_system, n_points)

    ref_id = system_indices(ref_system, semi)
    ref_smoothing_kernel = ref_system.smoothing_kernel

    # If we don't cut at the boundary, we only need to iterate over the reference system
    systems = cut_off_bnd ? semi : (ref_system,)

    foreach_system(systems) do neighbor_system
        system_id = system_indices(neighbor_system, semi)
        nhs = neighborhood_searches[system_id]

        v = wrap_v(v_ode, neighbor_system, semi)
        u = wrap_u(u_ode, neighbor_system, semi)

<<<<<<< HEAD
        neighbor_coords = current_coordinates(u, neighbor_system)
=======
        # This is basically `foreach_point_neighbor` unrolled
        for particle in PointNeighbors.eachneighbor(point_coords, nhs)
            coords = extract_svector(system_coords, Val(NDIMS), particle)

            pos_diff = point_coords - coords
            distance2 = dot(pos_diff, pos_diff)
            pos_diff,
            distance2 = PointNeighbors.compute_periodic_distance(pos_diff, distance2,
                                                                 search_radius,
                                                                 periodic_box)
            if distance2 > search_radius^2
                continue
            end
>>>>>>> 74ac3725

        foreach_point_neighbor(point_coords, neighbor_coords,
                               nhs) do point, neighbor, pos_diff, distance
            m_a = hydrodynamic_mass(neighbor_system, neighbor)
            W_a = kernel(ref_smoothing_kernel, distance, smoothing_length)

            if system_id == ref_id
                interpolated_density[point] += m_a * W_a
                volume = m_a / current_density(v, neighbor_system, neighbor)
                shepard_coefficient[point] += volume * W_a

                interpolate_system!(cache, v, neighbor_system,
                                    point, neighbor, volume, W_a, clip_negative_pressure)
            else
                other_density[point] += m_a * W_a
            end

            neighbor_count[point] += 1
        end
    end

    @threaded point_coords for point in axes(point_coords, 2)
        if other_density[point] > interpolated_density[point] ||
           shepard_coefficient[point] < eps()
            # Return NaN values that can be filtered out in ParaView
            interpolated_density[point] = NaN
            neighbor_count[point] = 0

            foreach(cache) do field
                if field isa AbstractVector
                    field[point] = NaN
                else
                    field[:, point] .= NaN
                end
            end
        else
            # Normalize all quantities by the shepard coefficient
            interpolated_density[point] /= shepard_coefficient[point]

            foreach(cache) do field
                if field isa AbstractVector
                    field[point] /= shepard_coefficient[point]
                else
                    field[:, point] ./= shepard_coefficient[point]
                end
            end
        end
    end

    return (; density=interpolated_density, neighbor_count, point_coords, cache...)
end

@inline function create_cache_interpolation(ref_system::FluidSystem, n_points)
    velocity = zeros(eltype(ref_system), ndims(ref_system), n_points)
    pressure = zeros(eltype(ref_system), n_points)

    return (; velocity, pressure)
end

@inline function create_cache_interpolation(ref_system::SolidSystem, n_points)
    velocity = zeros(eltype(ref_system), ndims(ref_system), n_points)
    jacobian = zeros(eltype(ref_system), n_points)
    von_mises_stress = zeros(eltype(ref_system), n_points)
    cauchy_stress = zeros(eltype(ref_system), ndims(ref_system), ndims(ref_system),
                          n_points)

    return (; velocity, jacobian, von_mises_stress, cauchy_stress)
end

@inline function interpolate_system!(cache, v, system::FluidSystem,
                                     point, neighbor, volume, W_a, clip_negative_pressure)
    velocity = current_velocity(v, system, neighbor)
    for i in axes(cache.velocity, 1)
        cache.velocity[i, point] += velocity[i] * (volume * W_a)
    end

    pressure = current_pressure(v, system, neighbor)
    if clip_negative_pressure
        pressure = max(zero(eltype(pressure)), pressure)
    end
    cache.pressure[point] += pressure * (volume * W_a)

    return cache
end

@inline function interpolate_system!(cache, v, system::SolidSystem,
                                     point, neighbor, volume, W_a, clip_negative_pressure)
    velocity = current_velocity(v, system, neighbor)
    for i in axes(cache.velocity, 1)
        cache.velocity[i, point] += velocity[i] * (volume * W_a)
    end

    cache.jacobian[point] += det(deformation_gradient(system, neighbor)) * (volume * W_a)
    cache.von_mises_stress[point] += von_mises_stress(system) * (volume * W_a)

    sigma = cauchy_stress(system)
    for j in axes(cache.cauchy_stress, 2), i in axes(cache.cauchy_stress, 1)
        cache.cauchy_stress[i, j, point] += sigma[i, j, neighbor] * (volume * W_a)
    end

    return cache
end<|MERGE_RESOLUTION|>--- conflicted
+++ resolved
@@ -151,22 +151,14 @@
                                   output_directory="out", filename="plane")
     # Don't filter out particles without neighbors to keep 2D grid structure
     filter_no_neighbors = false
-<<<<<<< HEAD
     @trixi_timeit timer() "interpolate plane" begin
-        results, x_range, y_range = interpolate_plane_2d(min_corner, max_corner, resolution,
-                                                         semi, ref_system, v_ode, u_ode,
-                                                         filter_no_neighbors,
-                                                         smoothing_length, cut_off_bnd,
-                                                         clip_negative_pressure)
-    end
-=======
-    results, x_range,
-    y_range = interpolate_plane_2d(min_corner, max_corner, resolution,
-                                   semi, ref_system, v_ode, u_ode,
-                                   filter_no_neighbors,
-                                   smoothing_length, cut_off_bnd,
-                                   clip_negative_pressure)
->>>>>>> 74ac3725
+        results, x_range,
+        y_range = interpolate_plane_2d(min_corner, max_corner, resolution,
+                                       semi, ref_system, v_ode, u_ode,
+                                       filter_no_neighbors,
+                                       smoothing_length, cut_off_bnd,
+                                       clip_negative_pressure)
+    end
 
     density = reshape(results.density, length(x_range), length(y_range))
     velocity = reshape(results.velocity, ndims(ref_system), length(x_range),
@@ -516,6 +508,8 @@
                                     neighborhood_searches;
                                     smoothing_length=initial_smoothing_length(ref_system),
                                     cut_off_bnd=true, clip_negative_pressure=false)
+    (; parallelization_backend) = semi
+
     n_points = size(point_coords, 2)
     ELTYPE = eltype(point_coords)
     interpolated_density = zeros(ELTYPE, n_points)
@@ -538,26 +532,11 @@
         v = wrap_v(v_ode, neighbor_system, semi)
         u = wrap_u(u_ode, neighbor_system, semi)
 
-<<<<<<< HEAD
         neighbor_coords = current_coordinates(u, neighbor_system)
-=======
-        # This is basically `foreach_point_neighbor` unrolled
-        for particle in PointNeighbors.eachneighbor(point_coords, nhs)
-            coords = extract_svector(system_coords, Val(NDIMS), particle)
-
-            pos_diff = point_coords - coords
-            distance2 = dot(pos_diff, pos_diff)
-            pos_diff,
-            distance2 = PointNeighbors.compute_periodic_distance(pos_diff, distance2,
-                                                                 search_radius,
-                                                                 periodic_box)
-            if distance2 > search_radius^2
-                continue
-            end
->>>>>>> 74ac3725
-
-        foreach_point_neighbor(point_coords, neighbor_coords,
-                               nhs) do point, neighbor, pos_diff, distance
+
+        foreach_point_neighbor(point_coords, neighbor_coords, nhs;
+                               parallelization_backend) do point, neighbor, pos_diff,
+                                                           distance
             m_a = hydrodynamic_mass(neighbor_system, neighbor)
             W_a = kernel(ref_smoothing_kernel, distance, smoothing_length)
 
