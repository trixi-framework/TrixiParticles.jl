using LinearAlgebra

@doc raw"""
    interpolate_plane_2d(min_corner, max_corner, resolution, semi, ref_system, sol;
                         smoothing_length=ref_system.smoothing_length, cut_off_bnd=true,
                         clip_negative_pressure=false)

Interpolates properties along a plane in a TrixiParticles simulation.
The region for interpolation is defined by its lower left and top right corners,
with a specified resolution determining the density of the interpolation points.

The function generates a grid of points within the defined region,
spaced uniformly according to the given resolution.

See also: [`interpolate_plane_2d_vtk`](@ref), [`interpolate_plane_3d`](@ref),
          [`interpolate_line`](@ref), [`interpolate_point`](@ref).

# Arguments
- `min_corner`: The lower left corner of the interpolation region.
- `max_corner`: The top right corner of the interpolation region.
- `resolution`: The distance between adjacent interpolation points in the grid.
- `semi`:       The semidiscretization used for the simulation.
- `ref_system`: The reference system for the interpolation.
- `sol`:        The solution state from which the properties are interpolated.

# Keywords
- `smoothing_length=ref_system.smoothing_length`: The smoothing length used in the interpolation.
- `cut_off_bnd=true`: Boolean to indicate if quantities should be set to `NaN` when the point
                      is "closer" to the boundary than to the fluid in a kernel-weighted sense.
                      Or, in more detail, when the boundary has more influence than the fluid
                      on the density summation in this point, i.e., when the boundary particles
                      add more kernel-weighted mass than the fluid particles.
- `clip_negative_pressure=false`: One common approach in SPH models is to clip negative pressure
                                  values, but this is unphysical. Instead we clip here during
                                  interpolation thus only impacting the local interpolated value.

# Returns
- A `NamedTuple` of arrays containing interpolated properties at each point within the plane.

!!! note
    - The interpolation accuracy is subject to the density of particles and the chosen smoothing length.
    - With `cut_off_bnd`, a density-based estimation of the surface is used, which is not as
      accurate as a real surface reconstruction.

# Examples
```jldoctest; output = false, filter = r"density = .*", setup = :(trixi_include(@__MODULE__, joinpath(examples_dir(), "fluid", "hydrostatic_water_column_2d.jl"), tspan=(0.0, 0.01), callbacks=nothing); ref_system = fluid_system)
# Interpolating across a plane from [0.0, 0.0] to [1.0, 1.0] with a resolution of 0.2
results = interpolate_plane_2d([0.0, 0.0], [1.0, 1.0], 0.2, semi, ref_system, sol)

# output
(density = ...)
```
"""
function interpolate_plane_2d(min_corner, max_corner, resolution, semi, ref_system,
                              sol::ODESolution;
                              smoothing_length=ref_system.smoothing_length,
                              cut_off_bnd=true, clip_negative_pressure=false)
    # Filter out particles without neighbors
    filter_no_neighbors = true
    v_ode, u_ode = sol.u[end].x

    results, _, _ = interpolate_plane_2d(min_corner, max_corner, resolution,
                                         semi, ref_system, v_ode, u_ode,
                                         filter_no_neighbors, smoothing_length, cut_off_bnd,
                                         clip_negative_pressure)

    return results
end

function interpolate_plane_2d(min_corner, max_corner, resolution, semi, ref_system,
                              v_ode, u_ode;
                              smoothing_length=ref_system.smoothing_length,
                              cut_off_bnd=true, clip_negative_pressure=false)
    # Filter out particles without neighbors
    filter_no_neighbors = true

    results, _, _ = interpolate_plane_2d(min_corner, max_corner, resolution,
                                         semi, ref_system, v_ode, u_ode,
                                         filter_no_neighbors, smoothing_length, cut_off_bnd,
                                         clip_negative_pressure)

    return results
end

@doc raw"""
    interpolate_plane_2d_vtk(min_corner, max_corner, resolution, semi, ref_system, sol;
                             smoothing_length=ref_system.smoothing_length, cut_off_bnd=true,
                             clip_negative_pressure=false, output_directory="out", filename="plane")

Interpolates properties along a plane in a TrixiParticles simulation and exports the result
as a VTI file.
The region for interpolation is defined by its lower left and top right corners,
with a specified resolution determining the density of the interpolation points.

The function generates a grid of points within the defined region,
spaced uniformly according to the given resolution.

See also: [`interpolate_plane_2d`](@ref), [`interpolate_plane_3d`](@ref),
          [`interpolate_line`](@ref), [`interpolate_point`](@ref).

# Arguments
- `min_corner`: The lower left corner of the interpolation region.
- `max_corner`: The top right corner of the interpolation region.
- `resolution`: The distance between adjacent interpolation points in the grid.
- `semi`:       The semidiscretization used for the simulation.
- `ref_system`: The reference system for the interpolation.
- `sol`:        The solution state from which the properties are interpolated.

# Keywords
- `smoothing_length=ref_system.smoothing_length`: The smoothing length used in the interpolation.
- `output_directory="out"`: Directory to save the VTI file.
- `filename="plane"`:       Name of the VTI file.
- `cut_off_bnd=true`: Boolean to indicate if quantities should be set to `NaN` when the point
                      is "closer" to the boundary than to the fluid in a kernel-weighted sense.
                      Or, in more detail, when the boundary has more influence than the fluid
                      on the density summation in this point, i.e., when the boundary particles
                      add more kernel-weighted mass than the fluid particles.
- `clip_negative_pressure=false`: One common approach in SPH models is to clip negative pressure
                                  values, but this is unphysical. Instead we clip here during
                                  interpolation thus only impacting the local interpolated value.

!!! note
    - The interpolation accuracy is subject to the density of particles and the chosen smoothing length.
    - With `cut_off_bnd`, a density-based estimation of the surface is used, which is not as
      accurate as a real surface reconstruction.

# Examples
```julia
# Interpolating across a plane from [0.0, 0.0] to [1.0, 1.0] with a resolution of 0.2
results = interpolate_plane_2d([0.0, 0.0], [1.0, 1.0], 0.2, semi, ref_system, sol)
```
"""
function interpolate_plane_2d_vtk(min_corner, max_corner, resolution, semi, ref_system,
                                  sol::ODESolution; clip_negative_pressure=false,
                                  smoothing_length=ref_system.smoothing_length,
                                  cut_off_bnd=true,
                                  output_directory="out", filename="plane")
    v_ode, u_ode = sol.u[end].x

    interpolate_plane_2d_vtk(min_corner, max_corner, resolution, semi, ref_system,
                             v_ode, u_ode; clip_negative_pressure,
                             smoothing_length, cut_off_bnd, output_directory, filename)
end

function interpolate_plane_2d_vtk(min_corner, max_corner, resolution, semi, ref_system,
                                  v_ode, u_ode;
                                  smoothing_length=ref_system.smoothing_length,
                                  cut_off_bnd=true, clip_negative_pressure=false,
                                  output_directory="out", filename="plane")
    # Don't filter out particles without neighbors to keep 2D grid structure
    filter_no_neighbors = false
    results, x_range, y_range = interpolate_plane_2d(min_corner, max_corner, resolution,
                                                     semi, ref_system, v_ode, u_ode,
                                                     filter_no_neighbors,
                                                     smoothing_length, cut_off_bnd,
                                                     clip_negative_pressure)

    density = reshape(results.density, length(x_range), length(y_range))
    velocity = reshape(results.velocity, length(x_range), length(y_range))
    pressure = reshape(results.pressure, length(x_range), length(y_range))

    vtk_grid(joinpath(output_directory, filename), x_range, y_range) do vtk
        vtk["density"] = density
        vtk["velocity"] = velocity
        vtk["pressure"] = pressure
    end
end

function interpolate_plane_2d(min_corner, max_corner, resolution, semi, ref_system,
                              v_ode, u_ode, filter_no_neighbors, smoothing_length,
                              cut_off_bnd, clip_negative_pressure)
    dims = length(min_corner)
    if dims != 2 || length(max_corner) != 2
        throw(ArgumentError("function is intended for 2D coordinates only"))
    end

    if any(min_corner .> max_corner)
        throw(ArgumentError("`min_corner` should be smaller than `max_corner` in every dimension"))
    end

    # Calculate the number of points in each dimension based on the resolution
    no_points_x = ceil(Int, (max_corner[1] - min_corner[1]) / resolution) + 1
    no_points_y = ceil(Int, (max_corner[2] - min_corner[2]) / resolution) + 1

    x_range = range(min_corner[1], max_corner[1], length=no_points_x)
    y_range = range(min_corner[2], max_corner[2], length=no_points_y)

    # Generate points within the plane
    points_coords = [SVector(x, y) for x in x_range, y in y_range]

    results = interpolate_point(points_coords, semi, ref_system, v_ode, u_ode,
                                smoothing_length=smoothing_length,
                                cut_off_bnd=cut_off_bnd,
                                clip_negative_pressure=clip_negative_pressure)

    if filter_no_neighbors
        # Find indices where neighbor_count > 0
        indices = findall(x -> x > 0, results.neighbor_count)

        # Filter all arrays in the named tuple using these indices
        results = map(x -> x[indices], results)
    end

    return results, x_range, y_range
end

@doc raw"""
    interpolate_plane_3d(point1, point2, point3, resolution, semi, ref_system, sol;
                         smoothing_length=ref_system.smoothing_length, cut_off_bnd=true,
                         clip_negative_pressure=false)

Interpolates properties along a plane in a 3D space in a TrixiParticles simulation.
The plane for interpolation is defined by three points in 3D space,
with a specified resolution determining the density of the interpolation points.

The function generates a grid of points on a parallelogram within the plane defined by the
three points, spaced uniformly according to the given resolution.

See also: [`interpolate_plane_2d`](@ref), [`interpolate_plane_2d_vtk`](@ref),
          [`interpolate_line`](@ref), [`interpolate_point`](@ref).

# Arguments
- `point1`:     The first point defining the plane.
- `point2`:     The second point defining the plane.
- `point3`:     The third point defining the plane. The points must not be collinear.
- `resolution`: The distance between adjacent interpolation points in the grid.
- `semi`:       The semidiscretization used for the simulation.
- `ref_system`: The reference system for the interpolation.
- `sol`:        The solution state from which the properties are interpolated.

# Keywords
- `smoothing_length=ref_system.smoothing_length`: The smoothing length used in the interpolation.
- `cut_off_bnd=true`: Boolean to indicate if quantities should be set to `NaN` when the point
                      is "closer" to the boundary than to the fluid in a kernel-weighted sense.
                      Or, in more detail, when the boundary has more influence than the fluid
                      on the density summation in this point, i.e., when the boundary particles
                      add more kernel-weighted mass than the fluid particles.
- `clip_negative_pressure=false`: One common approach in SPH models is to clip negative pressure
                                  values, but this is unphysical. Instead we clip here during
                                  interpolation thus only impacting the local interpolated value.

# Returns
- A `NamedTuple` of arrays containing interpolated properties at each point within the plane.

!!! note
    - The interpolation accuracy is subject to the density of particles and the chosen smoothing length.
    - With `cut_off_bnd`, a density-based estimation of the surface is used which is not as
      accurate as a real surface reconstruction.

# Examples
```jldoctest; output = false, filter = r"density = .*", setup = :(trixi_include(@__MODULE__, joinpath(examples_dir(), "fluid", "hydrostatic_water_column_3d.jl"), tspan=(0.0, 0.01)); ref_system = fluid_system)
# Interpolating across a plane defined by points [0.0, 0.0, 0.0], [1.0, 0.0, 0.0], and [0.0, 1.0, 0.0]
# with a resolution of 0.1
results = interpolate_plane_3d([0.0, 0.0, 0.0], [1.0, 0.0, 0.0], [0.0, 1.0, 0.0], 0.1, semi, ref_system, sol)

# output
(density = ...)
```
"""
function interpolate_plane_3d(point1, point2, point3, resolution, semi, ref_system,
                              sol::ODESolution;
                              smoothing_length=ref_system.smoothing_length,
                              cut_off_bnd=true, clip_negative_pressure=false)
<<<<<<< HEAD
    coords, resolution_ = sample_plane((point1, point2, point3), resolution)

    if !isapprox(resolution, resolution_, rtol=5e-2)
        @info "The desired plane size is not a multiple of the resolution $resolution." *
              "\nNew resolution is set to $resolution_."
    end

=======
    v_ode, u_ode = sol.u[end].x

    interpolate_plane_3d(point1, point2, point3, resolution, semi, ref_system,
                         v_ode, u_ode; smoothing_length, cut_off_bnd,
                         clip_negative_pressure)
end

function interpolate_plane_3d(point1, point2, point3, resolution, semi, ref_system,
                              v_ode, u_ode; smoothing_length=ref_system.smoothing_length,
                              cut_off_bnd=true, clip_negative_pressure=false)
    if ndims(ref_system) != 3
        throw(ArgumentError("`interpolate_plane_3d` requires a 3D simulation"))
    end

    coords, resolution_ = sample_plane((point1, point2, point3), resolution)

    if !isapprox(resolution, resolution_, rtol=5e-2)
        @info "The desired plane size is not a multiple of the resolution $resolution." *
              "\nNew resolution is set to $resolution_."
    end

>>>>>>> 2bff6c48
    points_coords = reinterpret(reshape, SVector{3, Float64}, coords)

    # Interpolate using the generated points
    results = interpolate_point(points_coords, semi, ref_system, v_ode, u_ode,
                                smoothing_length=smoothing_length,
                                cut_off_bnd=cut_off_bnd,
                                clip_negative_pressure=clip_negative_pressure)

    # Filter results
    indices = findall(x -> x > 0, results.neighbor_count)
    filtered_results = map(x -> x[indices], results)

    return filtered_results
end

@doc raw"""
    interpolate_line(start, end_, n_points, semi, ref_system, sol; endpoint=true,
                     smoothing_length=ref_system.smoothing_length, cut_off_bnd=true,
                     clip_negative_pressure=false)

Interpolates properties along a line in a TrixiParticles simulation.
The line interpolation is accomplished by generating a series of
evenly spaced points between `start` and `end_`.
If `endpoint` is `false`, the line is interpolated between the start and end points,
but does not include these points.

See also: [`interpolate_point`](@ref), [`interpolate_plane_2d`](@ref),
          [`interpolate_plane_2d_vtk`](@ref), [`interpolate_plane_3d`](@ref).

# Arguments
- `start`:      The starting point of the line.
- `end_`:       The ending point of the line.
- `n_points`:   The number of points to interpolate along the line.
- `semi`:       The semidiscretization used for the simulation.
- `ref_system`: The reference system for the interpolation.
- `sol`:        The solution state from which the properties are interpolated.

# Keywords
- `endpoint=true`: A boolean to include (`true`) or exclude (`false`) the end point in the interpolation.
- `smoothing_length=ref_system.smoothing_length`: The smoothing length used in the interpolation.
- `cut_off_bnd=true`: Boolean to indicate if quantities should be set to `NaN` when the point
                      is "closer" to the boundary than to the fluid in a kernel-weighted sense.
                      Or, in more detail, when the boundary has more influence than the fluid
                      on the density summation in this point, i.e., when the boundary particles
                      add more kernel-weighted mass than the fluid particles.
- `clip_negative_pressure=false`: One common approach in SPH models is to clip negative pressure
                                  values, but this is unphysical. Instead we clip here during
                                  interpolation thus only impacting the local interpolated value.

# Returns
- A `NamedTuple` of arrays containing interpolated properties at each point along the line.

!!! note
    - This function is particularly useful for analyzing gradients or creating visualizations
      along a specified line in the SPH simulation domain.
    - The interpolation accuracy is subject to the density of particles and the chosen smoothing length.
    - With `cut_off_bnd`, a density-based estimation of the surface is used which is not as
      accurate as a real surface reconstruction.

# Examples
```jldoctest; output = false, filter = r"density = .*", setup = :(trixi_include(@__MODULE__, joinpath(examples_dir(), "fluid", "hydrostatic_water_column_2d.jl"), tspan=(0.0, 0.01), callbacks=nothing); ref_system = fluid_system)
# Interpolating along a line from [1.0, 0.0] to [1.0, 1.0] with 5 points
results = interpolate_line([1.0, 0.0], [1.0, 1.0], 5, semi, ref_system, sol)

# output
(density = ...)
```
"""
function interpolate_line(start, end_, n_points, semi, ref_system, sol::ODESolution;
                          endpoint=true, smoothing_length=ref_system.smoothing_length,
                          cut_off_bnd=true, clip_negative_pressure=false)
    v_ode, u_ode = sol.u[end].x

    interpolate_line(start, end_, n_points, semi, ref_system, v_ode, u_ode;
                     endpoint, smoothing_length, cut_off_bnd, clip_negative_pressure)
end
function interpolate_line(start, end_, n_points, semi, ref_system, v_ode, u_ode;
                          endpoint=true, smoothing_length=ref_system.smoothing_length,
                          cut_off_bnd=true, clip_negative_pressure=false)
    start_svector = SVector{ndims(ref_system)}(start)
    end_svector = SVector{ndims(ref_system)}(end_)
    points_coords = range(start_svector, end_svector, length=n_points)

    if !endpoint
        points_coords = points_coords[2:(end - 1)]
    end

    return interpolate_point(points_coords, semi, ref_system, v_ode, u_ode;
                             smoothing_length=smoothing_length,
                             cut_off_bnd=cut_off_bnd, clip_negative_pressure)
end

@doc raw"""
    interpolate_point(points_coords::Array{Array{Float64,1},1}, semi, ref_system, sol;
                      smoothing_length=ref_system.smoothing_length, cut_off_bnd=true,
                      clip_negative_pressure=false)

    interpolate_point(point_coords, semi, ref_system, sol;
                      smoothing_length=ref_system.smoothing_length, cut_off_bnd=true,
                      clip_negative_pressure=false)

Performs interpolation of properties at specified points or an array of points in a TrixiParticles simulation.

When given an array of points (`points_coords`), it iterates over each point and applies interpolation individually.
For a single point (`point_coords`), it performs the interpolation at that specific location.
The interpolation utilizes the same kernel function of the SPH simulation to weigh contributions from nearby particles.

See also: [`interpolate_line`](@ref), [`interpolate_plane_2d`](@ref),
          [`interpolate_plane_2d_vtk`](@ref), [`interpolate_plane_3d`](@ref), .

# Arguments
- `points_coords`:  An array of point coordinates, for which to interpolate properties.
- `point_coords`:   The coordinates of a single point for interpolation.
- `semi`:           The semidiscretization used in the SPH simulation.
- `ref_system`:     The reference system defining the properties of the SPH particles.
- `sol`:            The current solution state from which properties are interpolated.

# Keywords
- `smoothing_length=ref_system.smoothing_length`: The smoothing length used in the interpolation.
- `cut_off_bnd=true`: Boolean to indicate if quantities should be set to `NaN` when the point
                      is "closer" to the boundary than to the fluid in a kernel-weighted sense.
                      Or, in more detail, when the boundary has more influence than the fluid
                      on the density summation in this point, i.e., when the boundary particles
                      add more kernel-weighted mass than the fluid particles.
- `clip_negative_pressure=false`: One common approach in SPH models is to clip negative pressure
                                  values, but this is unphysical. Instead we clip here during
                                  interpolation thus only impacting the local interpolated value.

# Returns
- For multiple points:  A `NamedTuple` of arrays containing interpolated properties at each point.
- For a single point: A `NamedTuple` of interpolated properties at the point.

# Examples
```jldoctest; output = false, filter = r"density = .*", setup = :(trixi_include(@__MODULE__, joinpath(examples_dir(), "fluid", "hydrostatic_water_column_2d.jl"), tspan=(0.0, 0.01), callbacks=nothing); ref_system = fluid_system)
# For a single point
result = interpolate_point([1.0, 0.5], semi, ref_system, sol)

# For multiple points
points = [[1.0, 0.5], [1.0, 0.6], [1.0, 0.7]]
results = interpolate_point(points, semi, ref_system, sol)

# output
(density = ...)
```
!!! note
    - This function is particularly useful for analyzing gradients or creating visualizations
      along a specified line in the SPH simulation domain.
    - The interpolation accuracy is subject to the density of particles and the chosen smoothing length.
    - With `cut_off_bnd`, a density-based estimation of the surface is used which is not as
    accurate as a real surface reconstruction.
"""
@inline function interpolate_point(point_coords, semi, ref_system, sol::ODESolution;
                                   smoothing_length=ref_system.smoothing_length,
                                   cut_off_bnd=true, clip_negative_pressure=false)
    v_ode, u_ode = sol.u[end].x

    interpolate_point(point_coords, semi, ref_system, v_ode, u_ode;
                      smoothing_length, cut_off_bnd, clip_negative_pressure)
end

@inline function interpolate_point(points_coords::AbstractArray{<:AbstractArray}, semi,
                                   ref_system, v_ode, u_ode;
                                   smoothing_length=ref_system.smoothing_length,
                                   cut_off_bnd=true, clip_negative_pressure=false)
    num_points = length(points_coords)
    coords = similar(points_coords)
    velocities = similar(points_coords)
    densities = Vector{Float64}(undef, num_points)
    pressures = Vector{Float64}(undef, num_points)
    neighbor_counts = Vector{Int}(undef, num_points)

    neighborhood_searches = process_neighborhood_searches(semi, u_ode, ref_system,
                                                          smoothing_length)

    for (i, point) in enumerate(points_coords)
        result = interpolate_point(SVector{ndims(ref_system)}(point), semi, ref_system,
                                   v_ode, u_ode, neighborhood_searches;
                                   smoothing_length, cut_off_bnd, clip_negative_pressure)
        densities[i] = result.density
        neighbor_counts[i] = result.neighbor_count
        coords[i] = result.coord
        velocities[i] = result.velocity
        pressures[i] = result.pressure
    end

    return (density=densities, neighbor_count=neighbor_counts, coord=coords,
            velocity=velocities, pressure=pressures)
end

function interpolate_point(point_coords, semi, ref_system, v_ode, u_ode;
                           smoothing_length=ref_system.smoothing_length,
                           cut_off_bnd=true, clip_negative_pressure=false)
    neighborhood_searches = process_neighborhood_searches(semi, u_ode, ref_system,
                                                          smoothing_length)

    return interpolate_point(SVector{ndims(ref_system)}(point_coords), semi, ref_system,
                             v_ode, u_ode, neighborhood_searches;
                             smoothing_length, cut_off_bnd, clip_negative_pressure)
end

function process_neighborhood_searches(semi, u_ode, ref_system, smoothing_length)
    if isapprox(smoothing_length, ref_system.smoothing_length)
        # Update existing NHS
        update_nhs(u_ode, semi)
        neighborhood_searches = semi.neighborhood_searches[system_indices(ref_system, semi)]
    else
        ref_smoothing_kernel = ref_system.smoothing_kernel
        search_radius = compact_support(ref_smoothing_kernel, smoothing_length)
        neighborhood_searches = map(semi.systems) do system
            u = wrap_u(u_ode, system, semi)
            system_coords = current_coordinates(u, system)
            old_nhs = get_neighborhood_search(ref_system, system, semi)
            nhs = copy_neighborhood_search(old_nhs, search_radius, system_coords)
            return nhs
        end
    end

    return neighborhood_searches
end

@inline function interpolate_point(point_coords, semi, ref_system, v_ode, u_ode,
                                   neighborhood_searches;
                                   smoothing_length=ref_system.smoothing_length,
                                   cut_off_bnd=true, clip_negative_pressure=false)
    interpolated_density = 0.0
    interpolated_velocity = zero(SVector{ndims(ref_system)})
    interpolated_pressure = 0.0

    shepard_coefficient = 0.0
    ref_id = system_indices(ref_system, semi)
    neighbor_count = 0
    other_density = 0.0
    ref_smoothing_kernel = ref_system.smoothing_kernel

    if cut_off_bnd
        systems = semi
    else
        # Don't loop over other systems
        systems = (ref_system,)
    end

    foreach_system(systems) do system
        system_id = system_indices(system, semi)
        nhs = neighborhood_searches[system_id]
        (; search_radius, periodic_box) = nhs

        v = wrap_v(v_ode, system, semi)
        u = wrap_u(u_ode, system, semi)

        system_coords = current_coordinates(u, system)

        # This is basically `for_particle_neighbor` unrolled
        for particle in eachneighbor(point_coords, nhs)
            coords = extract_svector(system_coords, Val(ndims(system)), particle)

            pos_diff = point_coords - coords
            distance2 = dot(pos_diff, pos_diff)
            pos_diff, distance2 = compute_periodic_distance(pos_diff, distance2,
                                                            search_radius, periodic_box)
            if distance2 > search_radius^2
                continue
            end

            distance = sqrt(distance2)
            mass = hydrodynamic_mass(system, particle)
            kernel_value = kernel(ref_smoothing_kernel, distance, smoothing_length)
            m_W = mass * kernel_value

            if system_id == ref_id
                interpolated_density += m_W

                volume = mass / particle_density(v, system, particle)
                particle_velocity = current_velocity(v, system, particle)
                interpolated_velocity += particle_velocity * (volume * kernel_value)

                pressure = particle_pressure(v, system, particle)
                if clip_negative_pressure
                    pressure = max(0.0, pressure)
                end

                interpolated_pressure += pressure * (volume * kernel_value)
                shepard_coefficient += volume * kernel_value
            else
                other_density += m_W
            end

            neighbor_count += 1
        end
    end

    # Point is not within the ref_system
    if other_density > interpolated_density || shepard_coefficient < eps()
        # Return NaN values that can be filtered out in ParaView
        return (density=NaN, neighbor_count=0, coord=point_coords,
                velocity=fill(NaN, SVector{ndims(ref_system)}), pressure=NaN)
    end

    return (density=interpolated_density / shepard_coefficient,
            neighbor_count=neighbor_count,
            coord=point_coords, velocity=interpolated_velocity / shepard_coefficient,
            pressure=interpolated_pressure / shepard_coefficient)
end<|MERGE_RESOLUTION|>--- conflicted
+++ resolved
@@ -261,15 +261,6 @@
                               sol::ODESolution;
                               smoothing_length=ref_system.smoothing_length,
                               cut_off_bnd=true, clip_negative_pressure=false)
-<<<<<<< HEAD
-    coords, resolution_ = sample_plane((point1, point2, point3), resolution)
-
-    if !isapprox(resolution, resolution_, rtol=5e-2)
-        @info "The desired plane size is not a multiple of the resolution $resolution." *
-              "\nNew resolution is set to $resolution_."
-    end
-
-=======
     v_ode, u_ode = sol.u[end].x
 
     interpolate_plane_3d(point1, point2, point3, resolution, semi, ref_system,
@@ -291,7 +282,6 @@
               "\nNew resolution is set to $resolution_."
     end
 
->>>>>>> 2bff6c48
     points_coords = reinterpret(reshape, SVector{3, Float64}, coords)
 
     # Interpolate using the generated points
