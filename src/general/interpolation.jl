--- conflicted
+++ resolved
@@ -214,26 +214,7 @@
 function interpolate_plane_3d(point1, point2, point3, resolution, semi, ref_system, sol;
                               smoothing_length=ref_system.smoothing_length,
                               cut_off_bnd=true)
-<<<<<<< HEAD
     coords, resolution_ = sample_plane((point1, point2, point3), resolution)
-=======
-    # Verify that points are in 3D space
-    if length(point1) != 3 || length(point2) != 3 || length(point3) != 3
-        throw(ArgumentError("all points must be 3D coordinates"))
-    end
-
-    if ndims(ref_system) != 3
-        throw(ArgumentError("`interpolate_plane_3d` requires a 3D simulation"))
-    end
-
-    point1_ = SVector{3}(point1)
-    point2_ = SVector{3}(point2)
-    point3_ = SVector{3}(point3)
-
-    # Vectors defining the edges of the parallelogram
-    edge1 = point2_ - point1_
-    edge2 = point3_ - point1_
->>>>>>> 53b1484c
 
     if !isapprox(resolution, resolution_, rtol=5e-2)
         @info "The desired plane size is not a multiple of the resolution $resolution." *
