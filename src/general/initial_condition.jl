--- conflicted
+++ resolved
@@ -1,22 +1,13 @@
 struct InitialCondition{ELTYPE}
-<<<<<<< HEAD
-    coordinates :: Array{ELTYPE, 2}
-    velocity    :: Array{ELTYPE, 2}
-    mass        :: Array{ELTYPE, 1}
-    density     :: Array{ELTYPE, 1}
-    pressure    :: Array{ELTYPE, 1}
-
-    function InitialCondition(coordinates, velocities, masses, densities; pressure=0.0)
-=======
     particle_spacing :: ELTYPE
     coordinates      :: Array{ELTYPE, 2}
     velocity         :: Array{ELTYPE, 2}
     mass             :: Array{ELTYPE, 1}
     density          :: Array{ELTYPE, 1}
+    pressure         :: Array{ELTYPE, 1}
 
-    function InitialCondition(coordinates, velocities, masses, densities;
+    function InitialCondition(coordinates, velocities, masses, densities; pressure=0.0,
                               particle_spacing=-1.0)
->>>>>>> 440d6778
         if size(coordinates) != size(velocities)
             throw(ArgumentError("`coordinates` and `velocities` must be of the same size"))
         end
@@ -26,7 +17,6 @@
                                 "`size(coordinates, 2) == length(masses) == length(densities)`"))
         end
 
-<<<<<<< HEAD
         if pressure isa Number
             pressure = pressure * ones(length(masses))
         elseif length(pressure) != length(masses)
@@ -34,27 +24,8 @@
                                 "same length as `masses`"))
         end
 
-        return new{eltype(masses)}(coordinates, velocities, masses, densities, pressure)
-    end
-
-    function InitialCondition(initial_conditions...)
-        NDIMS = size(first(initial_conditions).coordinates, 1)
-        if any(ic -> size(ic.coordinates, 1) != NDIMS, initial_conditions)
-            throw(ArgumentError("all passed initial conditions must have the same dimensionality"))
-        end
-
-        coordinates = hcat((ic.coordinates for ic in initial_conditions)...)
-        velocity = hcat((ic.velocity for ic in initial_conditions)...)
-        mass = vcat((ic.mass for ic in initial_conditions)...)
-        density = vcat((ic.density for ic in initial_conditions)...)
-        pressure = vcat((ic.pressure for ic in initial_conditions)...)
-
-        # TODO: Throw warning when particles are overlapping
-        return new{eltype(coordinates)}(coordinates, velocity, mass, density, pressure)
-=======
         return new{eltype(coordinates)}(particle_spacing, coordinates, velocities, masses,
-                                        densities)
->>>>>>> 440d6778
+                                        densities, pressure)
     end
 end
 
@@ -93,7 +64,11 @@
     mass = vcat(initial_condition.mass, ic.mass[valid_particles])
     density = vcat(initial_condition.density, ic.density[valid_particles])
 
-    result = InitialCondition(coordinates, velocity, mass, density,
+    if !isa(initial_condition.pressure, Number)
+        pressure = vcat(initial_condition.pressure, ic.pressure[valid_particles])
+    end
+
+    result = InitialCondition(coordinates, velocity, mass, density, pressure=pressure,
                               particle_spacing=particle_spacing)
 
     return union(result, Base.tail(initial_conditions)...)
@@ -121,8 +96,9 @@
     velocity = initial_condition.velocity[:, valid_particles]
     mass = initial_condition.mass[valid_particles]
     density = initial_condition.density[valid_particles]
+    pressure = initial_condition.pressure[valid_particles]
 
-    result = InitialCondition(coordinates, velocity, mass, density,
+    result = InitialCondition(coordinates, velocity, mass, density, pressure=pressure,
                               particle_spacing=particle_spacing)
 
     return setdiff(result, Base.tail(initial_conditions)...)
@@ -149,8 +125,9 @@
     velocity = initial_condition.velocity[:, too_close]
     mass = initial_condition.mass[too_close]
     density = initial_condition.density[too_close]
+    pressure = initial_condition.pressure[too_close]
 
-    result = InitialCondition(coordinates, velocity, mass, density,
+    result = InitialCondition(coordinates, velocity, mass, density, pressure=pressure,
                               particle_spacing=particle_spacing)
 
     return intersect(result, Base.tail(initial_conditions)...)
