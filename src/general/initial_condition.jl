<<<<<<< HEAD
struct InitialCondition{ELTYPE, B}
    coordinates :: Array{ELTYPE, 2}
    velocity    :: Array{ELTYPE, 2}
    mass        :: Array{ELTYPE, 1}
    density     :: Array{ELTYPE, 1}
    pressure    :: Array{ELTYPE, 1}
    buffer      :: B

    function InitialCondition(coordinates, velocities, masses, densities; pressure=0.0,
                              buffer=nothing)
=======
struct InitialCondition{ELTYPE}
    particle_spacing :: ELTYPE
    coordinates      :: Array{ELTYPE, 2}
    velocity         :: Array{ELTYPE, 2}
    mass             :: Array{ELTYPE, 1}
    density          :: Array{ELTYPE, 1}
    pressure         :: Array{ELTYPE, 1}

    function InitialCondition(coordinates, velocities, masses, densities; pressure=0.0,
                              particle_spacing=-1.0)
>>>>>>> 31d59b92
        if size(coordinates) != size(velocities)
            throw(ArgumentError("`coordinates` and `velocities` must be of the same size"))
        end

        if !(size(coordinates, 2) == length(masses) == length(densities))
            throw(ArgumentError("the following must hold: " *
                                "`size(coordinates, 2) == length(masses) == length(densities)`"))
        end

<<<<<<< HEAD
        (buffer ≠ nothing) && (buffer = SystemBuffer(size(coordinates, 2), buffer))

=======
>>>>>>> 31d59b92
        if pressure isa Number
            pressure = pressure * ones(length(masses))
        elseif length(pressure) != length(masses)
            throw(ArgumentError("`pressure` must either be a scalar or a vector of the " *
                                "same length as `masses`"))
<<<<<<< HEAD
        end

        coordinates, velocities, masses, densities, pressure = allocate_buffer(coordinates,
                                                                               velocities,
                                                                               masses,
                                                                               densities,
                                                                               pressure,
                                                                               buffer)

        return new{eltype(masses),
                   typeof(buffer)}(coordinates, velocities, masses, densities, pressure,
                                   buffer)
    end

    function InitialCondition(initial_conditions...; buffer=nothing)
        NDIMS = size(first(initial_conditions).coordinates, 1)
        if any(ic -> size(ic.coordinates, 1) != NDIMS, initial_conditions)
            throw(ArgumentError("all passed initial conditions must have the same dimensionality"))
        end

        if any(ic -> ic.buffer ≠ nothing, initial_conditions)
            throw(ArgumentError("You have passed `buffer` before. Please pass `buffer` only here."))
        end

        coordinates = hcat((ic.coordinates for ic in initial_conditions)...)
        velocity = hcat((ic.velocity for ic in initial_conditions)...)
        mass = vcat((ic.mass for ic in initial_conditions)...)
        density = vcat((ic.density for ic in initial_conditions)...)
        pressure = vcat((ic.pressure for ic in initial_conditions)...)

        (buffer ≠ nothing) && (buffer = SystemBuffer(size(coordinates, 2), buffer))

        coordinates, velocity, mass, density, pressure = allocate_buffer(coordinates,
                                                                         velocity,
                                                                         mass, density,
                                                                         pressure, buffer)

        # TODO: Throw warning when particles are overlapping
        return new{eltype(coordinates),
                   typeof(buffer)}(coordinates, velocity, mass, density, pressure, buffer)
=======
        end

        return new{eltype(coordinates)}(particle_spacing, coordinates, velocities, masses,
                                        densities, pressure)
>>>>>>> 31d59b92
    end
end

@inline function Base.ndims(initial_condition::InitialCondition)
    return size(initial_condition.coordinates, 1)
end

@inline function Base.eltype(initial_condition::InitialCondition)
    return eltype(initial_condition.coordinates)
end

@inline nparticles(initial_condition::InitialCondition) = length(initial_condition.mass)

function Base.union(initial_condition::InitialCondition, initial_conditions...)
    particle_spacing = initial_condition.particle_spacing
    ic = first(initial_conditions)

    if ndims(ic) != ndims(initial_condition)
        throw(ArgumentError("all passed initial conditions must have the same dimensionality"))
    end

    if particle_spacing < eps()
        throw(ArgumentError("all passed initial conditions must store a particle spacing"))
    end

    if !isapprox(ic.particle_spacing, particle_spacing)
        throw(ArgumentError("all passed initial conditions must have the same particle spacing"))
    end

    too_close = find_too_close_particles(ic.coordinates, initial_condition.coordinates,
                                         0.75particle_spacing)
    valid_particles = setdiff(eachparticle(ic), too_close)

    coordinates = hcat(initial_condition.coordinates, ic.coordinates[:, valid_particles])
    velocity = hcat(initial_condition.velocity, ic.velocity[:, valid_particles])
    mass = vcat(initial_condition.mass, ic.mass[valid_particles])
    density = vcat(initial_condition.density, ic.density[valid_particles])
    pressure = vcat(initial_condition.pressure, ic.pressure[valid_particles])

    result = InitialCondition(coordinates, velocity, mass, density, pressure=pressure,
                              particle_spacing=particle_spacing)

    return union(result, Base.tail(initial_conditions)...)
end

Base.union(initial_condition::InitialCondition) = initial_condition

function Base.setdiff(initial_condition::InitialCondition, initial_conditions...)
    ic = first(initial_conditions)

    if ndims(ic) != ndims(initial_condition)
        throw(ArgumentError("all passed initial conditions must have the same dimensionality"))
    end

    particle_spacing = initial_condition.particle_spacing
    if particle_spacing < eps()
        throw(ArgumentError("the initial condition in the first argument must store a particle spacing"))
    end

    too_close = find_too_close_particles(initial_condition.coordinates, ic.coordinates,
                                         0.75particle_spacing)
    valid_particles = setdiff(eachparticle(initial_condition), too_close)

    coordinates = initial_condition.coordinates[:, valid_particles]
    velocity = initial_condition.velocity[:, valid_particles]
    mass = initial_condition.mass[valid_particles]
    density = initial_condition.density[valid_particles]
    pressure = initial_condition.pressure[valid_particles]

    result = InitialCondition(coordinates, velocity, mass, density, pressure=pressure,
                              particle_spacing=particle_spacing)

    return setdiff(result, Base.tail(initial_conditions)...)
end

Base.setdiff(initial_condition::InitialCondition) = initial_condition

function Base.intersect(initial_condition::InitialCondition, initial_conditions...)
    ic = first(initial_conditions)

    if ndims(ic) != ndims(initial_condition)
        throw(ArgumentError("all passed initial conditions must have the same dimensionality"))
    end

    particle_spacing = initial_condition.particle_spacing
    if particle_spacing < eps()
        throw(ArgumentError("the initial condition in the first argument must store a particle spacing"))
    end

    too_close = find_too_close_particles(initial_condition.coordinates, ic.coordinates,
                                         0.75particle_spacing)

    coordinates = initial_condition.coordinates[:, too_close]
    velocity = initial_condition.velocity[:, too_close]
    mass = initial_condition.mass[too_close]
    density = initial_condition.density[too_close]
    pressure = initial_condition.pressure[too_close]

    result = InitialCondition(coordinates, velocity, mass, density, pressure=pressure,
                              particle_spacing=particle_spacing)

    return intersect(result, Base.tail(initial_conditions)...)
end

Base.intersect(initial_condition::InitialCondition) = initial_condition

# Find particles in `coords1` that are closer than `max_distance` to any particle in `coords2`
function find_too_close_particles(coords1, coords2, max_distance)
    NDIMS = size(coords1, 1)
    result = Int[]

    nhs = GridNeighborhoodSearch{NDIMS}(max_distance, size(coords2, 2))
    TrixiParticles.initialize!(nhs, coords2)

    # We are modifying the vector `result`, so this cannot be parallel
    TrixiParticles.for_particle_neighbor(coords1, coords2, nhs,
                                         parallel=false) do particle, _, _, _
        if !(particle in result)
            append!(result, particle)
        end
    end

    return result
end<|MERGE_RESOLUTION|>--- conflicted
+++ resolved
@@ -1,15 +1,3 @@
-<<<<<<< HEAD
-struct InitialCondition{ELTYPE, B}
-    coordinates :: Array{ELTYPE, 2}
-    velocity    :: Array{ELTYPE, 2}
-    mass        :: Array{ELTYPE, 1}
-    density     :: Array{ELTYPE, 1}
-    pressure    :: Array{ELTYPE, 1}
-    buffer      :: B
-
-    function InitialCondition(coordinates, velocities, masses, densities; pressure=0.0,
-                              buffer=nothing)
-=======
 struct InitialCondition{ELTYPE}
     particle_spacing :: ELTYPE
     coordinates      :: Array{ELTYPE, 2}
@@ -20,7 +8,6 @@
 
     function InitialCondition(coordinates, velocities, masses, densities; pressure=0.0,
                               particle_spacing=-1.0)
->>>>>>> 31d59b92
         if size(coordinates) != size(velocities)
             throw(ArgumentError("`coordinates` and `velocities` must be of the same size"))
         end
@@ -30,63 +17,15 @@
                                 "`size(coordinates, 2) == length(masses) == length(densities)`"))
         end
 
-<<<<<<< HEAD
-        (buffer ≠ nothing) && (buffer = SystemBuffer(size(coordinates, 2), buffer))
-
-=======
->>>>>>> 31d59b92
         if pressure isa Number
             pressure = pressure * ones(length(masses))
         elseif length(pressure) != length(masses)
             throw(ArgumentError("`pressure` must either be a scalar or a vector of the " *
                                 "same length as `masses`"))
-<<<<<<< HEAD
-        end
-
-        coordinates, velocities, masses, densities, pressure = allocate_buffer(coordinates,
-                                                                               velocities,
-                                                                               masses,
-                                                                               densities,
-                                                                               pressure,
-                                                                               buffer)
-
-        return new{eltype(masses),
-                   typeof(buffer)}(coordinates, velocities, masses, densities, pressure,
-                                   buffer)
-    end
-
-    function InitialCondition(initial_conditions...; buffer=nothing)
-        NDIMS = size(first(initial_conditions).coordinates, 1)
-        if any(ic -> size(ic.coordinates, 1) != NDIMS, initial_conditions)
-            throw(ArgumentError("all passed initial conditions must have the same dimensionality"))
-        end
-
-        if any(ic -> ic.buffer ≠ nothing, initial_conditions)
-            throw(ArgumentError("You have passed `buffer` before. Please pass `buffer` only here."))
-        end
-
-        coordinates = hcat((ic.coordinates for ic in initial_conditions)...)
-        velocity = hcat((ic.velocity for ic in initial_conditions)...)
-        mass = vcat((ic.mass for ic in initial_conditions)...)
-        density = vcat((ic.density for ic in initial_conditions)...)
-        pressure = vcat((ic.pressure for ic in initial_conditions)...)
-
-        (buffer ≠ nothing) && (buffer = SystemBuffer(size(coordinates, 2), buffer))
-
-        coordinates, velocity, mass, density, pressure = allocate_buffer(coordinates,
-                                                                         velocity,
-                                                                         mass, density,
-                                                                         pressure, buffer)
-
-        # TODO: Throw warning when particles are overlapping
-        return new{eltype(coordinates),
-                   typeof(buffer)}(coordinates, velocity, mass, density, pressure, buffer)
-=======
         end
 
         return new{eltype(coordinates)}(particle_spacing, coordinates, velocities, masses,
                                         densities, pressure)
->>>>>>> 31d59b92
     end
 end
 
