--- conflicted
+++ resolved
@@ -109,28 +109,11 @@
 @inline function smoothing_kernel(system, distance, particle)
     (; smoothing_kernel) = system
     return kernel(smoothing_kernel, distance, smoothing_length(system, particle))
-<<<<<<< HEAD
-end
-
-@inline function smoothing_kernel_grad(system::BoundarySystem, pos_diff, distance, particle)
-    (; smoothing_kernel, smoothing_length) = system.boundary_model
-
-    return kernel_grad(smoothing_kernel, pos_diff, distance, smoothing_length)
-end
-
-@inline function smoothing_kernel_grad(system, pos_diff, distance, particle)
-    (; smoothing_kernel) = system
-
-    return corrected_kernel_grad(smoothing_kernel, pos_diff, distance,
-                                 smoothing_length(system, particle),
-                                 system.correction, system, particle)
-=======
 end
 
 @inline function smoothing_kernel_grad(system, pos_diff, distance, particle)
     return kernel_grad(system.smoothing_kernel, pos_diff, distance,
                        smoothing_length(system, particle))
->>>>>>> d847bd83
 end
 
 # System update orders. This can be dispatched if needed.
