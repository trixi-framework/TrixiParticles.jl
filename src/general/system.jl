--- conflicted
+++ resolved
@@ -99,8 +99,6 @@
 # By default, try to extract it from `v`.
 @inline current_velocity(v, system) = v
 
-<<<<<<< HEAD
-=======
 @inline function current_density(v, system::System, particle)
     return current_density(v, system)[particle]
 end
@@ -117,21 +115,15 @@
 @inline set_particle_density!(v, system, particle, density) = v
 @inline set_particle_pressure!(v, system, particle, pressure) = v
 
->>>>>>> fb70620e
 @inline function smoothing_kernel(system, distance, particle)
     (; smoothing_kernel) = system
     return kernel(smoothing_kernel, distance, smoothing_length(system, particle))
 end
 
 @inline function smoothing_kernel_grad(system, pos_diff, distance, particle)
-<<<<<<< HEAD
-    return kernel_grad(system.smoothing_kernel, pos_diff, distance,
-                       smoothing_length(system, particle))
-=======
     return corrected_kernel_grad(system_smoothing_kernel(system), pos_diff,
                                  distance, smoothing_length(system, particle),
                                  system_correction(system), system, particle)
->>>>>>> fb70620e
 end
 
 # System update orders. This can be dispatched if needed.
@@ -154,15 +146,6 @@
 # Only for systems requiring a mandatory callback
 reset_callback_flag!(system) = system
 
-<<<<<<< HEAD
-function maximum_smoothing_length(system)
-    return maximum(smoothing_length(system, particle)
-                   for particle in eachparticle(system); init=smoothing_length(system, 1))
-end
-
-function smoothing_length(system, _)
-    return system.smoothing_length
-=======
 initial_smoothing_length(system) = smoothing_length(system, nothing)
 
 function smoothing_length(system, particle)
@@ -186,5 +169,4 @@
 
 @inline @fastpow function ideal_neighbor_count(::Val{3}, particle_spacing, compact_support)
     return floor(Int, 4 // 3 * pi * compact_support^3 / particle_spacing^3)
->>>>>>> fb70620e
 end