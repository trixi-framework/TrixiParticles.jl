--- conflicted
+++ resolved
@@ -210,13 +210,6 @@
             m_b = hydrodynamic_mass(neighbor_system, neighbor)
             volume = m_b / rho_b
 
-<<<<<<< HEAD
-            kernel_correction_coefficient[particle] += volume *
-                                                       smoothing_kernel(system, distance,
-                                                                        particle)
-            if distance > sqrt(eps())
-                tmp = volume * smoothing_kernel_grad(system, pos_diff, distance, particle)
-=======
             # Use uncorrected kernel to compute correction coefficients
             W = kernel(system_smoothing_kernel(system), distance,
                        smoothing_length(system, particle))
@@ -226,7 +219,6 @@
                 grad_W = kernel_grad(system_smoothing_kernel(system), pos_diff, distance,
                                      smoothing_length(system, particle))
                 tmp = volume * grad_W
->>>>>>> fb70620e
                 for i in axes(dw_gamma, 1)
                     dw_gamma[i, particle] += tmp[i]
                 end
@@ -351,11 +343,7 @@
             smoothing_length_ = smoothing_length(system, particle)
 
             function compute_grad_kernel(correction, smoothing_kernel, pos_diff, distance,
-<<<<<<< HEAD
-                                         smoothing_length, system, particle)
-=======
                                          smoothing_length_, system, particle)
->>>>>>> fb70620e
                 return smoothing_kernel_grad(system, pos_diff, distance, particle)
             end
 
