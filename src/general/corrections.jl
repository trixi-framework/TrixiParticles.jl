# Sorted in order of computational cost

@doc raw"""
    AkinciFreeSurfaceCorrection(rho0)

Free surface correction according to Akinci et al. (2013).
At a free surface, the mean density is typically lower than the reference density,
resulting in reduced surface tension and viscosity forces.
The free surface correction adjusts the viscosity, pressure, and surface tension forces
near free surfaces to counter this effect.
It's important to note that this correlation is unphysical and serves as an approximation.
The computation time added by this method is about 2-3%.

# Arguments
- `rho0`: Reference density.

## References
- Akinci, N., Akinci, G., & Teschner, M. (2013).
  "Versatile Surface Tension and Adhesion for SPH Fluids".
  ACM Transactions on Graphics (TOG), 32(6), 182.
  [doi: 10.1145/2508363.2508405](https://doi.org/10.1145/2508363.2508405)
"""
struct AkinciFreeSurfaceCorrection{ELTYPE}
    rho0::ELTYPE

    function AkinciFreeSurfaceCorrection(rho0)
        ELTYPE = eltype(rho0)
        return new{ELTYPE}(rho0)
    end
end

# `rho_mean` is the mean density of the fluid, which is used to determine correction values near the free surface.
#  Return a tuple `(viscosity_correction, pressure_correction, surface_tension_correction)` representing the correction terms.
@inline function free_surface_correction(correction::AkinciFreeSurfaceCorrection,
                                         particle_system, rho_mean)
    # Equation 4 in ref
    k = correction.rho0 / rho_mean

    # Viscosity, pressure, surface_tension
    return k, 1.0, k
end

@inline function free_surface_correction(correction, particle_system, rho_mean)
    return 1.0, 1.0, 1.0
end

@doc raw"""
    ShepardKernelCorrection()
    KernelGradientCorrection()

Kernel correction uses Shepard interpolation to obtain a 0-th order accurate result, which
was first proposed by Li et al.

The kernel correction coefficient is determined by
```math
c(x) = \sum_{b=1}^{N} V_b W_b(x)
```

This correction is applied with SummationDensity to correct the density and leads to an improvement
as especially for free surfaces.

# Notes
- Also referred to as 0th order correction (2D: +5-6% computational time)


## References:
- J. Bonet, T.-S.L. Lok.
  "Variational and momentum preservation aspects of Smooth Particle Hydrodynamic formulations".
  In: Computer Methods in Applied Mechanics and Engineering 180 (1999), pages 97-115.
  [doi: 10.1016/S0045-7825(99)00051-1](https://doi.org/10.1016/S0045-7825(99)00051-1)
- Mihai Basa, Nathan Quinlan, Martin Lastiwka.
  "Robustness and accuracy of SPH formulations for viscous flow".
  In: International Journal for Numerical Methods in Fluids 60 (2009), pages 1127-1148.
  [doi: 10.1002/fld.1927](https://doi.org/10.1002/fld.1927)
-  Shaofan Li, Wing Kam Liu.
  "Moving least-square reproducing kernel method Part II: Fourier analysis".
  In: Computer Methods in Applied Mechanics and Engineering 139 (1996), pages 159-193.
  [doi:10.1016/S0045-7825(96)01082-1](https://doi.org/10.1016/S0045-7825(96)01082-1)
"""
struct ShepardKernelCorrection end

@doc raw"""
    KernelGradientCorrection()

Kernel gradient correction uses Shepard interpolation to obtain a 0-th order accurate result, which
was first proposed by Li et al. This can be further extended to obtain a kernel corrected gradient
as shown by Basa et al.

The kernel correction coefficient is determined by
```math
c(x) = \sum_{b=1}^{N} V_b W_b(x)
```
The gradient of corrected kernel is determined by
```math
\nabla \tilde(W)_{b}(x) = \frac{\naba W_{b}(x) - \gamma(x)}{\sum_{b=1}^{N} V_b W_b(x)}
\gamma(x) = \frac{\sum_{b=1}^{N} V_b \nabla W_b(x)}{\sum_{b=1}^{N} V_b W_b(x)}
```

This correction can be applied with SummationDensity and ContinuityDensity which leads to an improvement
especially for free surfaces.

# Notes
- This only works when the boundary model uses `SummationDensity` (yet).
- It is also referred to as 0th order correction.
- In 2D, we can expect an increase of about 10-15% in computation time.


## References:
- J. Bonet, T.-S.L. Lok.
  "Variational and momentum preservation aspects of Smooth Particle Hydrodynamic formulations".
  In: Computer Methods in Applied Mechanics and Engineering 180 (1999), pages 97-115.
  [doi: 10.1016/S0045-7825(99)00051-1](https://doi.org/10.1016/S0045-7825(99)00051-1)
- Mihai Basa, Nathan Quinlan, Martin Lastiwka.
  "Robustness and accuracy of SPH formulations for viscous flow".
  In: International Journal for Numerical Methods in Fluids 60 (2009), pages 1127-1148.
  [doi: 10.1002/fld.1927](https://doi.org/10.1002/fld.1927)
- S.F. Li, W.K. Liu, "Moving least square Kernel Galerkin method (II) Fourier analysis",
  Computer Methods in Applied Mechanics and Engineering., 139 (1996) pages 159ff
  [doi:10.1016/S0045-7825(96)01082-1] (https://doi.org/10.1016/S0045-7825(96)01082-1).
"""
<<<<<<< HEAD
struct ShepardKernelCorrection end
struct KernelGradientCorrection end

function kernel_correction_coefficient(system, particle)
    kernel_correction_coefficient(system, particle, system.correction)
end

function kernel_correction_coefficient(system, particle, correction)
    #skip
end

function kernel_correction_coefficient(system, particle,
                                       ::Union{ShepardKernelCorrection,
                                               KernelGradientCorrection})
    return system.cache.kernel_correction_coefficient[particle]
end

function kernel_correct_value(system, system_index, v, u, v_ode, u_ode, semi,
                              kernel_correction_coefficient)
    @unpack systems, neighborhood_searches = semi
=======
struct KernelGradientCorrection end

function kernel_correction_coefficient(system, particle)
    return system.cache.kernel_correction_coefficient[particle]
end

function compute_correction_values!(system, system_index, v, u, v_ode, u_ode, semi,
                                    density_calculator, correction)
    return system
end

function compute_correction_values!(system, system_index, v, u, v_ode, u_ode, semi,
                                    ::SummationDensity, ::ShepardKernelCorrection)
    @unpack systems, neighborhood_searches = semi
    @unpack cache = system
    @unpack kernel_correction_coefficient = cache
>>>>>>> 152f87c6

    set_zero!(kernel_correction_coefficient)

    # Use all other systems for the density summation
<<<<<<< HEAD
    @trixi_timeit timer() "compute kernel correction value" foreach_enumerate(systems) do (neighbor_system_index,
                                                                                           neighbor_system)
=======
    @trixi_timeit timer() "compute correction value" foreach_enumerate(systems) do (neighbor_system_index,
                                                                                    neighbor_system)
>>>>>>> 152f87c6
        u_neighbor_system = wrap_u(u_ode, neighbor_system_index, neighbor_system,
                                   semi)
        v_neighbor_system = wrap_v(v_ode, neighbor_system_index, neighbor_system,
                                   semi)

        system_coords = current_coordinates(u, system)
        neighbor_coords = current_coordinates(u_neighbor_system, neighbor_system)

        neighborhood_search = neighborhood_searches[system_index][neighbor_system_index]

<<<<<<< HEAD
        # Loop over all pairs of particles and neighbors within the kernel cutoff.
=======
        # Loop over all pairs of particles and neighbors within the kernel cutoff
>>>>>>> 152f87c6
        for_particle_neighbor(system, neighbor_system, system_coords,
                              neighbor_coords,
                              neighborhood_search) do particle, neighbor, pos_diff, distance
            rho_b = particle_density(v_neighbor_system, neighbor_system, neighbor)
            m_b = hydrodynamic_mass(neighbor_system, neighbor)
            volume = m_b / rho_b

            kernel_correction_coefficient[particle] += volume *
                                                       smoothing_kernel(system, distance)
        end
    end
end

function dw_gamma(system, particle)
<<<<<<< HEAD
    dw_gamma(system, particle, system.correction)
end

function dw_gamma(system, particle, correction)
    #skip
end

function dw_gamma(system, particle, ::KernelGradientCorrection)
    return extract_svector(system.cache.dw_gamma, system, particle)
end

function kernel_gradient_correct_value(system, system_index, v, u, v_ode, u_ode, semi)
=======
    return extract_svector(system.cache.dw_gamma, system, particle)
end

function compute_correction_values!(system, system_index, v, u, v_ode, u_ode, semi,
                                    ::Union{SummationDensity, ContinuityDensity},
                                    ::KernelGradientCorrection)
>>>>>>> 152f87c6
    @unpack systems, neighborhood_searches = semi
    @unpack cache = system
    @unpack kernel_correction_coefficient, dw_gamma = cache

    set_zero!(kernel_correction_coefficient)
    set_zero!(dw_gamma)

    # Use all other systems for the density summation
<<<<<<< HEAD
    @trixi_timeit timer() "compute kernel gradient correction value" foreach_enumerate(systems) do (neighbor_system_index,
                                                                                                    neighbor_system)
=======
    @trixi_timeit timer() "compute correction value" foreach_enumerate(systems) do (neighbor_system_index,
                                                                                    neighbor_system)
>>>>>>> 152f87c6
        u_neighbor_system = wrap_u(u_ode, neighbor_system_index, neighbor_system,
                                   semi)
        v_neighbor_system = wrap_v(v_ode, neighbor_system_index, neighbor_system,
                                   semi)

        system_coords = current_coordinates(u, system)
        neighbor_coords = current_coordinates(u_neighbor_system, neighbor_system)

        neighborhood_search = neighborhood_searches[system_index][neighbor_system_index]

<<<<<<< HEAD
        # Loop over all pairs of particles and neighbors within the kernel cutoff.
=======
        # Loop over all pairs of particles and neighbors within the kernel cutoff
>>>>>>> 152f87c6
        for_particle_neighbor(system, neighbor_system, system_coords,
                              neighbor_coords,
                              neighborhood_search) do particle, neighbor, pos_diff, distance
            rho_b = particle_density(v_neighbor_system, neighbor_system, neighbor)
            m_b = hydrodynamic_mass(neighbor_system, neighbor)
            volume = m_b / rho_b

            kernel_correction_coefficient[particle] += volume *
                                                       smoothing_kernel(system, distance)
            if distance > sqrt(eps())
<<<<<<< HEAD
                dw_gamma[:, particle] += volume *
                                         smoothing_kernel_grad(system, pos_diff,
                                                               distance)
=======
                tmp = volume * smoothing_kernel_grad(system, pos_diff, distance)
                for i in axes(dw_gamma, 1)
                    dw_gamma[i, particle] += tmp[i]
                end
>>>>>>> 152f87c6
            end
        end
    end

<<<<<<< HEAD
    for particle in eachparticle(system)
        dw_gamma[:, particle] ./= kernel_correction_coefficient[particle]
=======
    for particle in eachparticle(system), i in axes(dw_gamma, 1)
        dw_gamma[i, particle] /= kernel_correction_coefficient[particle]
>>>>>>> 152f87c6
    end
end<|MERGE_RESOLUTION|>--- conflicted
+++ resolved
@@ -46,7 +46,6 @@
 
 @doc raw"""
     ShepardKernelCorrection()
-    KernelGradientCorrection()
 
 Kernel correction uses Shepard interpolation to obtain a 0-th order accurate result, which
 was first proposed by Li et al.
@@ -118,56 +117,21 @@
   Computer Methods in Applied Mechanics and Engineering., 139 (1996) pages 159ff
   [doi:10.1016/S0045-7825(96)01082-1] (https://doi.org/10.1016/S0045-7825(96)01082-1).
 """
-<<<<<<< HEAD
-struct ShepardKernelCorrection end
 struct KernelGradientCorrection end
 
 function kernel_correction_coefficient(system, particle)
-    kernel_correction_coefficient(system, particle, system.correction)
-end
-
-function kernel_correction_coefficient(system, particle, correction)
-    #skip
-end
-
-function kernel_correction_coefficient(system, particle,
-                                       ::Union{ShepardKernelCorrection,
-                                               KernelGradientCorrection})
     return system.cache.kernel_correction_coefficient[particle]
 end
 
 function kernel_correct_value(system, system_index, v, u, v_ode, u_ode, semi,
                               kernel_correction_coefficient)
     @unpack systems, neighborhood_searches = semi
-=======
-struct KernelGradientCorrection end
-
-function kernel_correction_coefficient(system, particle)
-    return system.cache.kernel_correction_coefficient[particle]
-end
-
-function compute_correction_values!(system, system_index, v, u, v_ode, u_ode, semi,
-                                    density_calculator, correction)
-    return system
-end
-
-function compute_correction_values!(system, system_index, v, u, v_ode, u_ode, semi,
-                                    ::SummationDensity, ::ShepardKernelCorrection)
-    @unpack systems, neighborhood_searches = semi
-    @unpack cache = system
-    @unpack kernel_correction_coefficient = cache
->>>>>>> 152f87c6
 
     set_zero!(kernel_correction_coefficient)
 
     # Use all other systems for the density summation
-<<<<<<< HEAD
-    @trixi_timeit timer() "compute kernel correction value" foreach_enumerate(systems) do (neighbor_system_index,
-                                                                                           neighbor_system)
-=======
     @trixi_timeit timer() "compute correction value" foreach_enumerate(systems) do (neighbor_system_index,
                                                                                     neighbor_system)
->>>>>>> 152f87c6
         u_neighbor_system = wrap_u(u_ode, neighbor_system_index, neighbor_system,
                                    semi)
         v_neighbor_system = wrap_v(v_ode, neighbor_system_index, neighbor_system,
@@ -178,11 +142,7 @@
 
         neighborhood_search = neighborhood_searches[system_index][neighbor_system_index]
 
-<<<<<<< HEAD
-        # Loop over all pairs of particles and neighbors within the kernel cutoff.
-=======
         # Loop over all pairs of particles and neighbors within the kernel cutoff
->>>>>>> 152f87c6
         for_particle_neighbor(system, neighbor_system, system_coords,
                               neighbor_coords,
                               neighborhood_search) do particle, neighbor, pos_diff, distance
@@ -197,27 +157,12 @@
 end
 
 function dw_gamma(system, particle)
-<<<<<<< HEAD
-    dw_gamma(system, particle, system.correction)
-end
-
-function dw_gamma(system, particle, correction)
-    #skip
-end
-
-function dw_gamma(system, particle, ::KernelGradientCorrection)
-    return extract_svector(system.cache.dw_gamma, system, particle)
-end
-
-function kernel_gradient_correct_value(system, system_index, v, u, v_ode, u_ode, semi)
-=======
     return extract_svector(system.cache.dw_gamma, system, particle)
 end
 
 function compute_correction_values!(system, system_index, v, u, v_ode, u_ode, semi,
                                     ::Union{SummationDensity, ContinuityDensity},
                                     ::KernelGradientCorrection)
->>>>>>> 152f87c6
     @unpack systems, neighborhood_searches = semi
     @unpack cache = system
     @unpack kernel_correction_coefficient, dw_gamma = cache
@@ -226,13 +171,8 @@
     set_zero!(dw_gamma)
 
     # Use all other systems for the density summation
-<<<<<<< HEAD
-    @trixi_timeit timer() "compute kernel gradient correction value" foreach_enumerate(systems) do (neighbor_system_index,
-                                                                                                    neighbor_system)
-=======
     @trixi_timeit timer() "compute correction value" foreach_enumerate(systems) do (neighbor_system_index,
                                                                                     neighbor_system)
->>>>>>> 152f87c6
         u_neighbor_system = wrap_u(u_ode, neighbor_system_index, neighbor_system,
                                    semi)
         v_neighbor_system = wrap_v(v_ode, neighbor_system_index, neighbor_system,
@@ -243,11 +183,7 @@
 
         neighborhood_search = neighborhood_searches[system_index][neighbor_system_index]
 
-<<<<<<< HEAD
-        # Loop over all pairs of particles and neighbors within the kernel cutoff.
-=======
         # Loop over all pairs of particles and neighbors within the kernel cutoff
->>>>>>> 152f87c6
         for_particle_neighbor(system, neighbor_system, system_coords,
                               neighbor_coords,
                               neighborhood_search) do particle, neighbor, pos_diff, distance
@@ -258,26 +194,15 @@
             kernel_correction_coefficient[particle] += volume *
                                                        smoothing_kernel(system, distance)
             if distance > sqrt(eps())
-<<<<<<< HEAD
-                dw_gamma[:, particle] += volume *
-                                         smoothing_kernel_grad(system, pos_diff,
-                                                               distance)
-=======
                 tmp = volume * smoothing_kernel_grad(system, pos_diff, distance)
                 for i in axes(dw_gamma, 1)
                     dw_gamma[i, particle] += tmp[i]
                 end
->>>>>>> 152f87c6
             end
         end
     end
 
-<<<<<<< HEAD
-    for particle in eachparticle(system)
-        dw_gamma[:, particle] ./= kernel_correction_coefficient[particle]
-=======
     for particle in eachparticle(system), i in axes(dw_gamma, 1)
         dw_gamma[i, particle] /= kernel_correction_coefficient[particle]
->>>>>>> 152f87c6
     end
 end