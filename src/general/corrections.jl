# Sorted in order of computational cost
@doc raw"""
    AkinciFreeSurfaceCorrection(rho0)

Free surface correction according to Akinci et al. (2013).
At a free surface, the mean density is typically lower than the reference density,
resulting in reduced surface tension and viscosity forces.
The free surface correction adjusts the viscosity, pressure, and surface tension forces
near free surfaces to counter this effect.
It's important to note that this correlation is unphysical and serves as an approximation.
The computation time added by this method is about 2--3%.

Mathematically the idea is quite simple. If we have an SPH particle in the middle of a volume
at rest, its density will be identical to the rest density ``\rho_0``. If we now consider an SPH
particle at a free surface at rest, it will have neighbors missing in the direction normal to
the surface, which will result in a lower density. If we calculate the correction factor
```math
k = \rho_0/\rho_\text{mean},
```
this value will be about ~1.5 for particles at the free surface and can then be used to increase
the pressure and viscosity accordingly.

# Arguments
- `rho0`: Rest density.

## References
- Akinci, N., Akinci, G., & Teschner, M. (2013).
  "Versatile Surface Tension and Adhesion for SPH Fluids".
  ACM Transactions on Graphics (TOG), 32(6), 182.
  [doi: 10.1145/2508363.2508405](https://doi.org/10.1145/2508363.2508395)
"""
struct AkinciFreeSurfaceCorrection{ELTYPE}
    rho0::ELTYPE

    function AkinciFreeSurfaceCorrection(rho0)
        ELTYPE = eltype(rho0)
        return new{ELTYPE}(rho0)
    end
end

# `rho_mean` is the mean density of the fluid, which is used to determine correction values near the free surface.
#  Return a tuple `(viscosity_correction, pressure_correction, surface_tension_correction)` representing the correction terms.
@inline function free_surface_correction(correction::AkinciFreeSurfaceCorrection,
                                         particle_system, rho_mean)
    # Equation 4 in ref
    k = correction.rho0 / rho_mean

    # Viscosity, pressure, surface_tension
    return k, 1.0, k
end

@inline function free_surface_correction(correction, particle_system, rho_mean)
    return 1.0, 1.0, 1.0
end

@doc raw"""
    ShepardKernelCorrection()

Kernel correction uses Shepard interpolation to obtain a 0-th order accurate result, which
was first proposed by Li et al.

The kernel correction coefficient is determined by
```math
c(x) = \sum_{b=1} V_b W_b(x),
```
where ``V_b = m_b / \rho_b`` is the volume of particle ``b``.

This correction is applied with [`SummationDensity`](@ref) to correct the density and leads
to an improvement, especially at free surfaces.

!!! note
    - It is also referred to as "0th order correction".
    - In 2D, we can expect an increase of about 5--6% in computation time.


## References
- J. Bonet, T.-S.L. Lok.
  "Variational and momentum preservation aspects of Smooth Particle Hydrodynamic formulations".
  In: Computer Methods in Applied Mechanics and Engineering 180 (1999), pages 97-115.
  [doi: 10.1016/S0045-7825(99)00051-1](https://doi.org/10.1016/S0045-7825(99)00051-1)
- Mihai Basa, Nathan Quinlan, Martin Lastiwka.
  "Robustness and accuracy of SPH formulations for viscous flow".
  In: International Journal for Numerical Methods in Fluids 60 (2009), pages 1127--1148.
  [doi: 10.1002/fld.1927](https://doi.org/10.1002/fld.1927)
-  Shaofan Li, Wing Kam Liu.
  "Moving least-square reproducing kernel method Part II: Fourier analysis".
  In: Computer Methods in Applied Mechanics and Engineering 139 (1996), pages 159--193.
  [doi:10.1016/S0045-7825(96)01082-1](https://doi.org/10.1016/S0045-7825(96)01082-1)
"""
struct ShepardKernelCorrection end

@doc raw"""
    KernelCorrection()

Kernel correction uses Shepard interpolation to obtain a 0-th order accurate result, which
was first proposed by Li et al. This can be further extended to obtain a kernel corrected gradient
as shown by Basa et al.

The kernel correction coefficient is determined by
```math
c(x) = \sum_{b=1} V_b W_b(x)
```
The gradient of corrected kernel is determined by
```math
\nabla \tilde{W}_{b}(r) =\frac{\nabla W_{b}(r) - W_b(r) \gamma(r)}{\sum_{b=1} V_b W_b(r)} , \quad  \text{where} \quad
\gamma(r) = \frac{\sum_{b=1} V_b \nabla W_b(r)}{\sum_{b=1} V_b W_b(r)}.
```

This correction can be applied with [`SummationDensity`](@ref) and
[`ContinuityDensity`](@ref), which leads to an improvement, especially at free surfaces.

!!! note
    - This only works when the boundary model uses [`SummationDensity`](@ref) (yet).
    - It is also referred to as "0th order correction".
    - In 2D, we can expect an increase of about 10--15% in computation time.


## References
- J. Bonet, T.-S.L. Lok.
  "Variational and momentum preservation aspects of Smooth Particle Hydrodynamic formulations".
  In: Computer Methods in Applied Mechanics and Engineering 180 (1999), pages 97-115.
  [doi: 10.1016/S0045-7825(99)00051-1](https://doi.org/10.1016/S0045-7825(99)00051-1)
- Mihai Basa, Nathan Quinlan, Martin Lastiwka.
  "Robustness and accuracy of SPH formulations for viscous flow".
  In: International Journal for Numerical Methods in Fluids 60 (2009), pages 1127--1148.
  [doi: 10.1002/fld.1927](https://doi.org/10.1002/fld.1927)
- Shaofan Li, Wing Kam Liu.
  "Moving least-square reproducing kernel method Part II: Fourier analysis".
  In: Computer Methods in Applied Mechanics and Engineering 139 (1996), pages 159-193.
  [doi:10.1016/S0045-7825(96)01082-1](https://doi.org/10.1016/S0045-7825(96)01082-1)
"""
struct KernelCorrection end

@doc raw"""
    MixedKernelGradientCorrection()

Combines [`GradientCorrection`](@ref) and [`KernelCorrection`](@ref),
which results in a 1st-order-accurate SPH method.

# Notes:
- Stability issues, especially when particles separate into small clusters.
- Doubles the computational effort.

## References
- J. Bonet, T.-S.L. Lok.
  "Variational and momentum preservation aspects of Smooth Particle Hydrodynamic formulations".
  In: Computer Methods in Applied Mechanics and Engineering 180 (1999), pages 97--115.
  [doi: 10.1016/S0045-7825(99)00051-1](https://doi.org/10.1016/S0045-7825(99)00051-1)
- Mihai Basa, Nathan Quinlan, Martin Lastiwka.
  "Robustness and accuracy of SPH formulations for viscous flow".
  In: International Journal for Numerical Methods in Fluids 60 (2009), pages 1127--1148.
  [doi: 10.1002/fld.1927](https://doi.org/10.1002/fld.1927)
"""
struct MixedKernelGradientCorrection end

function kernel_correction_coefficient(system::FluidSystem, particle)
    return system.cache.kernel_correction_coefficient[particle]
end

function kernel_correction_coefficient(system::BoundarySystem, particle)
    return system.boundary_model.cache.kernel_correction_coefficient[particle]
end

function compute_correction_values!(system, correction, u, v_ode, u_ode, semi)
    return system
end

function compute_correction_values!(system, ::ShepardKernelCorrection, u, v_ode, u_ode,
                                    semi)
    return compute_shepard_coeff!(system, current_coordinates(u, system), v_ode, u_ode,
                                  semi,
                                  system.cache.kernel_correction_coefficient)
end

function compute_correction_values!(system::BoundarySystem, ::ShepardKernelCorrection, u,
                                    v_ode, u_ode, semi)
    return compute_shepard_coeff!(system, current_coordinates(u, system), v_ode, u_ode,
                                  semi,
                                  system.boundary_model.cache.kernel_correction_coefficient)
end

function compute_shepard_coeff!(system, system_coords, v_ode, u_ode, semi,
                                kernel_correction_coefficient)
    set_zero!(kernel_correction_coefficient)

    # Use all other systems for the density summation
    @trixi_timeit timer() "compute correction value" foreach_system(semi) do neighbor_system
        u_neighbor_system = wrap_u(u_ode, neighbor_system, semi)
        v_neighbor_system = wrap_v(v_ode, neighbor_system, semi)

        neighbor_coords = current_coordinates(u_neighbor_system, neighbor_system)

        neighborhood_search = get_neighborhood_search(system, neighbor_system, semi)

        # Loop over all pairs of particles and neighbors within the kernel cutoff
        for_particle_neighbor(system, neighbor_system, system_coords,
                              neighbor_coords, neighborhood_search,
                              particles=eachparticle(system)) do particle, neighbor,
                                                                 pos_diff, distance
            rho_b = particle_density(v_neighbor_system, neighbor_system, neighbor)
            m_b = hydrodynamic_mass(neighbor_system, neighbor)
            volume = m_b / rho_b

            kernel_correction_coefficient[particle] += volume *
                                                       smoothing_kernel(system, distance)
        end
    end

    return kernel_correction_coefficient
end

function dw_gamma(system::FluidSystem, particle)
    return extract_svector(system.cache.dw_gamma, system, particle)
end

function dw_gamma(system::BoundarySystem, particle)
    return extract_svector(system.boundary_model.cache.dw_gamma, system, particle)
end

function compute_correction_values!(system::FluidSystem,
                                    correction::Union{KernelCorrection,
                                                      MixedKernelGradientCorrection}, u,
                                    v_ode, u_ode, semi)
    compute_correction_values!(system, correction, current_coordinates(u, system), v_ode,
                               u_ode, semi,
                               system.cache.kernel_correction_coefficient,
                               system.cache.dw_gamma)
end

function compute_correction_values!(system::BoundarySystem,
                                    correction::Union{KernelCorrection,
                                                      MixedKernelGradientCorrection}, u,
                                    v_ode, u_ode, semi)
    compute_correction_values!(system, correction, current_coordinates(u, system), v_ode,
                               u_ode, semi,
                               system.boundary_model.cache.kernel_correction_coefficient,
                               system.boundary_model.cache.dw_gamma)
end

function compute_correction_values!(system,
                                    ::Union{KernelCorrection,
                                            MixedKernelGradientCorrection}, system_coords,
                                    v_ode,
                                    u_ode, semi, kernel_correction_coefficient, dw_gamma)
    set_zero!(kernel_correction_coefficient)
    set_zero!(dw_gamma)

    # Use all other systems for the density summation
    @trixi_timeit timer() "compute correction value" foreach_system(semi) do neighbor_system
        u_neighbor_system = wrap_u(u_ode, neighbor_system, semi)
        v_neighbor_system = wrap_v(v_ode, neighbor_system, semi)

        neighbor_coords = current_coordinates(u_neighbor_system, neighbor_system)

        neighborhood_search = get_neighborhood_search(system, neighbor_system, semi)

        # Loop over all pairs of particles and neighbors within the kernel cutoff
        for_particle_neighbor(system, neighbor_system, system_coords,
                              neighbor_coords,
                              neighborhood_search,
                              particles=eachparticle(system)) do particle, neighbor,
                                                                 pos_diff, distance
            rho_b = particle_density(v_neighbor_system, neighbor_system, neighbor)
            m_b = hydrodynamic_mass(neighbor_system, neighbor)
            volume = m_b / rho_b

            kernel_correction_coefficient[particle] += volume *
                                                       smoothing_kernel(system, distance)
            if distance > sqrt(eps())
                tmp = volume * smoothing_kernel_grad(system, pos_diff, distance)
                for i in axes(dw_gamma, 1)
                    dw_gamma[i, particle] += tmp[i]
                end
            end
        end
    end

    for particle in eachparticle(system), i in axes(dw_gamma, 1)
        dw_gamma[i, particle] /= kernel_correction_coefficient[particle]
    end
end

@doc raw"""
    GradientCorrection()

Compute the corrected gradient of particle interactions based on their relative positions.

# Mathematical Details

Given the standard SPH representation, the gradient of a field ``A`` at particle ``a`` is
given by

```math
\nabla A_a = \sum_b m_b \frac{A_b - A_a}{\rho_b} \nabla_{r_a} W(\Vert r_a - r_b \Vert, h),
```
where ``m_b`` is the mass of particle ``b`` and ``\rho_b`` is the density of particle ``b``.

The gradient correction, as commonly proposed, involves multiplying this gradient with a correction matrix $L$:

```math
\tilde{\nabla} A_a = \bm{L}_a \nabla A_a
```

The correction matrix  $\bm{L}_a$ is computed based on the provided particle configuration,
aiming to make the corrected gradient more accurate, especially near domain boundaries.

To satisfy
```math
\sum_b V_b r_{ba} \otimes \tilde{\nabla}W_b(r_a) = \left( \sum_b V_b r_{ba} \otimes \nabla W_b(r_a) \right) \bm{L}_a^T = \bm{I}
```
the correction matrix $\bm{L}_a$ is evaluated explicitly as
```math
\bm{L}_a = \left( \sum_b V_b \nabla W_b(r_{a}) \otimes r_{ba} \right)^{-1}.
```

!!! note
    - Stability issues arise, especially when particles separate into small clusters.
    - Doubles the computational effort.
- Better stability with smoother smoothing Kernels with larger support, e.g. [`SchoenbergQuinticSplineKernel`](@ref) or [`WendlandC6Kernel`](@ref).
- Set `dt_max =< 1e-3` for stability.

## References
- J. Bonet, T.-S.L. Lok.
  "Variational and momentum preservation aspects of Smooth Particle Hydrodynamic formulations".
  In: Computer Methods in Applied Mechanics and Engineering 180 (1999), pages 97--115.
  [doi: 10.1016/S0045-7825(99)00051-1](https://doi.org/10.1016/S0045-7825(99)00051-1)
- Mihai Basa, Nathan Quinlan, Martin Lastiwka.
  "Robustness and accuracy of SPH formulations for viscous flow".
  In: International Journal for Numerical Methods in Fluids 60 (2009), pages 1127--1148.
  [doi: 10.1002/fld.1927](https://doi.org/10.1002/fld.1927)
"""
struct GradientCorrection end

@doc raw"""
    BlendedGradientCorrection()

Calculate a blended gradient to reduce the stability issues of the [`GradientCorrection`](@ref).

This calculates the following,
```math
\tilde\nabla A_i = (1-\lambda) \nabla A_i + \lambda L_i \nabla A_i
```
with ``0 \leq \lambda \leq 1`` being the blending factor.

# Arguments
- `blending_factor`: Blending factor between corrected and regular SPH gradient.
"""
struct BlendedGradientCorrection{ELTYPE <: Real}
    blending_factor::ELTYPE

    function BlendedGradientCorrection(blending_factor)
        return new{eltype(blending_factor)}(blending_factor)
    end
end

# Called only by DensityDiffusion and TLSPH
function compute_gradient_correction_matrix!(corr_matrix, neighborhood_search,
                                             system, coordinates, density_fun)
    (; mass) = system

    set_zero!(corr_matrix)

    # Loop over all pairs of particles and neighbors within the kernel cutoff.
    for_particle_neighbor(system, system,
                          coordinates, coordinates,
                          neighborhood_search;
                          particles=eachparticle(system)) do particle, neighbor,
                                                             pos_diff, distance
        volume = mass[neighbor] / density_fun(neighbor)

        grad_kernel = smoothing_kernel_grad(system, pos_diff, distance)

        iszero(grad_kernel) && return

        result = volume * grad_kernel * pos_diff'

        @inbounds for j in 1:ndims(system), i in 1:ndims(system)
            corr_matrix[i, j, particle] -= result[i, j]
        end
    end

    correction_matrix_inversion_step!(corr_matrix, system)

    return corr_matrix
end

function compute_gradient_correction_matrix!(corr_matrix::AbstractArray, system,
                                             coordinates, v_ode, u_ode, semi,
                                             correction, smoothing_length, smoothing_kernel)
    set_zero!(corr_matrix)

    # Loop over all pairs of particles and neighbors within the kernel cutoff
    @trixi_timeit timer() "compute correction matrix" foreach_system(semi) do neighbor_system
        u_neighbor_system = wrap_u(u_ode, neighbor_system, semi)
        v_neighbor_system = wrap_v(v_ode, neighbor_system, semi)

        neighbor_coords = current_coordinates(u_neighbor_system, neighbor_system)
        neighborhood_search = get_neighborhood_search(system, neighbor_system, semi)

        for_particle_neighbor(system, neighbor_system, coordinates, neighbor_coords,
                              neighborhood_search;
                              particles=eachparticle(system)) do particle,
                                                                 neighbor,
                                                                 pos_diff,
                                                                 distance
            volume = hydrodynamic_mass(neighbor_system, neighbor) /
                     particle_density(v_neighbor_system, neighbor_system, neighbor)

            function compute_grad_kernel(correction, smoothing_kernel, pos_diff, distance,
                                         smoothing_length, system, particle)
                return smoothing_kernel_grad(system, pos_diff, distance)
            end

            # Compute gradient of corrected kernel
            function compute_grad_kernel(correction::MixedKernelGradientCorrection,
                                         smoothing_kernel, pos_diff, distance,
                                         smoothing_length, system, particle)
                return corrected_kernel_grad(smoothing_kernel, pos_diff, distance,
                                             smoothing_length, KernelCorrection(), system,
                                             particle)
            end

            grad_kernel = compute_grad_kernel(correction, smoothing_kernel, pos_diff,
                                              distance, smoothing_length, system, particle)

            iszero(grad_kernel) && return

            L = volume * grad_kernel * pos_diff'

            # pos_diff is always x_a - x_b hence * -1 to switch the order to x_b - x_a
            @inbounds for j in 1:ndims(system), i in 1:ndims(system)
                corr_matrix[i, j, particle] -= L[i, j]
            end
        end
    end

    correction_matrix_inversion_step!(corr_matrix, system)

    return corr_matrix
end

function correction_matrix_inversion_step!(corr_matrix, system)
    @threaded for particle in eachparticle(system)
        L = extract_smatrix(corr_matrix, system, particle)

<<<<<<< HEAD
        # The norm value is quasi-zero, so there are probably no neighbors for this particle
        if norm_ < sqrt(eps())
            # The correction matrix is set to an identity matrix, which effectively disables
            # the correction for this particle.
            @inbounds for j in 1:ndims(system), i in 1:ndims(system)
                corr_matrix[i, j, particle] = 0.0
            end
            @inbounds for i in 1:ndims(system)
                corr_matrix[i, i, particle] = 1.0
            end
            continue
        end

        det_ = abs(det(L))
        @fastmath if det_ < 1e-6 * norm_
            # SVD decomposition in-place
            U, s, Vt = LinearAlgebra.LAPACK.gesvd!(L)
            # Calculate pseudo-inverse in place
            thresh = max(1e-6, eps(Float64) * norm(s, Inf))
            @inbounds for i in 1:length(s)
                s[i] = s[i] > thresh ? 1.0 / s[i] : 0.0
            end
            L_inv = Vt' * Diagonal(s) * U'
            @inbounds for j in 1:ndims(system), i in 1:ndims(system)
                corr_matrix[i, j, particle] = L_inv[i, j]
            end
=======
        # The matrix `L` only becomes singular when the particle and all neighbors
        # are collinear (in 2D) or lie all in the same plane (in 3D).
        # This happens only when two (in 2D) or three (in 3D) particles are isolated,
        # or in cases where there is only one layer of fluid particles on a wall.
        # In these edge cases, we just disable the correction and set the corrected
        # gradient to be the uncorrected one by setting `L` to the identity matrix.
        #
        # Proof: `L` is just a sum of tensor products of relative positions X_ab with
        # themselves. According to
        # https://en.wikipedia.org/wiki/Outer_product#Connection_with_the_matrix_product
        # the sum of tensor products can be rewritten as A A^T, where the columns of A
        # are the relative positions X_ab. The rank of A A^T is equal to the rank of A,
        # so `L` is singular if and only if the position vectors X_ab don't span the
        # full space, i.e., particle a and all neighbors lie on the same line (in 2D)
        # or plane (in 3D).
        if abs(det(L)) < 1e-9
            L_inv = I
>>>>>>> 7d778a74
        else
            L_inv = inv(L)
        end

        # Write inverse back to `corr_matrix`
        for j in 1:ndims(system), i in 1:ndims(system)
            @inbounds corr_matrix[i, j, particle] = L_inv[i, j]
        end
    end

    return corr_matrix
end<|MERGE_RESOLUTION|>--- conflicted
+++ resolved
@@ -443,34 +443,6 @@
     @threaded for particle in eachparticle(system)
         L = extract_smatrix(corr_matrix, system, particle)
 
-<<<<<<< HEAD
-        # The norm value is quasi-zero, so there are probably no neighbors for this particle
-        if norm_ < sqrt(eps())
-            # The correction matrix is set to an identity matrix, which effectively disables
-            # the correction for this particle.
-            @inbounds for j in 1:ndims(system), i in 1:ndims(system)
-                corr_matrix[i, j, particle] = 0.0
-            end
-            @inbounds for i in 1:ndims(system)
-                corr_matrix[i, i, particle] = 1.0
-            end
-            continue
-        end
-
-        det_ = abs(det(L))
-        @fastmath if det_ < 1e-6 * norm_
-            # SVD decomposition in-place
-            U, s, Vt = LinearAlgebra.LAPACK.gesvd!(L)
-            # Calculate pseudo-inverse in place
-            thresh = max(1e-6, eps(Float64) * norm(s, Inf))
-            @inbounds for i in 1:length(s)
-                s[i] = s[i] > thresh ? 1.0 / s[i] : 0.0
-            end
-            L_inv = Vt' * Diagonal(s) * U'
-            @inbounds for j in 1:ndims(system), i in 1:ndims(system)
-                corr_matrix[i, j, particle] = L_inv[i, j]
-            end
-=======
         # The matrix `L` only becomes singular when the particle and all neighbors
         # are collinear (in 2D) or lie all in the same plane (in 3D).
         # This happens only when two (in 2D) or three (in 3D) particles are isolated,
@@ -488,7 +460,6 @@
         # or plane (in 3D).
         if abs(det(L)) < 1e-9
             L_inv = I
->>>>>>> 7d778a74
         else
             L_inv = inv(L)
         end
