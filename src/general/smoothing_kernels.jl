--- conflicted
+++ resolved
@@ -5,17 +5,6 @@
     return kernel_deriv(kernel, distance, h) * pos_diff / distance
 end
 
-<<<<<<< HEAD
-@inline function kernel_grad(kernel, pos_diff, distance, h, kernel_correction_coefficient,
-                             dw_gamma, correction)
-    return kernel_deriv(kernel, distance, h) * pos_diff / distance
-end
-
-@inline function kernel_grad(kernel, pos_diff, distance, h, kernel_correction_coefficient,
-                             dw_gamma, ::KernelGradientCorrection)
-    return (kernel_deriv(kernel, distance, h) * pos_diff / distance .- dw_gamma) /
-           kernel_correction_coefficient
-=======
 @inline function corrected_kernel_grad(kernel, pos_diff, distance, h, correction, system,
                                        particle)
     return kernel_grad(kernel, pos_diff, distance, h)
@@ -25,7 +14,6 @@
                                        ::KernelGradientCorrection, system, particle)
     return (kernel_grad(kernel, pos_diff, distance, h) .- dw_gamma(system, particle)) /
            kernel_correction_coefficient(system, particle)
->>>>>>> 152f87c6
 end
 
 @doc raw"""
