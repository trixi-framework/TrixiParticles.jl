abstract type AbstractSmoothingKernel{NDIMS} end

@inline Base.ndims(::AbstractSmoothingKernel{NDIMS}) where {NDIMS} = NDIMS

@inline function kernel_grad(kernel, pos_diff, distance, h)
<<<<<<< HEAD
    # Numerical precision note (see also https://github.com/trixi-framework/TrixiParticles.jl/pull/913):
    # We use `eps(h^2)` as a threshold to avoid division by very small distances.
    # Here, `h` is the smoothing length.
    # The comparison `distance^2 < eps(h^2)` is preferred over `distance < sqrt(eps(h^2))`
    # for efficiency, since it avoids an unnecessary square root.
    # This ensures that for particles that are extremely close (or coincident),
    # the gradient is set to zero, which is physically and numerically justified in SPH simulations.
=======
    # For `distance == 0`, the analytical gradient is zero, but the code divides by zero.
    # To account for rounding errors, we check if `distance` is almost zero.
    # Since the coordinates are in the order of the smoothing length `h`,
    # `distance^2` is in the order of `h^2`, hence the comparison `distance^2 < eps(h^2)`.
    # Note that this is faster than `distance < sqrt(eps(h^2))`.
    # Also note that `sqrt(eps(h^2)) != eps(h)`.
>>>>>>> 354d768f
    distance^2 < eps(h^2) && return zero(pos_diff)

    return kernel_deriv(kernel, distance, h) / distance * pos_diff
end

@inline function corrected_kernel_grad(kernel, pos_diff, distance, h, correction, system,
                                       particle)
    return kernel_grad(kernel, pos_diff, distance, h)
end

@inline function corrected_kernel_grad(kernel_, pos_diff, distance, h, ::KernelCorrection,
                                       system, particle)
    return (kernel_grad(kernel_, pos_diff, distance, h) .-
            kernel(kernel_, distance, h) * dw_gamma(system, particle)) /
           kernel_correction_coefficient(system, particle)
end

@inline function corrected_kernel_grad(kernel, pos_diff, distance, h,
                                       corr::BlendedGradientCorrection, system,
                                       particle)
    (; blending_factor) = corr

    grad = kernel_grad(kernel, pos_diff, distance, h)
    return (1 - blending_factor) * grad +
           blending_factor * correction_matrix(system, particle) * grad
end

@inline function corrected_kernel_grad(kernel, pos_diff, distance, h,
                                       ::GradientCorrection, system, particle)
    grad = kernel_grad(kernel, pos_diff, distance, h)
    return correction_matrix(system, particle) * grad
end

@inline function corrected_kernel_grad(kernel, pos_diff, distance, h,
                                       ::MixedKernelGradientCorrection, system,
                                       particle)
    grad = corrected_kernel_grad(kernel, pos_diff, distance, h, KernelCorrection(),
                                 system, particle)
    return correction_matrix(system, particle) * grad
end

@doc raw"""
    GaussianKernel{NDIMS}()

Gaussian kernel given by
```math
W(r, h) = \frac{\sigma_d}{h^d} e^{-r^2/h^2}
```

where ``d`` is the number of dimensions and

- `` \sigma_2 = \frac{1}{\pi} `` for 2D,
- `` \sigma_3 = \frac{1}{\pi^{3/2}} `` for 3D.

This kernel function has an infinite support, but in practice,
it's often truncated at a certain multiple of ``h``, such as ``3h``.

In this implementation, the kernel is truncated at ``3h``,
so this kernel function has a compact support of ``[0, 3h]``.

The smoothing length is typically in the range ``[1.0\delta, 1.5\delta]``,
where ``\delta`` is the typical particle spacing.

For general information and usage see [Smoothing Kernels](@ref smoothing_kernel).

Note:
This truncation makes this Kernel not conservative,
which is beneficial in regards to stability but makes it less accurate.
"""
struct GaussianKernel{NDIMS} <: AbstractSmoothingKernel{NDIMS} end

@inline @fastmath function kernel(kernel::GaussianKernel, r::Real, h)
    q = r / h

    # Zero out result if q >= 3
    result = ifelse(q < 3, normalization_factor(kernel, h) * exp(-q^2), zero(q))

    return result
end

@inline @fastmath function kernel_deriv(kernel::GaussianKernel, r::Real, h)
    inner_deriv = 1 / h
    q = r * inner_deriv

    # Zero out result if q >= 3
    result = ifelse(q < 3,
                    -2 * q * normalization_factor(kernel, h) * exp(-q^2) * inner_deriv,
                    zero(q))

    return result
end

@inline compact_support(::GaussianKernel, h) = 3 * h

@inline normalization_factor(::GaussianKernel{2}, h) = 1 / (pi * h^2)
# First convert `pi` to the type of `h` to preserve the type of `h`
@inline normalization_factor(::GaussianKernel{3}, h) = 1 / (oftype(h, pi)^(3 // 2) * h^3)

@doc raw"""
    SchoenbergCubicSplineKernel{NDIMS}()

Cubic spline kernel by [Schoenberg (1946)](@cite Schoenberg1946), given by
```math
    W(r, h) = \frac{1}{h^d} w(r/h)
```
with
```math
w(q) = \sigma \begin{cases}
    \frac{1}{4} (2 - q)^3 - (1 - q)^3   & \text{if } 0 \leq q < 1, \\
    \frac{1}{4} (2 - q)^3               & \text{if } 1 \leq q < 2, \\
    0                                   & \text{if } q \geq 2, \\
\end{cases}
```
where ``d`` is the number of dimensions and ``\sigma`` is a normalization constant given by
$\sigma =[\frac{2}{3}, \frac{10}{7 \pi}, \frac{1}{\pi}]$ in $[1, 2, 3]$ dimensions.

This kernel function has a compact support of ``[0, 2h]``.

For an overview of Schoenberg cubic, quartic and quintic spline kernels including
normalization factors, see [Price (2012)](@cite Price2012).
For an analytic formula for higher order Schoenberg kernels, see [Monaghan (1985)](@cite Monaghan1985).
The largest disadvantage of Schoenberg Spline Kernel is the rather non-smooth first derivative,
which can lead to increased noise compared to other kernel variants.

The smoothing length is typically in the range ``[1.1\delta, 1.3\delta]``,
where ``\delta`` is the typical particle spacing.

For general information and usage see [Smoothing Kernels](@ref smoothing_kernel).
"""
struct SchoenbergCubicSplineKernel{NDIMS} <: AbstractSmoothingKernel{NDIMS} end

@muladd @inline function kernel(kernel::SchoenbergCubicSplineKernel, r::Real, h)
    q = r / h

    # We do not use `+=` or `-=` since these are not recognized by MuladdMacro.jl.
    # Use `//` to preserve the type of `q`.
    result = 1 // 4 * (2 - q)^3
    result = result - (q < 1) * (1 - q)^3

    # Zero out result if q >= 2
    result = ifelse(q < 2, normalization_factor(kernel, h) * result, zero(result))

    return result
end

@muladd @inline function kernel_deriv(kernel::SchoenbergCubicSplineKernel, r::Real, h)
    inner_deriv = 1 / h
    q = r * inner_deriv

    # We do not use `+=` or `-=` since these are not recognized by MuladdMacro.jl
    # Use `//` to preserve the type of `q`.
    result = -3 // 4 * (2 - q)^2
    result = result + 3 * (q < 1) * (1 - q)^2

    # Zero out result if q >= 2
    result = ifelse(q < 2, normalization_factor(kernel, h) * result * inner_deriv,
                    zero(result))

    return result
end

@inline compact_support(::SchoenbergCubicSplineKernel, h) = 2 * h

@inline normalization_factor(::SchoenbergCubicSplineKernel{1}, h) = 2 / 3h
# `7 * pi` is always `Float64`. `pi * h^2 * 7` preserves the type of `h`.
@inline normalization_factor(::SchoenbergCubicSplineKernel{2}, h) = 10 / (pi * h^2 * 7)
@inline normalization_factor(::SchoenbergCubicSplineKernel{3}, h) = 1 / (pi * h^3)

@doc raw"""
    SchoenbergQuarticSplineKernel{NDIMS}()

Quartic spline kernel by [Schoenberg (1946)](@cite Schoenberg1946), given by
```math
    W(r, h) = \frac{1}{h^d} w(r/h)
```
with
```math
w(q) = \sigma \begin{cases}
    \left(5/2 - q \right)^4 - 5\left(3/2 - q \right)^4
    + 10\left(1/2 - q \right)^4 & \text{if } 0 \leq q < \frac{1}{2}, \\
    \left(5/2 - q \right)^4 - 5\left(3/2 - q \right)^4
    & \text{if } \frac{1}{2} \leq q < \frac{3}{2}, \\
    \left(5/2 - q \right)^4 & \text{if } \frac{3}{2} \leq q < \frac{5}{2}, \\
    0 & \text{if } q \geq \frac{5}{2},
\end{cases}
```
where ``d`` is the number of dimensions and ``\sigma`` is a normalization constant given by
$\sigma =[\frac{1}{24}, \frac{96}{1199 \pi}, \frac{1}{20\pi}]$ in $[1, 2, 3]$ dimensions.

This kernel function has a compact support of ``[0, 2.5h]``.

For an overview of Schoenberg cubic, quartic and quintic spline kernels including
normalization factors, see [Price (2012)](@cite Price2012).
For an analytic formula for higher order Schoenberg kernels, see [Monaghan (1985)](@cite Monaghan1985).

The largest disadvantage of Schoenberg Spline Kernel are the rather non-smooth first derivative,
which can lead to increased noise compared to other kernel variants.

The smoothing length is typically in the range ``[1.1\delta, 1.5\delta]``,
where ``\delta`` is the typical particle spacing.

For general information and usage see [Smoothing Kernels](@ref smoothing_kernel).
"""
struct SchoenbergQuarticSplineKernel{NDIMS} <: AbstractSmoothingKernel{NDIMS} end

# Note that `floating_point_number^integer_literal` is lowered to `Base.literal_pow`.
# Currently, specializations reducing this to simple multiplications exist only up
# to a power of three, see
# https://github.com/JuliaLang/julia/blob/34934736fa4dcb30697ac1b23d11d5ad394d6a4d/base/intfuncs.jl#L327-L339
# By using the `@fastpow` macro, we are consciously trading off some precision in the result
# for enhanced computational speed. This is especially useful in scenarios where performance
# is a higher priority than exact precision.
@fastpow @muladd @inline function kernel(kernel::SchoenbergQuarticSplineKernel, r::Real, h)
    q = r / h

    # Preserve the type of `q`
    q5_2 = (5 // 2 - q)
    q3_2 = (3 // 2 - q)
    q1_2 = (1 // 2 - q)

    # We do not use `+=` or `-=` since these are not recognized by MuladdMacro.jl
    result = q5_2^4
    result = result - 5 * (q < 3 // 2) * q3_2^4
    result = result + 10 * (q < 1 // 2) * q1_2^4

    # Zero out result if q >= 5/2
    result = ifelse(q < 5 // 2, normalization_factor(kernel, h) * result, zero(result))

    return result
end

@fastpow @muladd @inline function kernel_deriv(kernel::SchoenbergQuarticSplineKernel,
                                               r::Real, h)
    inner_deriv = 1 / h
    q = r * inner_deriv

    # Preserve the type of `q`
    q5_2 = 5 // 2 - q
    q3_2 = 3 // 2 - q
    q1_2 = 1 // 2 - q

    # We do not use `+=` or `-=` since these are not recognized by MuladdMacro.jl
    result = -4 * q5_2^3
    result = result + 20 * (q < 3 // 2) * q3_2^3
    result = result - 40 * (q < 1 // 2) * q1_2^3

    # Zero out result if q >= 5/2
    result = ifelse(q < 5 // 2, normalization_factor(kernel, h) * result * inner_deriv,
                    zero(result))

    return result
end

@inline compact_support(::SchoenbergQuarticSplineKernel, h) = 5 // 2 * h

@inline normalization_factor(::SchoenbergQuarticSplineKernel{1}, h) = 1 / 24h
# `1199 * pi` is always `Float64`. `pi * h^2 * 1199` preserves the type of `h`.
@inline normalization_factor(::SchoenbergQuarticSplineKernel{2}, h) = 96 / (pi * h^2 * 1199)
@inline normalization_factor(::SchoenbergQuarticSplineKernel{3}, h) = 1 / (pi * h^3 * 20)

@doc raw"""
    SchoenbergQuinticSplineKernel{NDIMS}()

Quintic spline kernel by [Schoenberg (1946)](@cite Schoenberg1946), given by
```math
    W(r, h) = \frac{1}{h^d} w(r/h)
```
with
```math
w(q) = \sigma \begin{cases}
    (3 - q)^5 - 6(2 - q)^5 + 15(1 - q)^5    & \text{if } 0 \leq q < 1, \\
    (3 - q)^5 - 6(2 - q)^5                  & \text{if } 1 \leq q < 2, \\
    (3 - q)^5                               & \text{if } 2 \leq q < 3, \\
    0                                       & \text{if } q \geq 3,
\end{cases}
```
where ``d`` is the number of dimensions and ``\sigma`` is a normalization constant given by
$\sigma =[\frac{1}{120}, \frac{7}{478 \pi}, \frac{1}{120\pi}]$ in $[1, 2, 3]$ dimensions.

This kernel function has a compact support of ``[0, 3h]``.

For an overview of Schoenberg cubic, quartic and quintic spline kernels including
normalization factors, see [Price (2012)](@cite Price2012).
For an analytic formula for higher order Schoenberg kernels, see [Monaghan (1985)](@cite Monaghan1985).

The largest disadvantage of Schoenberg Spline Kernel are the rather non-smooth first derivative,
which can lead to increased noise compared to other kernel variants.

The smoothing length is typically in the range ``[1.1\delta, 1.5\delta]``,
where ``\delta`` is the typical particle spacing.

For general information and usage see [Smoothing Kernels](@ref smoothing_kernel).
"""
struct SchoenbergQuinticSplineKernel{NDIMS} <: AbstractSmoothingKernel{NDIMS} end

@fastpow @muladd @inline function kernel(kernel::SchoenbergQuinticSplineKernel, r::Real, h)
    q = r / h
    q3 = (3 - q)
    q2 = (2 - q)
    q1 = (1 - q)

    # We do not use `+=` or `-=` since these are not recognized by MuladdMacro.jl
    result = q3^5
    result = result - 6 * (q < 2) * q2^5
    result = result + 15 * (q < 1) * q1^5

    # Zero out result if q >= 3
    result = ifelse(q < 3, normalization_factor(kernel, h) * result, zero(result))

    return result
end

@fastpow @muladd @inline function kernel_deriv(kernel::SchoenbergQuinticSplineKernel,
                                               r::Real, h)
    inner_deriv = 1 / h
    q = r * inner_deriv
    q3 = (3 - q)
    q2 = (2 - q)
    q1 = (1 - q)

    # We do not use `+=` or `-=` since these are not recognized by MuladdMacro.jl
    result = -5 * q3^4
    result = result + 30 * (q < 2) * q2^4
    result = result - 75 * (q < 1) * q1^4

    # Zero out result if q >= 3
    result = ifelse(q < 3, normalization_factor(kernel, h) * result * inner_deriv,
                    zero(result))

    return result
end

@inline compact_support(::SchoenbergQuinticSplineKernel, h) = 3 * h

@inline normalization_factor(::SchoenbergQuinticSplineKernel{1}, h) = 1 / 120h
# `478 * pi` is always `Float64`. `pi * h^2 * 478` preserves the type of `h`.
@inline normalization_factor(::SchoenbergQuinticSplineKernel{2}, h) = 7 / (pi * h^2 * 478)
@inline normalization_factor(::SchoenbergQuinticSplineKernel{3}, h) = 1 / (pi * h^3 * 120)

abstract type AbstractWendlandKernel{NDIMS} <: AbstractSmoothingKernel{NDIMS} end

# Compact support for all Wendland kernels
@inline compact_support(::AbstractWendlandKernel, h) = 2h

@doc raw"""
    WendlandC2Kernel{NDIMS}()

Wendland C2 kernel [Wendland1995](@cite), a piecewise polynomial function designed
to have compact support and to be twice continuously differentiable everywhere. Given by

```math
 W(r, h) = \frac{1}{h^d} w(r/h)
```

with

```math
w(q) = \sigma \begin{cases}
    (1 - q/2)^4 (2q + 1)  & \text{if } 0 \leq q < 2, \\
    0                     & \text{if } q \geq 2,
\end{cases}
```

where `` d `` is the number of dimensions and `` \sigma `` is a normalization factor dependent on the dimension.
The normalization factor `` \sigma `` is `` 40/7\pi `` in two dimensions or `` 21/2\pi `` in three dimensions.

This kernel function has a compact support of `` [0, 2h] ``.

For a detailed discussion on Wendland functions and their applications in SPH, see [Dehnen (2012)](@cite Dehnen2012).
The smoothness of these functions is also the largest disadvantage as they lose details at sharp corners.

The smoothing length is typically in the range ``[1.2\delta, 2\delta]``,
where ``\delta`` is the typical particle spacing.

For general information and usage see [Smoothing Kernels](@ref smoothing_kernel).
"""
struct WendlandC2Kernel{NDIMS} <: AbstractWendlandKernel{NDIMS} end

@fastpow @inline function kernel(kernel::WendlandC2Kernel, r::Real, h)
    q = r / h

    result = (1 - q / 2)^4 * (2q + 1)

    # Zero out result if q >= 2
    result = ifelse(q < 2, normalization_factor(kernel, h) * result, zero(q))

    return result
end

@fastpow @muladd @inline function kernel_deriv(kernel::WendlandC2Kernel, r::Real, h)
    inner_deriv = 1 / h
    q = r * inner_deriv

    q1_3 = (1 - q / 2)^3
    q1_4 = (1 - q / 2)^4

    # We do not use `+=` or `-=` since these are not recognized by MuladdMacro.jl
    result = -2 * q1_3 * (2q + 1)
    result = result + q1_4 * 2

    # Zero out result if q >= 2
    result = ifelse(q < 2,
                    normalization_factor(kernel, h) * result * inner_deriv, zero(q))

    return result
end

@inline normalization_factor(::WendlandC2Kernel{2}, h) = 7 / (pi * h^2) / 4
# `2 * pi` is always `Float64`. `pi * h^3 * 2` preserves the type of `h`.
@inline normalization_factor(::WendlandC2Kernel{3}, h) = 21 / (pi * h^3 * 2) / 8

@doc raw"""
    WendlandC4Kernel{NDIMS}()

Wendland C4 kernel [Wendland1995](@cite), a piecewise polynomial function designed to have compact support and to
be four times continuously differentiable everywhere. Given by

```math
 W(r, h) = \frac{1}{h^d} w(r/h)
```

with

```math
w(q) = \sigma \begin{cases}
    (1 - q/2)^6 (35q^2 / 12 + 3q + 1)   & \text{if } 0 \leq q < 2, \\
    0                                   & \text{if } q \geq 2,
\end{cases}
```

where `` d `` is the number of dimensions and `` \sigma `` is a normalization factor dependent
on the dimension. The normalization factor `` \sigma `` is `` 9 / \pi `` in two dimensions or `` 495 / 32\pi `` in three dimensions.

This kernel function has a compact support of `` [0, 2h] ``.

For a detailed discussion on Wendland functions and their applications in SPH, see [Dehnen (2012)](@cite Dehnen2012).
The smoothness of these functions is also the largest disadvantage as they lose details at sharp corners.

The smoothing length is typically in the range ``[1.5\delta, 2.3\delta]``,
where ``\delta`` is the typical particle spacing.

For general information and usage see [Smoothing Kernels](@ref smoothing_kernel).
"""
struct WendlandC4Kernel{NDIMS} <: AbstractWendlandKernel{NDIMS} end

@fastpow @inline function kernel(kernel::WendlandC4Kernel, r::Real, h)
    q = r / h

    result = (1 - q / 2)^6 * (35q^2 / 12 + 3q + 1)

    # Zero out result if q >= 2
    result = ifelse(q < 2, normalization_factor(kernel, h) * result, zero(q))

    return result
end

@fastpow @muladd @inline function kernel_deriv(kernel::WendlandC4Kernel, r::Real, h)
    q = r / h

    # Use `//` to preserve the type of `q`
    term1 = (1 - q / 2)^6 * (3 + 35 // 6 * q)
    term2 = 3 * (1 - q / 2)^5 * (1 + 3q + 35 // 12 * q^2)
    derivative = term1 - term2

    # Zero out result if q >= 2
    result = ifelse(q < 2, normalization_factor(kernel, h) * derivative / h,
                    zero(derivative))

    return result
end

@inline normalization_factor(::WendlandC4Kernel{2}, h) = 9 / (pi * h^2) / 4
# `32 * pi` is always `Float64`. `pi * h^2 * 32` preserves the type of `h`.
@inline normalization_factor(::WendlandC4Kernel{3}, h) = 495 / (pi * h^3 * 32) / 8

@doc raw"""
    WendlandC6Kernel{NDIMS}()

Wendland C6 kernel [Wendland1995](@cite), a piecewise polynomial function designed to have compact support and
to be six times continuously differentiable everywhere. Given by:

```math
W(r, h) = \frac{1}{h^d} w(r/h)
```

with:

```math
w(q) = \sigma \begin{cases}
    (1 - q / 2)^8 (4q^3 + 25q^2 / 4 + 4q + 1)   & \text{if } 0 \leq q < 2, \\
    0                                           & \text{if } q \geq 2,
\end{cases}
```

where `` d `` is the number of dimensions and `` \sigma `` is a normalization factor dependent
on the dimension. The normalization factor `` \sigma `` is `` 78 / 7 \pi`` in two dimensions or `` 1365 / 64\pi`` in three dimensions.

This kernel function has a compact support of `` [0, 2h] ``.

For a detailed discussion on Wendland functions and their applications in SPH, [Dehnen (2012)](@cite Dehnen2012).
The smoothness of these functions is also the largest disadvantage as they lose details at sharp corners.

The smoothing length is typically in the range ``[1.7\delta, 2.5\delta]``,
where ``\delta`` is the typical particle spacing.

For general information and usage see [Smoothing Kernels](@ref smoothing_kernel).
"""
struct WendlandC6Kernel{NDIMS} <: AbstractWendlandKernel{NDIMS} end

@fastpow @inline function kernel(kernel::WendlandC6Kernel, r::Real, h)
    q = r / h

    result = (1 - q / 2)^8 * (4q^3 + 25q^2 / 4 + 4q + 1)

    # Zero out result if q >= 2
    result = ifelse(q < 2, normalization_factor(kernel, h) * result, zero(q))

    return result
end

@fastpow @muladd @inline function kernel_deriv(kernel::WendlandC6Kernel, r::Real, h)
    q = r / h
    term1 = -4 * (1 - q / 2)^7 * (4q^3 + 25q^2 / 4 + 4q + 1)
    term2 = (1 - q / 2)^8 * (12q^2 + 50q / 4 + 4)
    derivative = term1 + term2

    # Zero out result if q >= 2
    result = ifelse(q < 2, normalization_factor(kernel, h) * derivative / h,
                    zero(derivative))

    return result
end

# `7 * pi` is always `Float64`. `pi * h^2 * 7` preserves the type of `h`.
@inline normalization_factor(::WendlandC6Kernel{2}, h) = 78 / (pi * h^2 * 7) / 4
@inline normalization_factor(::WendlandC6Kernel{3}, h) = 1365 / (pi * h^3 * 64) / 8

@doc raw"""
    Poly6Kernel{NDIMS}()

Poly6 kernel, a commonly used kernel in SPH literature [Mueller2003](@cite),
especially in computer graphics contexts. It is defined as

```math
W(r, h) = \frac{1}{h^d} w(r/h)
```


with

```math
w(q) = \sigma \begin{cases}
    (1 - q^2)^3    & \text{if } 0 \leq q < 1, \\
    0              & \text{if } q \geq 1,
\end{cases}
```

where `` d `` is the number of dimensions and `` \sigma `` is a normalization factor
that depends on the dimension. The normalization factor `` \sigma `` is `` 4 / \pi``
in two dimensions or `` 315 / 64\pi`` in three dimensions.

This kernel function has a compact support of `` [0, h] ``.

Poly6 is well-known for its computational simplicity, though it's worth noting that there are
other kernels that might offer better accuracy for hydrodynamic simulations. Furthermore,
its derivatives are not that smooth, which can lead to stability problems.
It is also susceptible to clumping.

The smoothing length is typically in the range ``[1.5\delta, 2.5\delta]``,
where ``\delta`` is the typical particle spacing.

For general information and usage see [Smoothing Kernels](@ref smoothing_kernel).
"""
struct Poly6Kernel{NDIMS} <: AbstractSmoothingKernel{NDIMS} end

@inline function kernel(kernel::Poly6Kernel, r::Real, h)
    q = r / h

    result = (1 - q^2)^3

    # Zero out result if q >= 1
    result = ifelse(q < 1, normalization_factor(kernel, h) * result, zero(q))

    return result
end

@inline function kernel_deriv(kernel::Poly6Kernel, r::Real, h)
    inner_deriv = 1 / h
    q = r * inner_deriv

    result = -6 * q * (1 - q^2)^2

    # Zero out result if q >= 1
    result = ifelse(q < 1,
                    result * normalization_factor(kernel, h) * inner_deriv, zero(q))
    return result
end

@inline compact_support(::Poly6Kernel, h) = h

@inline normalization_factor(::Poly6Kernel{2}, h) = 4 / (pi * h^2)
# `64 * pi` is always `Float64`. `pi * h^3 * 64` preserves the type of `h`.
@inline normalization_factor(::Poly6Kernel{3}, h) = 315 / (pi * h^3 * 64)

@doc raw"""
    SpikyKernel{NDIMS}()

The Spiky kernel is another frequently used kernel in SPH, especially due to its desirable
properties in preserving features near boundaries in fluid simulations [Mueller2003](@cite).
It is defined as:

```math
 W(r, h) = \frac{1}{h^d} w(r/h)
```

with:

```math
w(q) = \sigma \begin{cases}
    (1 - q)^3    & \text{if } 0 \leq q < 1, \\
    0            & \text{if } q \geq 1,
\end{cases}
```

where `` d `` is the number of dimensions and the normalization factor `` \sigma `` is `` 10 / \pi``
in two dimensions or `` 15 / \pi`` in three dimensions.

This kernel function has a compact support of `` [0, h] ``.

The Spiky kernel is particularly known for its sharp gradients, which can help to preserve
sharp features in fluid simulations, especially near solid boundaries.
These sharp gradients at the boundary are also the largest disadvantage as they can lead to instability.

The smoothing length is typically in the range ``[1.5\delta, 3.0\delta]``,
where ``\delta`` is the typical particle spacing.

For general information and usage see [Smoothing Kernels](@ref smoothing_kernel).
"""
struct SpikyKernel{NDIMS} <: AbstractSmoothingKernel{NDIMS} end

@inline function kernel(kernel::SpikyKernel, r::Real, h)
    q = r / h

    result = (1 - q)^3

    # Zero out result if q >= 1
    result = ifelse(q < 1, normalization_factor(kernel, h) * result, zero(q))

    return result
end

@inline function kernel_deriv(kernel::SpikyKernel, r::Real, h)
    inner_deriv = 1 / h
    q = r * inner_deriv

    result = -3 * (1 - q)^2

    # Zero out result if q >= 1
    result = ifelse(q < 1, result * normalization_factor(kernel, h) * inner_deriv, zero(q))

    return result
end

@inline compact_support(::SpikyKernel, h) = h

@inline normalization_factor(::SpikyKernel{2}, h) = 10 / (pi * h^2)
@inline normalization_factor(::SpikyKernel{3}, h) = 15 / (pi * h^3)<|MERGE_RESOLUTION|>--- conflicted
+++ resolved
@@ -3,22 +3,12 @@
 @inline Base.ndims(::AbstractSmoothingKernel{NDIMS}) where {NDIMS} = NDIMS
 
 @inline function kernel_grad(kernel, pos_diff, distance, h)
-<<<<<<< HEAD
-    # Numerical precision note (see also https://github.com/trixi-framework/TrixiParticles.jl/pull/913):
-    # We use `eps(h^2)` as a threshold to avoid division by very small distances.
-    # Here, `h` is the smoothing length.
-    # The comparison `distance^2 < eps(h^2)` is preferred over `distance < sqrt(eps(h^2))`
-    # for efficiency, since it avoids an unnecessary square root.
-    # This ensures that for particles that are extremely close (or coincident),
-    # the gradient is set to zero, which is physically and numerically justified in SPH simulations.
-=======
     # For `distance == 0`, the analytical gradient is zero, but the code divides by zero.
     # To account for rounding errors, we check if `distance` is almost zero.
     # Since the coordinates are in the order of the smoothing length `h`,
     # `distance^2` is in the order of `h^2`, hence the comparison `distance^2 < eps(h^2)`.
     # Note that this is faster than `distance < sqrt(eps(h^2))`.
     # Also note that `sqrt(eps(h^2)) != eps(h)`.
->>>>>>> 354d768f
     distance^2 < eps(h^2) && return zero(pos_diff)
 
     return kernel_deriv(kernel, distance, h) / distance * pos_diff
