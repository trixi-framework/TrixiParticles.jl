@doc raw"""
    SmoothingKernel{NDIMS}

An abstract supertype of all smoothing kernels. The type parameter `NDIMS` encodes the number
of dimensions.

We provide the following smoothing kernels:

| Smoothing Kernel                          | Compact Support   |
| :---------------------------------------- | :---------------- |
| [`SchoenbergCubicSplineKernel`](@ref)     | $[0, 2h]$         |
| [`SchoenbergQuarticSplineKernel`](@ref)   | $[0, 2.5h]$       |
| [`SchoenbergQuinticSplineKernel`](@ref)   | $[0, 3h]$         |

!!! note "Usage"
    The kernel can be called as
    ```
    TrixiParticles.kernel(::SmoothingKernel{NDIMS}, r, h)
    ```
    The length of the compact support can be obtained as
    ```
    TrixiParticles.compact_support(::SmoothingKernel{NDIMS}, h)
    ```

    Note that ``r`` has to be a scalar, so in the context of SPH, the kernel
    should be used as
    ```math
    W(\Vert r_a - r_b \Vert, h).
    ```

    The gradient required in SPH,
    ```math
        \nabla_{r_a} W(\Vert r_a - r_b \Vert, h)
    ```
    can be called as
    ```
    TrixiParticles.kernel_grad(kernel, pos_diff, distance, h)
    ```
    where `pos_diff` is $r_a - r_b$ and `distance` is $\Vert r_a - r_b \Vert$.
"""
abstract type SmoothingKernel{NDIMS} end

@inline Base.ndims(::SmoothingKernel{NDIMS}) where {NDIMS} = NDIMS

@inline function kernel_grad(kernel, pos_diff, distance, h)
    return kernel_deriv(kernel, distance, h) * pos_diff / distance
end

@inline function corrected_kernel_grad(kernel, pos_diff, distance, h, correction, system,
                                       particle)
    return kernel_grad(kernel, pos_diff, distance, h)
end

@inline function corrected_kernel_grad(kernel, pos_diff, distance, h,
                                       ::KernelGradientCorrection, system, particle)
    return (kernel_grad(kernel, pos_diff, distance, h) .- dw_gamma(system, particle)) /
           kernel_correction_coefficient(system, particle)
end

@doc raw"""
    GaussianKernel{NDIMS}()

Gaussian kernel given by
```math
W(r, h) = \frac{\sigma_d}{h^d} e^{-\frac{r^2}{h^2}}
```

where d is the number of dimensions and

- \( \sigma_2 = \frac{1}{\pi} \) for 2D
- \( \sigma_3 = \frac{1}{\pi^{3/2}} \) for 3D

This kernel function has an infinite support, but in practice,
it's often truncated at a certain multiple of h, such as 3h.
Note:
This truncation makes this Kernel not conservative,
which is beneficial in regards to stability but makes it less accurate.
"""
struct GaussianKernel{NDIMS} <: SmoothingKernel{NDIMS} end

@inline @fastmath function kernel(kernel::GaussianKernel, r::Real, h)
    q = r / h

    # Zero out result if q >= 3
    result = ifelse(q < 3, normalization_factor(kernel, h) * exp(-q^2), zero(q))

    return result
end

@inline @fastmath function kernel_deriv(kernel::GaussianKernel, r::Real, h)
    inner_deriv = 1 / h
    q = r * inner_deriv

    # Zero out result if q >= 3
    result = ifelse(q < 3,
                    -2 * q * normalization_factor(kernel, h) * exp(-q^2) * inner_deriv,
                    zero(q))

    return result
end

@inline compact_support(::GaussianKernel, h) = 3 * h

@inline normalization_factor(::GaussianKernel{2}, h) = 1 / (pi * h^2)
@inline normalization_factor(::GaussianKernel{3}, h) = 1 / (pi^(3 / 2) * h^3)

@doc raw"""
    SchoenbergCubicSplineKernel{NDIMS}()

Cubic spline kernel by Schoenberg (Schoenberg, 1946), given by
```math
    W(r, h) = \frac{1}{h^d} w(r/h)
```
with
```math
w(q) = \sigma \begin{cases}
    \frac{1}{4} (2 - q)^3 - (1 - q)^3   & \text{if } 0 \leq q < 1, \\
    \frac{1}{4} (2 - q)^3               & \text{if } 1 \leq q < 2, \\
    0                                   & \text{if } q \geq 2, \\
\end{cases}
```
where ``d`` is the number of dimensions and ``\sigma`` is a normalization constant given by
$\sigma =[\frac{2}{3}, \frac{10}{7 \pi}, \frac{1}{\pi}]$ in $[1, 2, 3]$ dimensions.

This kernel function has a compact support of ``[0, 2h]``.

<<<<<<< HEAD
For an overview of Schoenberg cubic, quartic and quintic spline kernels
including normalization factors, see (Price, 2012).
For an analytic formula for higher order kernels, see (Monaghan, 1985).

The largest disadvantage of Schoenberg Spline Kernel are the rather non-smooth first derivative,
which can lead to increased noise compared to other kernel variants.

!!! note "Usage"
    The kernel can be called as `TrixiParticles.kernel(::SchoenbergCubicSplineKernel, r, h)`.
    The length of the compact support can be obtained as
    `TrixiParticles.compact_support(::SchoenbergCubicSplineKernel, h)`.

    Note that ``r`` has to be a scalar, so in the context of SPH, the kernel
    should be used as ``W(\Vert r_a - r_b \Vert, h)``.
    The gradient required in SPH,
    ```math
    \frac{\partial}{\partial r_a} W(\Vert r_a - r_b \Vert, h)
    ```
    can be called as
    `TrixiParticles.kernel_grad(kernel, pos_diff, distance, h)`,
    where `pos_diff` is $r_a - r_b$ and `distance` is $\Vert r_a - r_b \Vert$.
=======
For an overview of Schoenberg cubic, quartic and quintic spline kernels including
normalization factors, see (Price, 2012).
For an analytic formula for higher order Schoenberg kernels, see (Monaghan, 1985).
For general information and usage see [`SmoothingKernel`](@ref).
>>>>>>> bef603cf

## References:
- Daniel J. Price. "Smoothed particle hydrodynamics and magnetohydrodynamics".
  In: Journal of Computational Physics 231.3 (2012), pages 759-794.
  [doi: 10.1016/j.jcp.2010.12.011](https://doi.org/10.1016/j.jcp.2010.12.011)
- Joseph J. Monaghan. "Particle methods for hydrodynamics".
  In: Computer Physics Reports 3.2 (1985), pages 71–124.
  [doi: 10.1016/0167-7977(85)90010-3](https://doi.org/10.1016/0167-7977(85)90010-3)
- Isaac J. Schoenberg. "Contributions to the problem of approximation of equidistant data by analytic functions.
  Part B. On the problem of osculatory interpolation. A second class of analytic approximation formulae."
  In: Quarterly of Applied Mathematics 4.2 (1946), pages 112–141.
  [doi: 10.1090/QAM/16705](https://doi.org/10.1090/QAM/16705)
"""
struct SchoenbergCubicSplineKernel{NDIMS} <: SmoothingKernel{NDIMS} end

function kernel(kernel::SchoenbergCubicSplineKernel, r::Real, h)
    q = r / h

    if q >= 2
        return 0.0
    end

    result = 1 / 4 * (2 - q)^3

    if q < 1
        result -= (1 - q)^3
    end

    return normalization_factor(kernel, h) * result
end

function kernel_deriv(kernel::SchoenbergCubicSplineKernel, r::Real, h)
    inner_deriv = 1 / h
    q = r * inner_deriv

    if q >= 2
        return 0.0
    end

    result = -3 / 4 * (2 - q)^2

    if q < 1
        result += 3 * (1 - q)^2
    end

    return normalization_factor(kernel, h) * result * inner_deriv
end

@inline compact_support(::SchoenbergCubicSplineKernel, h) = 2 * h

@inline normalization_factor(::SchoenbergCubicSplineKernel{1}, h) = 2 / 3h
@inline normalization_factor(::SchoenbergCubicSplineKernel{2}, h) = 10 / (7 * pi * h^2)
@inline normalization_factor(::SchoenbergCubicSplineKernel{3}, h) = 1 / (pi * h^3)

@doc raw"""
    SchoenbergQuarticSplineKernel{NDIMS}()

Quartic spline kernel by Schoenberg (Schoenberg, 1946), given by
```math
    W(r, h) = \frac{1}{h^d} w(r/h)
```
with
```math
w(q) = \sigma \begin{cases}
    \left(5/2 - q \right)^4 - 5\left(3/2 - q \right)^4
    + 10\left(1/2 - q \right)^4 & \text{if } 0 \leq q < \frac{1}{2}, \\
    \left(5/2 - q \right)^4 - 5\left(3/2 - q \right)^4
    & \text{if } \frac{1}{2} \leq q < \frac{3}{2}, \\
    \left(5/2 - q \right)^4 & \text{if } \frac{3}{2} \leq q < \frac{5}{2}, \\
    0 & \text{if } q \geq \frac{5}{2},
\end{cases}
```
where ``d`` is the number of dimensions and ``\sigma`` is a normalization constant given by
$\sigma =[\frac{1}{24}, \frac{96}{1199 \pi}, \frac{1}{20\pi}]$ in $[1, 2, 3]$ dimensions.

This kernel function has a compact support of ``[0, 2.5h]``.

<<<<<<< HEAD
For an overview of Schoenberg cubic, quartic and quintic spline kernels
including normalization factors, see (Price, 2012).
For an analytic formula for higher order kernels, see (Monaghan, 1985).

The largest disadvantage of Schoenberg Spline Kernel are the rather non-smooth first derivative,
which can lead to increased noise compared to other kernel variants.

!!! note "Usage"
    The kernel can be called as `TrixiParticles.kernel(::SchoenbergQuarticSplineKernel, r, h)`.
    The length of the compact support can be obtained as
    `TrixiParticles.compact_support(::SchoenbergQuarticSplineKernel, h)`.

    Note that ``r`` has to be a scalar, so in the context of SPH, the kernel
    should be used as ``W(\Vert r_a - r_b \Vert, h)``.
    The gradient required in SPH,
    ```math
    \frac{\partial}{\partial r_a} W(\Vert r_a - r_b \Vert, h)
    ```
    can be called as
    `TrixiParticles.kernel_grad(kernel, pos_diff, distance, h)`,
    where `pos_diff` is $r_a - r_b$ and `distance` is $\Vert r_a - r_b \Vert$.
=======
For an overview of Schoenberg cubic, quartic and quintic spline kernels including
normalization factors, see (Price, 2012).
For an analytic formula for higher order Schoenberg kernels, see (Monaghan, 1985).
For general information and usage see [`SmoothingKernel`](@ref).
>>>>>>> bef603cf

## References:
- Daniel J. Price. "Smoothed particle hydrodynamics and magnetohydrodynamics".
  In: Journal of Computational Physics 231.3 (2012), pages 759-794.
  [doi: 10.1016/j.jcp.2010.12.011](https://doi.org/10.1016/j.jcp.2010.12.011)
- Joseph J. Monaghan. "Particle methods for hydrodynamics".
  In: Computer Physics Reports 3.2 (1985), pages 71–124.
  [doi: 10.1016/0167-7977(85)90010-3](https://doi.org/10.1016/0167-7977(85)90010-3)
- Isaac J. Schoenberg. "Contributions to the problem of approximation of equidistant data by analytic functions.
  Part B. On the problem of osculatory interpolation. A second class of analytic approximation formulae."
  In: Quarterly of Applied Mathematics 4.2 (1946), pages 112–141.
  [doi: 10.1090/QAM/16705](https://doi.org/10.1090/QAM/16705)
"""
struct SchoenbergQuarticSplineKernel{NDIMS} <: SmoothingKernel{NDIMS} end

# Note that `floating_point_number^integer_literal` is lowered to `Base.literal_pow`.
# Currently, specializations reducing this to simple multiplications exist only up
# to a power of three, see
# https://github.com/JuliaLang/julia/blob/34934736fa4dcb30697ac1b23d11d5ad394d6a4d/base/intfuncs.jl#L327-L339
# Higher powers just call a generic power implementation. Here, we accept to lose
# some precision but gain performance by using plain multiplications instead via
# `@fastpow`.
@muladd @fastpow @inline function kernel(kernel::SchoenbergQuarticSplineKernel, r::Real, h)
    q = r / h

    q5_2_pow4 = (5 / 2 - q)^4
    q3_2_pow4 = (3 / 2 - q)^4
    q1_2_pow4 = (1 / 2 - q)^4

    # We do not use `+=` or `-=` since these are not recognized by MuladdMacro.jl.
    result = q5_2_pow4
    result = result - 5 * (q < 3 / 2) * q3_2_pow4
    result = result + 10 * (q < 1 / 2) * q1_2_pow4

    # Zero out result if q >= 5/2
    result = ifelse(q < 5 / 2, normalization_factor(kernel, h) * result, zero(result))

    return result
end

function kernel_deriv(kernel::SchoenbergQuarticSplineKernel, r::Real, h)
    inner_deriv = 1 / h
    q = r * inner_deriv

    if q >= 5 / 2
        return 0.0
    end

    result = -4 * (5 / 2 - q)^3

    if q < 3 / 2
        result += 20 * (3 / 2 - q)^3

        if q < 1 / 2
            result -= 40 * (1 / 2 - q)^3
        end
    end

    return normalization_factor(kernel, h) * result * inner_deriv
end

@inline compact_support(::SchoenbergQuarticSplineKernel, h) = 2.5 * h

@inline normalization_factor(::SchoenbergQuarticSplineKernel{1}, h) = 1 / 24h
@inline normalization_factor(::SchoenbergQuarticSplineKernel{2}, h) = 96 / (1199 * pi * h^2)
@inline normalization_factor(::SchoenbergQuarticSplineKernel{3}, h) = 1 / (20 * pi * h^3)

@doc raw"""
    SchoenbergQuinticSplineKernel{NDIMS}()

Quintic spline kernel by Schoenberg (Schoenberg, 1946), given by
```math
    W(r, h) = \frac{1}{h^d} w(r/h)
```
with
```math
w(q) = \sigma \begin{cases}
    (3 - q)^5 - 6(2 - q)^5 + 15(1 - q)^5    & \text{if } 0 \leq q < 1, \\
    (3 - q)^5 - 6(2 - q)^5                  & \text{if } 1 \leq q < 2, \\
    (3 - q)^5                               & \text{if } 2 \leq q < 3, \\
    0                                       & \text{if } q \geq 3,
\end{cases}
```
where ``d`` is the number of dimensions and ``\sigma`` is a normalization constant given by
$\sigma =[\frac{1}{120}, \frac{7}{478 \pi}, \frac{1}{120\pi}]$ in $[1, 2, 3]$ dimensions.

This kernel function has a compact support of ``[0, 3h]``.

<<<<<<< HEAD
For an overview of Schoenberg cubic, quartic and quintic spline kernels
including normalization factors, see (Price, 2012).
For an analytic formula for higher order kernels, see (Monaghan, 1985).

The largest disadvantage of Schoenberg Spline Kernel are the rather non-smooth first derivative,
which can lead to increased noise compared to other kernel variants.

!!! note "Usage"
    The kernel can be called as `TrixiParticles.kernel(::SchoenbergQuinticSplineKernel, r, h)`.
    The length of the compact support can be obtained as
    `TrixiParticles.compact_support(::SchoenbergQuinticSplineKernel, h)`.

    Note that ``r`` has to be a scalar, so in the context of SPH, the kernel
    should be used as ``W(\Vert r_a - r_b \Vert, h)``.
    The gradient required in SPH,
    ```math
    \frac{\partial}{\partial r_a} W(\Vert r_a - r_b \Vert, h)
    ```
    can be called as
    `TrixiParticles.kernel_grad(kernel, pos_diff, distance, h)`,
    where `pos_diff` is $r_a - r_b$ and `distance` is $\Vert r_a - r_b \Vert$.
=======
For an overview of Schoenberg cubic, quartic and quintic spline kernels including
normalization factors, see (Price, 2012).
For an analytic formula for higher order Schoenberg kernels, see (Monaghan, 1985).
For general information and usage see [`SmoothingKernel`](@ref).
>>>>>>> bef603cf

## References:
- Daniel J. Price. "Smoothed particle hydrodynamics and magnetohydrodynamics".
  In: Journal of Computational Physics 231.3 (2012), pages 759-794.
  [doi: 10.1016/j.jcp.2010.12.011](https://doi.org/10.1016/j.jcp.2010.12.011)
- Joseph J. Monaghan. "Particle methods for hydrodynamics".
  In: Computer Physics Reports 3.2 (1985), pages 71–124.
  [doi: 10.1016/0167-7977(85)90010-3](https://doi.org/10.1016/0167-7977(85)90010-3)
- Isaac J. Schoenberg. "Contributions to the problem of approximation of equidistant data by analytic functions.
  Part B. On the problem of osculatory interpolation. A second class of analytic approximation formulae."
  In: Quarterly of Applied Mathematics 4.2 (1946), pages 112–141.
  [doi: 10.1090/QAM/16705](https://doi.org/10.1090/QAM/16705)
"""
struct SchoenbergQuinticSplineKernel{NDIMS} <: SmoothingKernel{NDIMS} end

function kernel(kernel::SchoenbergQuinticSplineKernel, r::Real, h)
    q = r / h

    if q >= 3
        return 0.0
    end

    result = (3 - q)^5

    if q < 2
        result -= 6 * (2 - q)^5

        if q < 1
            result += 15 * (1 - q)^5
        end
    end

    return normalization_factor(kernel, h) * result
end

function kernel_deriv(kernel::SchoenbergQuinticSplineKernel, r::Real, h)
    inner_deriv = 1 / h
    q = r * inner_deriv

    if q >= 3
        return 0.0
    end

    result = -5 * (3 - q)^4

    if q < 2
        result += 30 * (2 - q)^4

        if q < 1
            result -= 75 * (1 - q)^4
        end
    end

    return normalization_factor(kernel, h) * result * inner_deriv
end

@inline compact_support(::SchoenbergQuinticSplineKernel, h) = 3 * h

@inline normalization_factor(::SchoenbergQuinticSplineKernel{1}, h) = 1 / 120h
@inline normalization_factor(::SchoenbergQuinticSplineKernel{2}, h) = 7 / (478 * pi * h^2)
@inline normalization_factor(::SchoenbergQuinticSplineKernel{3}, h) = 1 / (120 * pi * h^3)

abstract type WendlandKernel{NDIMS} <: SmoothingKernel{NDIMS} end
# Compact support for all Wendland kernels
@inline compact_support(::WendlandKernel, h) = h

@doc raw"""
    WendlandC2Kernel{NDIMS}()

Wendland C2 kernel, a piecewise polynomial function designed to have compact support and to
be twice continuously differentiable everywhere. Given by:

\[ W(r, h) = \frac{1}{h^d} w(r/h) \]

with:

\[
w(q) = \sigma \begin{cases}
    (1 - q)^4 (4q + 1)    & \text{if } 0 \leq q < 1, \\
    0                     & \text{if } q \geq 1,
\end{cases}
\]

where \( d \) is the number of dimensions and \( \sigma \) is a normalization factor dependent on the dimension.
The normalization factor \( \sigma \) is \( 40/7\pi \) in two dimensions or \( 21/2\pi \) in three dimensions.

This kernel function has a compact support of \( [0, h] \).

For a detailed discussion on Wendland functions and their applications in SPH, see (Dehnen & Aly, 2012).
The smoothness of these functions is also the largest disadvantage as they loose details at sharp corners.

## References:
- Walter Dehnen & Hassan Aly. "Improving convergence in smoothed particle hydrodynamics simulations without pairing instability".
  In: Monthly Notices of the Royal Astronomical Society 425.2 (2012), pages 1068-1082. [doi: 10.1111/j.1365-2966.2012.21439.x](https://doi.org/10.1111/j.1365-2966.2012.21439.x)
"""
struct WendlandC2Kernel{NDIMS} <: WendlandKernel{NDIMS} end

@fastpow @inline function kernel(kernel::WendlandC2Kernel, r::Real, h)
    q = r / h

    # Zero out result if q >= 1
    result = ifelse(q < 1, normalization_factor(kernel, h) * (1 - q)^4 * (4q + 1), zero(q))

    return result
end

@fastpow @inline function kernel_deriv(kernel::WendlandC2Kernel, r::Real, h)
    inner_deriv = 1 / h
    q = r * inner_deriv

    q1_3 = (1 - q)^3
    q1_4 = (1 - q)^4

    # Zero out result if q >= 1
    result = ifelse(q < 1,
                    normalization_factor(kernel, h) * (-4 * q1_3 * (4q + 1) + q1_4 * 4) *
                    inner_deriv, zero(q))

    return result
end

@inline normalization_factor(::WendlandC2Kernel{2}, h) = 7 / (pi * h^2)
@inline normalization_factor(::WendlandC2Kernel{3}, h) = 21 / (2pi * h^3)

@doc raw"""
    WendlandC4Kernel{NDIMS}()

Wendland C4 kernel, a piecewise polynomial function designed to have compact support and to
be four times continuously differentiable everywhere. Given by:

\[ W(r, h) = \frac{1}{h^d} w(r/h) \]

with:

\[
w(q) = \sigma \begin{cases}
    (1 - q)^6 (35q^2 + 18q + 3)    & \text{if } 0 \leq q < 1, \\
    0                             & \text{if } q \geq 1,
\end{cases}
\]

where \( d \) is the number of dimensions and \( \sigma \) is a normalization factor dependent
on the dimension. The exact value of \( \sigma \) needs to be determined based on the dimension to ensure proper normalization.

This kernel function has a compact support of \( [0, h] \).

For a detailed discussion on Wendland functions and their applications in SPH, see (Dehnen & Aly, 2012).
The smoothness of these functions is also the largest disadvantage as they loose details at sharp corners.

## References:
- Walter Dehnen & Hassan Aly. "Improving convergence in smoothed particle hydrodynamics simulations without pairing instability".
  In: Monthly Notices of the Royal Astronomical Society 425.2 (2012), pages 1068-1082. [doi: 10.1111/j.1365-2966.2012.21439.x](https://doi.org/10.1111/j.1365-2966.2012.21439.x)
"""
struct WendlandC4Kernel{NDIMS} <: WendlandKernel{NDIMS} end

@fastpow @inline function kernel(kernel::WendlandC4Kernel, r::Real, h)
    q = r / h

    # Zero out result if q >= 1
    result = ifelse(q < 1,
                    normalization_factor(kernel, h) * (1 - q)^6 * (35q^2 / 3 + 6q + 1),
                    zero(q))

    return result
end

@fastpow @muladd @inline function kernel_deriv(kernel::WendlandC4Kernel, r::Real, h)
    q = r / h
    term1 = (1 - q)^6 * (6 + 70 / 3 * q)
    term2 = 6 * (1 - q)^5 * (1 + 6q + 35 / 3 * q^2)
    derivative = term1 - term2

    # Zero out result if q >= 1
    result = ifelse(q < 1, normalization_factor(kernel, h) * derivative / h,
                    zero(derivative))

    return result
end

@inline normalization_factor(::WendlandC4Kernel{2}, h) = 9 / (pi * h^2)
@inline normalization_factor(::WendlandC4Kernel{3}, h) = 495 / (32pi * h^3)

@doc raw"""
    WendlandC6Kernel{NDIMS}()

Wendland C6 kernel, a piecewise polynomial function designed to have compact support and to be six times continuously differentiable everywhere. Given by:

\[ W(r, h) = \frac{1}{h^d} w(r/h) \]

with:

\[
w(q) = \sigma \begin{cases}
    (1 - q)^8 (32q^3 + 25q^2 + 8q + 1)    & \text{if } 0 \leq q < 1, \\
    0                                    & \text{if } q \geq 1,
\end{cases}
\]

where \( d \) is the number of dimensions and \( \sigma \) is a normalization factor dependent
on the dimension. The exact value of \( \sigma \) needs to be determined based on the dimension to ensure proper normalization.

This kernel function has a compact support of \( [0, h] \).

For a detailed discussion on Wendland functions and their applications in SPH, see (Dehnen & Aly, 2012).
The smoothness of these functions is also the largest disadvantage as they loose details at sharp corners.

## References:
- Walter Dehnen & Hassan Aly. "Improving convergence in smoothed particle hydrodynamics simulations without pairing instability".
  In: Monthly Notices of the Royal Astronomical Society 425.2 (2012), pages 1068-1082. [doi: 10.1111/j.1365-2966.2012.21439.x](https://doi.org/10.1111/j.1365-2966.2012.21439.x)
"""
struct WendlandC6Kernel{NDIMS} <: WendlandKernel{NDIMS} end

@fastpow @inline function kernel(kernel::WendlandC6Kernel, r::Real, h)
    q = r / h

    # Zero out result if q >= 1
    result = ifelse(q < 1,
                    normalization_factor(kernel, h) * (1 - q)^8 * (32q^3 + 25q^2 + 8q + 1),
                    zero(q))

    return result
end

@fastpow @muladd @inline function kernel_deriv(kernel::WendlandC6Kernel, r::Real, h)
    q = r / h
    result = -8 * (1 - q)^7
    result = result * (32q^3 + 25q^2 + 8q + 1)
    result = result + (1 - q)^8 * (96q^2 + 50q + 8)

    # Zero out result if q >= 1
    result = ifelse(q < 1, normalization_factor(kernel, h) * result / h, zero(result))

    return result
end

@inline normalization_factor(::WendlandC6Kernel{2}, h) = 78 / (7pi * h^2)
@inline normalization_factor(::WendlandC6Kernel{3}, h) = 1365 / (64pi * h^3)

@doc raw"""
    Poly6Kernel{NDIMS}()

Poly6 kernel, a commonly used kernel in SPH literature, especially in computer graphics contexts. It is defined as:

\[ W(r, h) = \frac{1}{h^d} w(r/h) \]

with:

\[
w(q) = \sigma \begin{cases}
    (1 - q^2)^3    & \text{if } 0 \leq q < 1, \\
    0              & \text{if } q \geq 1,
\end{cases}
\]

where \( d \) is the number of dimensions and \( \sigma \) is a normalization factor that depends
on the dimension. The exact value of \( \sigma \) needs to be determined based on the dimension to ensure proper normalization.

This kernel function has a compact support of \( [0, h] \).

Poly6 is well-known for its computational simplicity, though it's worth noting that there are
other kernels that might offer better accuracy for hydrodynamic simulations. Furthermore,
its derivatives are not that smooth, which can lead to stability problems.
It is also suspectiable to clumping.

## References:
- Matthias Müller, David Charypar, and Markus Gross. "Particle-based fluid simulation for interactive applications".
  In: Proceedings of the 2003 ACM SIGGRAPH/Eurographics symposium on Computer animation. Eurographics Association. 2003, pages 154-159.
"""
struct Poly6Kernel{NDIMS} <: SmoothingKernel{NDIMS} end

@muladd @inline function kernel(kernel::Poly6Kernel, r::Real, h)
    q = r / h
    term = 1 - q^2

    # Zero out result if q >= 1
    result = ifelse(q < 1, normalization_factor(kernel, h) * term^3, zero(term))

    return result
end

@muladd @inline function kernel_deriv(kernel::Poly6Kernel, r::Real, h)
    inner_deriv = 1 / h
    q = r * inner_deriv

    term = 1 - q^2

    # Zero out result if q >= 1
    result = ifelse(q < 1, -6 * q * term^2 * normalization_factor(kernel, h) * inner_deriv,
                    zero(term))

    return result
end

@inline compact_support(::Poly6Kernel, h) = h

@inline normalization_factor(::Poly6Kernel{2}, h) = 4 / (pi * h^2)
@inline normalization_factor(::Poly6Kernel{3}, h) = 315 / (64pi * h^3)

@doc raw"""
    SpikyKernel{NDIMS}()

The Spiky kernel is another frequently used kernel in SPH, especially due to its desirable
properties in preserving features near boundaries in fluid simulations. It is defined as:

\[ W(r, h) = \frac{1}{h^d} w(r/h) \]

with:

\[
w(q) = \sigma \begin{cases}
    (1 - q)^3    & \text{if } 0 \leq q < 1, \\
    0            & \text{if } q \geq 1,
\end{cases}
\]

where \( d \) is the number of dimensions and \( \sigma \) is a normalization factor, which
depends on the dimension and ensures the kernel integrates to 1 over its support.

This kernel function has a compact support of \( [0, h] \).

The Spiky kernel is particularly known for its sharp gradients, which can help in preserving
sharp features in fluid simulations, especially near solid boundaries.
These sharp gradients at the boundary are also the largest disadvantage as they can lead to instability.

## References:
- Matthias Müller, David Charypar, and Markus Gross. "Particle-based fluid simulation for interactive applications".
  In: Proceedings of the 2003 ACM SIGGRAPH/Eurographics symposium on Computer animation. Eurographics Association. 2003, pages 154-159.
"""
struct SpikyKernel{NDIMS} <: SmoothingKernel{NDIMS} end

@muladd @inline function kernel(kernel::SpikyKernel, r::Real, h)
    q = r / h

    term = 1 - q

    # Zero out result if q >= 1
    result = ifelse(q < 1, normalization_factor(kernel, h) * term^3, zero(term))

    return result
end

@muladd @inline function kernel_deriv(kernel::SpikyKernel, r::Real, h)
    inner_deriv = 1 / h
    q = r * inner_deriv

    term = 1 - q

    # Zero out result if q >= 1
    result = ifelse(q < 1, -3 * term^2 * normalization_factor(kernel, h) * inner_deriv,
                    zero(term))

    return result
end

@inline compact_support(::SpikyKernel, h) = h

@inline normalization_factor(::SpikyKernel{2}, h) = 10 / (pi * h^2)
@inline normalization_factor(::SpikyKernel{3}, h) = 15 / (pi * h^3)<|MERGE_RESOLUTION|>--- conflicted
+++ resolved
@@ -124,34 +124,13 @@
 
 This kernel function has a compact support of ``[0, 2h]``.
 
-<<<<<<< HEAD
-For an overview of Schoenberg cubic, quartic and quintic spline kernels
-including normalization factors, see (Price, 2012).
-For an analytic formula for higher order kernels, see (Monaghan, 1985).
-
-The largest disadvantage of Schoenberg Spline Kernel are the rather non-smooth first derivative,
-which can lead to increased noise compared to other kernel variants.
-
-!!! note "Usage"
-    The kernel can be called as `TrixiParticles.kernel(::SchoenbergCubicSplineKernel, r, h)`.
-    The length of the compact support can be obtained as
-    `TrixiParticles.compact_support(::SchoenbergCubicSplineKernel, h)`.
-
-    Note that ``r`` has to be a scalar, so in the context of SPH, the kernel
-    should be used as ``W(\Vert r_a - r_b \Vert, h)``.
-    The gradient required in SPH,
-    ```math
-    \frac{\partial}{\partial r_a} W(\Vert r_a - r_b \Vert, h)
-    ```
-    can be called as
-    `TrixiParticles.kernel_grad(kernel, pos_diff, distance, h)`,
-    where `pos_diff` is $r_a - r_b$ and `distance` is $\Vert r_a - r_b \Vert$.
-=======
 For an overview of Schoenberg cubic, quartic and quintic spline kernels including
 normalization factors, see (Price, 2012).
 For an analytic formula for higher order Schoenberg kernels, see (Monaghan, 1985).
+
+The largest disadvantage of Schoenberg Spline Kernel are the rather non-smooth first derivative,
+which can lead to increased noise compared to other kernel variants.
 For general information and usage see [`SmoothingKernel`](@ref).
->>>>>>> bef603cf
 
 ## References:
 - Daniel J. Price. "Smoothed particle hydrodynamics and magnetohydrodynamics".
@@ -229,34 +208,13 @@
 
 This kernel function has a compact support of ``[0, 2.5h]``.
 
-<<<<<<< HEAD
-For an overview of Schoenberg cubic, quartic and quintic spline kernels
-including normalization factors, see (Price, 2012).
-For an analytic formula for higher order kernels, see (Monaghan, 1985).
-
-The largest disadvantage of Schoenberg Spline Kernel are the rather non-smooth first derivative,
-which can lead to increased noise compared to other kernel variants.
-
-!!! note "Usage"
-    The kernel can be called as `TrixiParticles.kernel(::SchoenbergQuarticSplineKernel, r, h)`.
-    The length of the compact support can be obtained as
-    `TrixiParticles.compact_support(::SchoenbergQuarticSplineKernel, h)`.
-
-    Note that ``r`` has to be a scalar, so in the context of SPH, the kernel
-    should be used as ``W(\Vert r_a - r_b \Vert, h)``.
-    The gradient required in SPH,
-    ```math
-    \frac{\partial}{\partial r_a} W(\Vert r_a - r_b \Vert, h)
-    ```
-    can be called as
-    `TrixiParticles.kernel_grad(kernel, pos_diff, distance, h)`,
-    where `pos_diff` is $r_a - r_b$ and `distance` is $\Vert r_a - r_b \Vert$.
-=======
 For an overview of Schoenberg cubic, quartic and quintic spline kernels including
 normalization factors, see (Price, 2012).
 For an analytic formula for higher order Schoenberg kernels, see (Monaghan, 1985).
+
+The largest disadvantage of Schoenberg Spline Kernel are the rather non-smooth first derivative,
+which can lead to increased noise compared to other kernel variants.
 For general information and usage see [`SmoothingKernel`](@ref).
->>>>>>> bef603cf
 
 ## References:
 - Daniel J. Price. "Smoothed particle hydrodynamics and magnetohydrodynamics".
@@ -345,34 +303,13 @@
 
 This kernel function has a compact support of ``[0, 3h]``.
 
-<<<<<<< HEAD
-For an overview of Schoenberg cubic, quartic and quintic spline kernels
-including normalization factors, see (Price, 2012).
-For an analytic formula for higher order kernels, see (Monaghan, 1985).
-
-The largest disadvantage of Schoenberg Spline Kernel are the rather non-smooth first derivative,
-which can lead to increased noise compared to other kernel variants.
-
-!!! note "Usage"
-    The kernel can be called as `TrixiParticles.kernel(::SchoenbergQuinticSplineKernel, r, h)`.
-    The length of the compact support can be obtained as
-    `TrixiParticles.compact_support(::SchoenbergQuinticSplineKernel, h)`.
-
-    Note that ``r`` has to be a scalar, so in the context of SPH, the kernel
-    should be used as ``W(\Vert r_a - r_b \Vert, h)``.
-    The gradient required in SPH,
-    ```math
-    \frac{\partial}{\partial r_a} W(\Vert r_a - r_b \Vert, h)
-    ```
-    can be called as
-    `TrixiParticles.kernel_grad(kernel, pos_diff, distance, h)`,
-    where `pos_diff` is $r_a - r_b$ and `distance` is $\Vert r_a - r_b \Vert$.
-=======
 For an overview of Schoenberg cubic, quartic and quintic spline kernels including
 normalization factors, see (Price, 2012).
 For an analytic formula for higher order Schoenberg kernels, see (Monaghan, 1985).
+
+The largest disadvantage of Schoenberg Spline Kernel are the rather non-smooth first derivative,
+which can lead to increased noise compared to other kernel variants.
 For general information and usage see [`SmoothingKernel`](@ref).
->>>>>>> bef603cf
 
 ## References:
 - Daniel J. Price. "Smoothed particle hydrodynamics and magnetohydrodynamics".
