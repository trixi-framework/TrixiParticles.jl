@inline function set_zero!(du)
    du .= zero(eltype(du))

    return du
end

# Note that `semidiscretization.jl` depends on the system types and has to be
# included later.
include("neighborhood_search.jl")
<<<<<<< HEAD
# needs to be before corrections.jl
=======
# `density_calculators.jl` needs to be included before `corrections.jl`
>>>>>>> 152f87c6
include("density_calculators.jl")
include("corrections.jl")
include("smoothing_kernels.jl")
include("initial_condition.jl")
include("system.jl")<|MERGE_RESOLUTION|>--- conflicted
+++ resolved
@@ -7,11 +7,7 @@
 # Note that `semidiscretization.jl` depends on the system types and has to be
 # included later.
 include("neighborhood_search.jl")
-<<<<<<< HEAD
-# needs to be before corrections.jl
-=======
 # `density_calculators.jl` needs to be included before `corrections.jl`
->>>>>>> 152f87c6
 include("density_calculators.jl")
 include("corrections.jl")
 include("smoothing_kernels.jl")
