# Solution type when running a simulation with TrixiParticles.jl and OrdinaryDiffEq.jl
const TrixiParticlesODESolution = ODESolution{<:Any, <:Any, <:Any, <:Any, <:Any, <:Any,
                                              <:Any, <:Any,
                                              <:ODEProblem{<:Any, <:Any, <:Any,
                                                           <:Semidiscretization}}

RecipesBase.@recipe function f(sol::TrixiParticlesODESolution)
    # Redirect everything to the recipe
    return sol.u[end].x..., sol.prob.p
end

RecipesBase.@recipe function f(v_ode, u_ode, semi::Semidiscretization;
                               size=(600, 400), # Default size
                               xlims=(-Inf, Inf), ylims=(-Inf, Inf))
    systems_data = map(semi.systems) do system
        u = wrap_u(u_ode, system, semi)
        coordinates = active_coordinates(u, system)
        x = collect(coordinates[1, :])
        y = collect(coordinates[2, :])

        particle_spacing = system.initial_condition.particle_spacing
        if particle_spacing < 0
            particle_spacing = 0.0
        end

        x_min, y_min = minimum(coordinates, dims=2) .- 0.5particle_spacing
        x_max, y_max = maximum(coordinates, dims=2) .+ 0.5particle_spacing
<<<<<<< HEAD
=======

        # `x_min`, `x_max`, etc. are used to automatically set the marker size.
        # When `xlims` or `ylims` are passed explicitly, we have to update these to get the correct marker size.
        isfinite(first(xlims)) && (x_min = xlims[1])
        isfinite(last(xlims)) && (x_max = xlims[2])

        isfinite(first(ylims)) && (y_min = ylims[1])
        isfinite(last(ylims)) && (y_max = ylims[2])
>>>>>>> 37b695ea

        return (; x, y, x_min, x_max, y_min, y_max, particle_spacing,
                label=timer_name(system))
    end

    return (semi, systems_data...)
end

RecipesBase.@recipe function f((initial_conditions::InitialCondition)...;
                               xlims=(Inf, Inf), ylims=(Inf, Inf))
    idx = 0
    ics = map(initial_conditions) do ic
        x = collect(ic.coordinates[1, :])
        y = collect(ic.coordinates[2, :])

        particle_spacing = ic.particle_spacing
        if particle_spacing < 0
            particle_spacing = 0.0
        end

        x_min, y_min = minimum(ic.coordinates, dims=2) .- 0.5particle_spacing
        x_max, y_max = maximum(ic.coordinates, dims=2) .+ 0.5particle_spacing

        # `x_min`, `x_max`, etc. are used to automatically set the marker size.
        # When `xlims` or `ylims` are passed explicitly, we have to update these to get the correct marker size.
        isfinite(first(xlims)) && (x_min = xlims[1])
        isfinite(last(xlims)) && (x_max = xlims[2])

        isfinite(first(ylims)) && (y_min = ylims[1])
        isfinite(last(ylims)) && (y_max = ylims[2])

        idx += 1

        return (; x, y, x_min, x_max, y_min, y_max, particle_spacing,
                label="initial condition " * "$idx")
    end

    return (first(initial_conditions), ics...)
end

RecipesBase.@recipe function f(::Union{InitialCondition, Semidiscretization},
                               data...; zcolor=nothing, size=(600, 400), colorbar_title="",
                               xlims=(Inf, Inf), ylims=(Inf, Inf))
    x_min = minimum(obj.x_min for obj in data)
    x_max = maximum(obj.x_max for obj in data)

    y_min = minimum(obj.y_min for obj in data)
    y_max = maximum(obj.y_max for obj in data)

    # `x_min`, `x_max`, etc. are used to automatically set the marker size.
    # When `xlims` or `ylims` are passed explicitly, we have to update these to get the correct marker size.
    isfinite(first(xlims)) && (x_min = xlims[1])
    isfinite(last(xlims)) && (x_max = xlims[2])

    isfinite(first(ylims)) && (y_min = ylims[1])
    isfinite(last(ylims)) && (y_max = ylims[2])

    # Note that this assumes the plot area to be ~10% smaller than `size`,
    # which is the case when showing a single plot with the legend inside.
    # With the legend outside, this is no longer the case, so the `markersize` has to be
    # set manually.
    pixel_size = max((x_max - x_min) / size[1], (y_max - y_min) / size[2])

    xlims --> (x_min, x_max)
    ylims --> (y_min, y_max)
    aspect_ratio --> :equal

    seriestype --> :scatter
    markerstrokewidth --> 0
    grid --> false
    colorbar_title --> colorbar_title
    zcolor --> zcolor

    for obj in data
        @series begin
            if obj.particle_spacing < eps()
                # Fall back to 1px marker radius
                markersize --> 1
            else
                pixels_per_particle = obj.particle_spacing / pixel_size

                # Marker radius in pixels
                markersize --> 0.5 * pixels_per_particle
            end

            label --> obj.label

            # Return data for plotting
            obj.x, obj.y
        end
    end
end<|MERGE_RESOLUTION|>--- conflicted
+++ resolved
@@ -25,8 +25,6 @@
 
         x_min, y_min = minimum(coordinates, dims=2) .- 0.5particle_spacing
         x_max, y_max = maximum(coordinates, dims=2) .+ 0.5particle_spacing
-<<<<<<< HEAD
-=======
 
         # `x_min`, `x_max`, etc. are used to automatically set the marker size.
         # When `xlims` or `ylims` are passed explicitly, we have to update these to get the correct marker size.
@@ -35,7 +33,6 @@
 
         isfinite(first(ylims)) && (y_min = ylims[1])
         isfinite(last(ylims)) && (y_max = ylims[2])
->>>>>>> 37b695ea
 
         return (; x, y, x_min, x_max, y_min, y_max, particle_spacing,
                 label=timer_name(system))
