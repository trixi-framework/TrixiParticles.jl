function system_names(systems)
    # Add `_i` to each system name, where `i` is the index of the corresponding
    # system type.
    # `["fluid", "boundary", "boundary"]` becomes `["fluid_1", "boundary_1", "boundary_2"]`.
    cnames = vtkname.(systems)
    filenames = [string(cnames[i], "_", count(==(cnames[i]), cnames[1:i]))
                 for i in eachindex(cnames)]
    return filenames
end

"""
    trixi2vtk(vu_ode, semi, t; iter=nothing, output_directory="out", prefix="",
              write_meta_data=true, max_coordinates=Inf, custom_quantities...)

Convert Trixi simulation data to VTK format.

# Arguments
- `vu_ode`: Solution of the TrixiParticles ODE system at one time step.
            This expects an `ArrayPartition` as returned in the examples as `sol.u[end]`.
- `semi`:   Semidiscretization of the TrixiParticles simulation.
- `t`:      Current time of the simulation.

# Keywords
- `iter=nothing`:           Iteration number when multiple iterations are to be stored in
                            separate files. This number is just appended to the filename.
- `output_directory="out"`: Output directory path.
- `prefix=""`:              Prefix for output files.
- `write_meta_data=true`:   Write meta data.
- `max_coordinates=Inf`     The coordinates of particles will be clipped if their absolute
                            values exceed this threshold.
- `custom_quantities...`:   Additional custom quantities to include in the VTK output.
                            Each custom quantity must be a function of `(v, u, t, system)`,
                            which will be called for every system, where `v` and `u` are the
                            wrapped solution arrays for the corresponding system and `t` is
                            the current simulation time. Note that working with these `v`
                            and `u` arrays requires undocumented internal functions of
                            TrixiParticles. See [Custom Quantities](@ref custom_quantities)
                            for a list of pre-defined custom quantities that can be used here.

# Example
```jldoctest; output = false, setup = :(trixi_include(@__MODULE__, joinpath(examples_dir(), "fluid", "hydrostatic_water_column_2d.jl"), tspan=(0.0, 0.01), callbacks=nothing))
trixi2vtk(sol.u[end], semi, 0.0, iter=1, output_directory="output", prefix="solution")

# Additionally store the kinetic energy of each system as "my_custom_quantity"
trixi2vtk(sol.u[end], semi, 0.0, iter=1, my_custom_quantity=kinetic_energy)

# output

```
"""
function trixi2vtk(vu_ode, semi, t; iter=nothing, output_directory="out", prefix="",
                   write_meta_data=true, git_hash=compute_git_hash(),
                   max_coordinates=Inf, custom_quantities...)
    (; systems) = semi
    v_ode, u_ode = vu_ode.x

    # Update quantities that are stored in the systems. These quantities (e.g. pressure)
    # still have the values from the last stage of the previous step if not updated here.
    @trixi_timeit timer() "update systems" update_systems_and_nhs(v_ode, u_ode, semi, t;
                                                                  update_from_callback=true)

    filenames = system_names(systems)

    foreach_system(semi) do system
        system_index = system_indices(system, semi)

        v = wrap_v(v_ode, system, semi)
        u = wrap_u(u_ode, system, semi)
        periodic_box = get_neighborhood_search(system, semi).periodic_box

        trixi2vtk(v, u, t, system, periodic_box;
                  system_name=filenames[system_index], output_directory, iter, prefix,
                  write_meta_data, git_hash, max_coordinates, custom_quantities...)
    end
end

# Convert data for a single TrixiParticle system to VTK format
function trixi2vtk(v_, u_, t, system_, periodic_box; output_directory="out", prefix="",
                   iter=nothing, system_name=vtkname(system_), write_meta_data=true,
                   max_coordinates=Inf, git_hash=compute_git_hash(),
                   custom_quantities...)
    mkpath(output_directory)

    # Skip empty systems
    if nparticles(system_) == 0
        return
    end

    # Transfer to CPU if data is on the GPU. Do nothing if already on CPU.
    v, u, system = transfer2cpu(v_, u_, system_)

    # handle "_" on optional pre/postfix strings
    add_opt_str_pre(str) = (str === "" ? "" : "$(str)_")
    add_opt_str_post(str) = (str === nothing ? "" : "_$(str)")

    file = joinpath(output_directory,
                    add_opt_str_pre(prefix) * "$system_name"
                    * add_opt_str_post(iter))

    collection_file = joinpath(output_directory,
                               add_opt_str_pre(prefix) * "$system_name")

    # Reset the collection when the iteration is 0
    pvd = paraview_collection(collection_file; append=iter > 0)

    points = PointNeighbors.periodic_coords(active_coordinates(u, system),
                                            periodic_box)
    cells = [MeshCell(VTKCellTypes.VTK_VERTEX, (i,)) for i in axes(points, 2)]

    if abs(maximum(points)) > max_coordinates || abs(minimum(points)) > max_coordinates
        println("Warning: At least one particle's absolute coordinates exceed `max_coordinates`"
                *
                " and have been clipped")
        for i in eachindex(points)
            points[i] = clamp(points[i], -max_coordinates, max_coordinates)
        end
    end

    @trixi_timeit timer() "write to vtk" vtk_grid(file, points, cells) do vtk
        # dispatches based on the different system types e.g. FluidSystem, TotalLagrangianSPHSystem
        write2vtk!(vtk, v, u, t, system, write_meta_data=write_meta_data)

        # Store particle index
        vtk["index"] = active_particles(system)
        vtk["time"] = t

        if write_meta_data
            vtk["solver_version"] = git_hash
            vtk["julia_version"] = string(VERSION)
        end

        # Extract custom quantities for this system
        for (key, quantity) in custom_quantities
            value = custom_quantity(quantity, v, u, t, system)
            if value !== nothing
                vtk[string(key)] = value
            end
        end

        # Add to collection
        pvd[t] = vtk
    end
    vtk_save(pvd)
end

function transfer2cpu(v_, u_, system_::GPUSystem)
    v = Adapt.adapt(Array, v_)
    u = Adapt.adapt(Array, u_)
    system = Adapt.adapt(Array, system_)

    return v, u, system
end

function transfer2cpu(v_, u_, system_)
    return v_, u_, system_
end

function custom_quantity(quantity::AbstractArray, v, u, t, system)
    return quantity
end

function custom_quantity(quantity, v, u, t, system)
    # Assume `quantity` is a function of `v`, `u`, `t`, and `system`
    return quantity(v, u, t, system)
end

"""
    trixi2vtk(coordinates; output_directory="out", prefix="", filename="coordinates",
              custom_quantities...)

Convert coordinate data to VTK format.

# Arguments
- `coordinates`: Coordinates to be saved.

# Keywords
- `output_directory="out"`: Output directory path.
- `prefix=""`:              Prefix for the output file.
- `filename="coordinates"`: Name of the output file.
- `custom_quantities...`:   Additional custom quantities to include in the VTK output.

# Returns
- `file::AbstractString`: Path to the generated VTK file.
"""
function trixi2vtk(coordinates; output_directory="out", prefix="", filename="coordinates",
                   custom_quantities...)
    mkpath(output_directory)
    file = prefix === "" ? joinpath(output_directory, filename) :
           joinpath(output_directory, "$(prefix)_$filename")

    points = coordinates
    cells = [MeshCell(VTKCellTypes.VTK_VERTEX, (i,)) for i in axes(points, 2)]

    vtk_grid(file, points, cells) do vtk
        # Store particle index.
        vtk["index"] = [i for i in axes(coordinates, 2)]

        # Extract custom quantities for this system.
        for (key, quantity) in custom_quantities
            if quantity !== nothing
                vtk[string(key)] = quantity
            end
        end
    end

    return file
end

"""
    trixi2vtk(initial_condition::InitialCondition; output_directory="out",
              prefix="", filename="initial_condition", custom_quantities...)

Convert [`InitialCondition`](@ref) data to VTK format.

# Arguments
- `initial_condition`: [`InitialCondition`](@ref) to be saved.

# Keywords
- `output_directory="out"`: Output directory path.
- `prefix=""`:              Prefix for the output file.
- `filename="coordinates"`: Name of the output file.
- `custom_quantities...`:   Additional custom quantities to include in the VTK output.

# Returns
- `file::AbstractString`: Path to the generated VTK file.
"""
function trixi2vtk(initial_condition::InitialCondition; output_directory="out",
                   prefix="", filename="initial_condition", custom_quantities...)
    (; coordinates, velocity, density, mass, pressure) = initial_condition

    return trixi2vtk(coordinates; output_directory, prefix, filename,
                     density=density, initial_velocity=velocity, mass=mass,
                     pressure=pressure, custom_quantities...)
end

function write2vtk!(vtk, v, u, t, system; write_meta_data=true)
    vtk["velocity"] = view(v, 1:ndims(system), :)

    return vtk
end

function write2vtk!(vtk, v, u, t, system::FluidSystem; write_meta_data=true)
    vtk["velocity"] = [current_velocity(v, system, particle)
                       for particle in active_particles(system)]
    vtk["density"] = [particle_density(v, system, particle)
                      for particle in active_particles(system)]
    vtk["pressure"] = [particle_pressure(v, system, particle)
                       for particle in active_particles(system)]

    if system.surface_normal_method !== nothing
        vtk["surf_normal"] = [surface_normal(system, particle)
                              for particle in eachparticle(system)]
        vtk["neighbor_count"] = system.cache.neighbor_count
    end

    if system.surface_tension isa SurfaceTensionMorris
        surft = zeros((ndims(system), n_moving_particles(system)))
        system_coords = current_coordinates(u, system)

        surface_tension_a = surface_tension_model(system)
        surface_tension_b = surface_tension_model(system)
        nhs = create_neighborhood_search(nothing, system, system)

        foreach_point_neighbor(system, system,
                               system_coords, system_coords,
                               nhs) do particle, neighbor, pos_diff,
                                       distance
            rho_a = particle_density(v, system, particle)
            rho_b = particle_density(v, system, neighbor)

            surft[1:ndims(system), particle] .+= surface_tension_force(surface_tension_a,
                                                                       surface_tension_b,
                                                                       system, system,
                                                                       particle, neighbor,
                                                                       pos_diff, distance,
                                                                       rho_a, rho_b)
        end
        vtk["curvature"] = system.cache.curvature
        vtk["surface_tension"] = surft
    end

    if write_meta_data
        vtk["acceleration"] = system.acceleration
        vtk["viscosity"] = type2string(system.viscosity)
        write2vtk!(vtk, system.viscosity)
        vtk["smoothing_kernel"] = type2string(system.smoothing_kernel)
        vtk["smoothing_length"] = system.smoothing_length
        vtk["density_calculator"] = type2string(system.density_calculator)

        if system isa WeaklyCompressibleSPHSystem
            vtk["solver"] = "WCSPH"

            vtk["correction_method"] = type2string(system.correction)
            if system.correction isa AkinciFreeSurfaceCorrection
                vtk["correction_rho0"] = system.correction.rho0
            end
            vtk["state_equation"] = type2string(system.state_equation)
<<<<<<< HEAD
            if system isa StateEquationCole
=======
            if system.state_equation isa StateEquationCole
>>>>>>> e94218c5
                vtk["state_equation_rho0"] = system.state_equation.reference_density
                vtk["state_equation_pa"] = system.state_equation.background_pressure
                vtk["state_equation_c"] = system.state_equation.sound_speed
                vtk["state_equation_exponent"] = system.state_equation.exponent
            end

<<<<<<< HEAD
=======
            if system.state_equation isa StateEquationIdealGas
                vtk["state_equation_gamma"] = system.state_equation.gamma
                vtk["state_equation_gas_c"] = system.state_equation.gas_constant
                vtk["state_equation_temperature"] = system.state_equation.temperature
            end

>>>>>>> e94218c5
            if system isa StateEquationIdealGas
                vtk["state_equation_temperature"] = system.state_equation.temperature
                vtk["state_equation_gas_constant"] = system.state_equation.gas_constant
            end
        else
            vtk["solver"] = "EDAC"
            vtk["sound_speed"] = system.sound_speed
        end
    end

    return vtk
end

write2vtk!(vtk, viscosity::Nothing) = vtk

function write2vtk!(vtk, viscosity::Union{ViscosityAdami, ViscosityMorris})
    vtk["viscosity_nu"] = viscosity.nu
    vtk["viscosity_epsilon"] = viscosity.epsilon
end

function write2vtk!(vtk, viscosity::ArtificialViscosityMonaghan)
    vtk["viscosity_alpha"] = viscosity.alpha
    vtk["viscosity_beta"] = viscosity.beta
    vtk["viscosity_epsilon"] = viscosity.epsilon
end

function write2vtk!(vtk, v, u, t, system::TotalLagrangianSPHSystem; write_meta_data=true)
    n_fixed_particles = nparticles(system) - n_moving_particles(system)

    vtk["velocity"] = hcat(view(v, 1:ndims(system), :),
                           zeros(ndims(system), n_fixed_particles))
    vtk["jacobian"] = [det(deformation_gradient(system, particle))
                       for particle in eachparticle(system)]

    vtk["von_mises_stress"] = von_mises_stress(system)

    sigma = cauchy_stress(system)
    vtk["sigma_11"] = sigma[1, 1, :]
    vtk["sigma_22"] = sigma[2, 2, :]
    if ndims(system) == 3
        vtk["sigma_33"] = sigma[3, 3, :]
    end

    vtk["material_density"] = system.material_density

    if write_meta_data
        vtk["young_modulus"] = system.young_modulus
        vtk["poisson_ratio"] = system.poisson_ratio
        vtk["lame_lambda"] = system.lame_lambda
        vtk["lame_mu"] = system.lame_mu
        vtk["smoothing_kernel"] = type2string(system.smoothing_kernel)
        vtk["smoothing_length"] = system.smoothing_length
    end

    write2vtk!(vtk, v, u, t, system.boundary_model, system, write_meta_data=write_meta_data)
end

function write2vtk!(vtk, v, u, t, system::OpenBoundarySPHSystem; write_meta_data=true)
    vtk["velocity"] = [current_velocity(v, system, particle)
                       for particle in active_particles(system)]
    vtk["density"] = [particle_density(v, system, particle)
                      for particle in active_particles(system)]
    vtk["pressure"] = [particle_pressure(v, system, particle)
                       for particle in active_particles(system)]

    if write_meta_data
        vtk["boundary_zone"] = type2string(system.boundary_zone)
        vtk["width"] = round(system.boundary_zone.zone_width, digits=3)
        vtk["flow_direction"] = system.flow_direction
        vtk["velocity_function"] = type2string(system.reference_velocity)
        vtk["pressure_function"] = type2string(system.reference_pressure)
        vtk["density_function"] = type2string(system.reference_density)
    end

    return vtk
end

function write2vtk!(vtk, v, u, t, system::BoundarySPHSystem; write_meta_data=true)
    write2vtk!(vtk, v, u, t, system.boundary_model, system, write_meta_data=write_meta_data)
end

function write2vtk!(vtk, v, u, t, model, system; write_meta_data=true)
    return vtk
end

function write2vtk!(vtk, v, u, t, model::BoundaryModelMonaghanKajtar, system;
                    write_meta_data=true)
    if write_meta_data
        vtk["boundary_model"] = "BoundaryModelMonaghanKajtar"
        vtk["boundary_spacing_ratio"] = model.beta
        vtk["boundary_K"] = model.K
    end
end

function write2vtk!(vtk, v, u, t, model::BoundaryModelDummyParticles, system;
                    write_meta_data=true)
    if write_meta_data
        vtk["boundary_model"] = "BoundaryModelDummyParticles"
        vtk["smoothing_kernel"] = type2string(model.smoothing_kernel)
        vtk["smoothing_length"] = model.smoothing_length
        vtk["density_calculator"] = type2string(model.density_calculator)
        vtk["state_equation"] = type2string(model.state_equation)
        vtk["viscosity_model"] = type2string(model.viscosity)
    end

    vtk["hydrodynamic_density"] = [particle_density(v, system, particle)
                                   for particle in eachparticle(system)]
    vtk["pressure"] = model.pressure
    vtk["colorfield_bnd"] = model.cache.colorfield_bnd
    vtk["colorfield"] = model.cache.colorfield
    vtk["neighbor_count"] = model.cache.neighbor_count

    if model.viscosity isa ViscosityAdami
        vtk["wall_velocity"] = view(model.cache.wall_velocity, 1:ndims(system), :)
    end
end

function write2vtk!(vtk, v, u, t, system::BoundaryDEMSystem; write_meta_data=true)
    return vtk
end<|MERGE_RESOLUTION|>--- conflicted
+++ resolved
@@ -295,26 +295,19 @@
                 vtk["correction_rho0"] = system.correction.rho0
             end
             vtk["state_equation"] = type2string(system.state_equation)
-<<<<<<< HEAD
-            if system isa StateEquationCole
-=======
             if system.state_equation isa StateEquationCole
->>>>>>> e94218c5
                 vtk["state_equation_rho0"] = system.state_equation.reference_density
                 vtk["state_equation_pa"] = system.state_equation.background_pressure
                 vtk["state_equation_c"] = system.state_equation.sound_speed
                 vtk["state_equation_exponent"] = system.state_equation.exponent
             end
 
-<<<<<<< HEAD
-=======
             if system.state_equation isa StateEquationIdealGas
                 vtk["state_equation_gamma"] = system.state_equation.gamma
                 vtk["state_equation_gas_c"] = system.state_equation.gas_constant
                 vtk["state_equation_temperature"] = system.state_equation.temperature
             end
 
->>>>>>> e94218c5
             if system isa StateEquationIdealGas
                 vtk["state_equation_temperature"] = system.state_equation.temperature
                 vtk["state_equation_gas_constant"] = system.state_equation.gas_constant
