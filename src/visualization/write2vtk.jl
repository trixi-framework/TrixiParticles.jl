function system_names(systems)
    # Add `_i` to each system name, where `i` is the index of the corresponding
    # system type.
    # `["fluid", "boundary", "boundary"]` becomes `["fluid_1", "boundary_1", "boundary_2"]`.
    cnames = vtkname.(systems)
    filenames = [string(cnames[i], "_", count(==(cnames[i]), cnames[1:i]))
                 for i in eachindex(cnames)]
    return filenames
end

"""
    trixi2vtk(vu_ode, semi, t; iter=nothing, output_directory="out", prefix="",
              write_meta_data=true, max_coordinates=Inf, custom_quantities...)

Convert Trixi simulation data to VTK format.

# Arguments
- `vu_ode`: Solution of the TrixiParticles ODE system at one time step.
            This expects an `ArrayPartition` as returned in the examples as `sol.u[end]`.
- `semi`:   Semidiscretization of the TrixiParticles simulation.
- `t`:      Current time of the simulation.

# Keywords
- `iter=nothing`:           Iteration number when multiple iterations are to be stored in
                            separate files. This number is just appended to the filename.
- `output_directory="out"`: Output directory path.
- `prefix=""`:              Prefix for output files.
- `write_meta_data=true`:   Write meta data.
- `max_coordinates=Inf`     The coordinates of particles will be clipped if their absolute
                            values exceed this threshold.
- `custom_quantities...`:   Additional custom quantities to include in the VTK output.
                            Each custom quantity must be a function of `(v, u, t, system)`,
                            which will be called for every system, where `v` and `u` are the
                            wrapped solution arrays for the corresponding system and `t` is
                            the current simulation time. Note that working with these `v`
                            and `u` arrays requires undocumented internal functions of
                            TrixiParticles. See [Custom Quantities](@ref custom_quantities)
                            for a list of pre-defined custom quantities that can be used here.

# Example
```jldoctest; output = false, setup = :(trixi_include(@__MODULE__, joinpath(examples_dir(), "fluid", "hydrostatic_water_column_2d.jl"), tspan=(0.0, 0.01), callbacks=nothing))
trixi2vtk(sol.u[end], semi, 0.0, iter=1, output_directory="output", prefix="solution")

# Additionally store the kinetic energy of each system as "my_custom_quantity"
trixi2vtk(sol.u[end], semi, 0.0, iter=1, my_custom_quantity=kinetic_energy)

# output

```
"""
function trixi2vtk(vu_ode, semi, t; iter=nothing, output_directory="out", prefix="",
                   write_meta_data=true, git_hash=compute_git_hash(),
                   max_coordinates=Inf, custom_quantities...)
    (; systems) = semi
    v_ode, u_ode = vu_ode.x

    # Update quantities that are stored in the systems. These quantities (e.g. pressure)
    # still have the values from the last stage of the previous step if not updated here.
<<<<<<< HEAD
    update_systems_and_nhs(v_ode, u_ode, semi, t; update_from_callback=true)
=======
    @trixi_timeit timer() "update systems" update_systems_and_nhs(v_ode, u_ode, semi, t)
>>>>>>> 5deebdd9

    filenames = system_names(systems)

    foreach_system(semi) do system
        system_index = system_indices(system, semi)

        v = wrap_v(v_ode, system, semi)
        u = wrap_u(u_ode, system, semi)
        periodic_box = get_neighborhood_search(system, semi).periodic_box

        trixi2vtk(v, u, t, system, periodic_box;
                  system_name=filenames[system_index], output_directory, iter, prefix,
                  write_meta_data, git_hash, max_coordinates, custom_quantities...)
    end
end

# Convert data for a single TrixiParticle system to VTK format
function trixi2vtk(v, u, t, system, periodic_box; output_directory="out", prefix="",
                   iter=nothing, system_name=vtkname(system), write_meta_data=true,
                   max_coordinates=Inf, git_hash=compute_git_hash(),
                   custom_quantities...)
    mkpath(output_directory)

    # handle "_" on optional pre/postfix strings
    add_opt_str_pre(str) = (str === "" ? "" : "$(str)_")
    add_opt_str_post(str) = (str === nothing ? "" : "_$(str)")

    file = joinpath(output_directory,
                    add_opt_str_pre(prefix) * "$system_name"
                    * add_opt_str_post(iter))

    collection_file = joinpath(output_directory,
                               add_opt_str_pre(prefix) * "$system_name")

    # Reset the collection when the iteration is 0
    pvd = paraview_collection(collection_file; append=iter > 0)

    points = PointNeighbors.periodic_coords(active_coordinates(u, system),
                                            periodic_box)
    cells = [MeshCell(VTKCellTypes.VTK_VERTEX, (i,)) for i in axes(points, 2)]

    if abs(maximum(points)) > max_coordinates || abs(minimum(points)) > max_coordinates
        println("Warning: At least one particle's absolute coordinates exceed `max_coordinates`"
                *
                " and have been clipped")
        for i in eachindex(points)
            points[i] = clamp(points[i], -max_coordinates, max_coordinates)
        end
    end

    @trixi_timeit timer() "write to vtk" vtk_grid(file, points, cells) do vtk
        # dispatches based on the different system types e.g. FluidSystem, TotalLagrangianSPHSystem
        write2vtk!(vtk, v, u, t, system, write_meta_data=write_meta_data)

        # Store particle index
        vtk["index"] = active_particles(system)
        vtk["time"] = t

        if write_meta_data
            vtk["solver_version"] = git_hash
            vtk["julia_version"] = string(VERSION)
        end

        # Extract custom quantities for this system
        for (key, quantity) in custom_quantities
            value = custom_quantity(quantity, v, u, t, system)
            if value !== nothing
                vtk[string(key)] = value
            end
        end

        # Add to collection
        pvd[t] = vtk
    end
    vtk_save(pvd)
end

function custom_quantity(quantity::AbstractArray, v, u, t, system)
    return quantity
end

function custom_quantity(quantity, v, u, t, system)
    # Assume `quantity` is a function of `v`, `u`, `t`, and `system`
    return quantity(v, u, t, system)
end

"""
    trixi2vtk(coordinates; output_directory="out", prefix="", filename="coordinates")

Convert coordinate data to VTK format.

# Arguments
- `coordinates`: Coordinates to be saved.

# Keywords
- `output_directory="out"`: Output directory path.
- `prefix=""`:              Prefix for the output file.
- `filename="coordinates"`: Name of the output file.

# Returns
- `file::AbstractString`: Path to the generated VTK file.
"""
function trixi2vtk(coordinates; output_directory="out", prefix="", filename="coordinates",
                   custom_quantities...)
    mkpath(output_directory)
    file = prefix === "" ? joinpath(output_directory, filename) :
           joinpath(output_directory, "$(prefix)_$filename")

    points = coordinates
    cells = [MeshCell(VTKCellTypes.VTK_VERTEX, (i,)) for i in axes(points, 2)]

    vtk_grid(file, points, cells) do vtk
        # Store particle index.
        vtk["index"] = [i for i in axes(coordinates, 2)]

        # Extract custom quantities for this system.
        for (key, quantity) in custom_quantities
            if quantity !== nothing
                vtk[string(key)] = quantity
            end
        end
    end

    return file
end

function write2vtk!(vtk, v, u, t, system; write_meta_data=true)
    vtk["velocity"] = view(v, 1:ndims(system), :)

    return vtk
end

function write2vtk!(vtk, v, u, t, system::FluidSystem; write_meta_data=true)
    vtk["velocity"] = [current_velocity(v, system, particle)
                       for particle in active_particles(system)]
    vtk["density"] = [particle_density(v, system, particle)
                      for particle in active_particles(system)]
    vtk["pressure"] = [particle_pressure(v, system, particle)
                       for particle in active_particles(system)]

    if write_meta_data
        vtk["acceleration"] = system.acceleration
        vtk["viscosity"] = type2string(system.viscosity)
        write2vtk!(vtk, system.viscosity)
        vtk["smoothing_kernel"] = type2string(system.smoothing_kernel)
        vtk["smoothing_length"] = system.smoothing_length
        vtk["density_calculator"] = type2string(system.density_calculator)

        if system isa WeaklyCompressibleSPHSystem
            vtk["correction_method"] = type2string(system.correction)
            if system.correction isa AkinciFreeSurfaceCorrection
                vtk["correction_rho0"] = system.correction.rho0
            end
            vtk["state_equation"] = type2string(system.state_equation)
            vtk["state_equation_rho0"] = system.state_equation.reference_density
            vtk["state_equation_pa"] = system.state_equation.background_pressure
            vtk["state_equation_c"] = system.state_equation.sound_speed
            vtk["state_equation_exponent"] = system.state_equation.exponent

            vtk["solver"] = "WCSPH"
        else
            vtk["solver"] = "EDAC"
            vtk["sound_speed"] = system.sound_speed
        end
    end

    return vtk
end

write2vtk!(vtk, viscosity::Nothing) = vtk

function write2vtk!(vtk, viscosity::ViscosityAdami)
    vtk["viscosity_nu"] = viscosity.nu
    vtk["viscosity_epsilon"] = viscosity.epsilon
end

function write2vtk!(vtk, viscosity::ArtificialViscosityMonaghan)
    vtk["viscosity_alpha"] = viscosity.alpha
    vtk["viscosity_beta"] = viscosity.beta
    vtk["viscosity_epsilon"] = viscosity.epsilon
end

function write2vtk!(vtk, v, u, t, system::TotalLagrangianSPHSystem; write_meta_data=true)
    n_fixed_particles = nparticles(system) - n_moving_particles(system)

    vtk["velocity"] = hcat(view(v, 1:ndims(system), :),
                           zeros(ndims(system), n_fixed_particles))
    vtk["jacobian"] = [det(deformation_gradient(system, particle))
                       for particle in eachparticle(system)]

    vtk["von_mises_stress"] = von_mises_stress(system)

    sigma = cauchy_stress(system)
    vtk["sigma_11"] = sigma[1, 1, :]
    vtk["sigma_22"] = sigma[2, 2, :]
    if ndims(system) == 3
        vtk["sigma_33"] = sigma[3, 3, :]
    end

    vtk["material_density"] = system.material_density

    if write_meta_data
        vtk["young_modulus"] = system.young_modulus
        vtk["poisson_ratio"] = system.poisson_ratio
        vtk["lame_lambda"] = system.lame_lambda
        vtk["lame_mu"] = system.lame_mu
        vtk["smoothing_kernel"] = type2string(system.smoothing_kernel)
        vtk["smoothing_length"] = system.smoothing_length
    end

    write2vtk!(vtk, v, u, t, system.boundary_model, system, write_meta_data=write_meta_data)
end

function write2vtk!(vtk, v, u, t, system::OpenBoundarySPHSystem; write_meta_data=true)
    (; reference_velocity, reference_pressure, reference_density) = system

    vtk["velocity"] = [current_velocity(v, system, particle)
                       for particle in active_particles(system)]
    vtk["density"] = [particle_density(v, system, particle)
                      for particle in active_particles(system)]
    vtk["pressure"] = [particle_pressure(v, system, particle)
                       for particle in active_particles(system)]

    NDIMS = ndims(system)
    ELTYPE = eltype(system)
    coords = reinterpret(reshape, SVector{NDIMS, ELTYPE}, active_coordinates(u, system))

    vtk["prescribed_velocity"] = stack(reference_velocity.(coords, t))
    vtk["prescribed_density"] = reference_density.(coords, t)
    vtk["prescribed_pressure"] = reference_pressure.(coords, t)

    if write_meta_data
        vtk["boundary_zone"] = type2string(system.boundary_zone)
        vtk["sound_speed"] = system.sound_speed
        vtk["width"] = round(system.boundary_zone.zone_width, digits=3)
        vtk["flow_direction"] = system.flow_direction
        vtk["velocity_function"] = string(nameof(system.reference_velocity))
        vtk["pressure_function"] = string(nameof(system.reference_pressure))
        vtk["density_function"] = string(nameof(system.reference_density))
    end

    return vtk
end

function write2vtk!(vtk, v, u, t, system::BoundarySPHSystem; write_meta_data=true)
    write2vtk!(vtk, v, u, t, system.boundary_model, system, write_meta_data=write_meta_data)
end

function write2vtk!(vtk, v, u, t, model, system; write_meta_data=true)
    return vtk
end

function write2vtk!(vtk, v, u, t, model::BoundaryModelMonaghanKajtar, system;
                    write_meta_data=true)
    if write_meta_data
        vtk["boundary_model"] = "BoundaryModelMonaghanKajtar"
        vtk["boundary_spacing_ratio"] = model.beta
        vtk["boundary_K"] = model.K
    end
end

function write2vtk!(vtk, v, u, t, model::BoundaryModelDummyParticles, system;
                    write_meta_data=true)
    if write_meta_data
        vtk["boundary_model"] = "BoundaryModelDummyParticles"
        vtk["smoothing_kernel"] = type2string(system.boundary_model.smoothing_kernel)
        vtk["smoothing_length"] = system.boundary_model.smoothing_length
        vtk["density_calculator"] = type2string(system.boundary_model.density_calculator)
        vtk["state_equation"] = type2string(system.boundary_model.state_equation)
    end

    write2vtk!(vtk, v, u, t, model, model.viscosity, system,
               write_meta_data=write_meta_data)
end

function write2vtk!(vtk, v, u, t, model::BoundaryModelDummyParticles, viscosity, system;
                    write_meta_data=true)
    vtk["hydrodynamic_density"] = [particle_density(v, system, particle)
                                   for particle in eachparticle(system)]
    vtk["pressure"] = model.pressure

    if write_meta_data
        vtk["viscosity_model"] = type2string(viscosity)
    end

    return vtk
end

function write2vtk!(vtk, v, u, t, model::BoundaryModelDummyParticles,
                    viscosity::ViscosityAdami, system; write_meta_data=true)
    vtk["hydrodynamic_density"] = [particle_density(v, system, particle)
                                   for particle in eachparticle(system)]
    vtk["pressure"] = model.pressure
    vtk["wall_velocity"] = view(model.cache.wall_velocity, 1:ndims(system), :)

    if write_meta_data
        vtk["viscosity_model"] = "ViscosityAdami"
    end

    return vtk
end<|MERGE_RESOLUTION|>--- conflicted
+++ resolved
@@ -56,11 +56,8 @@
 
     # Update quantities that are stored in the systems. These quantities (e.g. pressure)
     # still have the values from the last stage of the previous step if not updated here.
-<<<<<<< HEAD
-    update_systems_and_nhs(v_ode, u_ode, semi, t; update_from_callback=true)
-=======
-    @trixi_timeit timer() "update systems" update_systems_and_nhs(v_ode, u_ode, semi, t)
->>>>>>> 5deebdd9
+    @trixi_timeit timer() "update systems" update_systems_and_nhs(v_ode, u_ode, semi, t;
+                                                                  update_from_callback=true)
 
     filenames = system_names(systems)
 
