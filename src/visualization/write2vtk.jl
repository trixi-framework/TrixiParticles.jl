function system_names(systems)
    # Add `_i` to each system name, where `i` is the index of the corresponding
    # system type.
    # `["fluid", "boundary", "boundary"]` becomes `["fluid_1", "boundary_1", "boundary_2"]`.
    cnames = vtkname.(systems)
    filenames = [string(cnames[i], "_", count(==(cnames[i]), cnames[1:i]))
                 for i in eachindex(cnames)]
    return filenames
end

"""
    trixi2vtk(vu_ode, semi, t; iter=nothing, output_directory="out", prefix="",
              max_coordinates=Inf, custom_quantities...)

Convert Trixi simulation data to VTK format.

# Arguments
- `vu_ode`: Solution of the TrixiParticles ODE system at one time step.
            This expects an `ArrayPartition` as returned in the examples as `sol.u[end]`.
- `semi`:   Semidiscretization of the TrixiParticles simulation.
- `t`:      Current time of the simulation.

# Keywords
- `iter=nothing`:           Iteration number when multiple iterations are to be stored in
                            separate files. This number is just appended to the filename.
- `output_directory="out"`: Output directory path.
- `prefix=""`:              Prefix for output files.
- `max_coordinates=Inf`     The coordinates of particles will be clipped if their absolute
                            values exceed this threshold.
- `custom_quantities...`:   Additional custom quantities to include in the VTK output.
                            Each custom quantity must be a function of `(v, u, t, system)`,
                            which will be called for every system, where `v` and `u` are the
                            wrapped solution arrays for the corresponding system and `t` is
                            the current simulation time. Note that working with these `v`
                            and `u` arrays requires undocumented internal functions of
                            TrixiParticles. See [Custom Quantities](@ref custom_quantities)
                            for a list of pre-defined custom quantities that can be used here.

# Example
```jldoctest; output = false, setup = :(trixi_include(@__MODULE__, joinpath(examples_dir(), "fluid", "hydrostatic_water_column_2d.jl"), tspan=(0.0, 0.01), callbacks=nothing))
trixi2vtk(sol.u[end], semi, 0.0, iter=1, output_directory="output", prefix="solution")

# Additionally store the kinetic energy of each system as "my_custom_quantity"
trixi2vtk(sol.u[end], semi, 0.0, iter=1, my_custom_quantity=kinetic_energy)

# output

```
"""
function trixi2vtk(vu_ode, semi, t; iter=nothing, output_directory="out", prefix="",
                   git_hash=compute_git_hash(), max_coordinates=Inf, custom_quantities...)
    (; systems) = semi
    v_ode, u_ode = vu_ode.x

    # Update quantities that are stored in the systems. These quantities (e.g. pressure)
    # still have the values from the last stage of the previous step if not updated here.
    @trixi_timeit timer() "update systems" update_systems_and_nhs(v_ode, u_ode, semi, t;
                                                                  update_from_callback=true)

    filenames = system_names(systems)

    foreach_system(semi) do system
        system_index = system_indices(system, semi)

        v = wrap_v(v_ode, system, semi)
        u = wrap_u(u_ode, system, semi)
        periodic_box = get_neighborhood_search(system, semi).periodic_box

        trixi2vtk(v, u, t, system, periodic_box;
                  system_name=filenames[system_index], output_directory, iter, prefix,
                  git_hash, max_coordinates, custom_quantities...)
    end
end

# Convert data for a single TrixiParticle system to VTK format
function trixi2vtk(v_, u_, t, system_, periodic_box; output_directory="out", prefix="",
                   iter=nothing, system_name=vtkname(system_), max_coordinates=Inf,
                   git_hash=compute_git_hash(), custom_quantities...)
    mkpath(output_directory)

    # Skip empty systems
    if nparticles(system_) == 0
        return
    end

    # Transfer to CPU if data is on the GPU. Do nothing if already on CPU.
    v, u, system = transfer2cpu(v_, u_, system_)

    # handle "_" on optional pre/postfix strings
    add_opt_str_pre(str) = (str === "" ? "" : "$(str)_")
    add_opt_str_post(str) = (str === nothing ? "" : "_$(str)")

    file = joinpath(output_directory,
                    add_opt_str_pre(prefix) * "$system_name"
                    * add_opt_str_post(iter))

    collection_file = joinpath(output_directory,
                               add_opt_str_pre(prefix) * "$system_name")

    # Reset the collection when the iteration is 0
    pvd = paraview_collection(collection_file; append=iter > 0)

    points = PointNeighbors.periodic_coords(active_coordinates(u, system),
                                            periodic_box)
    cells = [MeshCell(VTKCellTypes.VTK_VERTEX, (i,)) for i in axes(points, 2)]

    if abs(maximum(points)) > max_coordinates || abs(minimum(points)) > max_coordinates
        println("Warning: At least one particle's absolute coordinates exceed `max_coordinates`"
                *
                " and have been clipped")
        for i in eachindex(points)
            points[i] = clamp(points[i], -max_coordinates, max_coordinates)
        end
    end

    @trixi_timeit timer() "write to vtk" vtk_grid(file, points, cells) do vtk
        # dispatches based on the different system types e.g. FluidSystem, TotalLagrangianSPHSystem
        write2vtk!(vtk, v, u, t, system)

        # Store particle index
        vtk["index"] = active_particles(system)
        vtk["time"] = t

<<<<<<< HEAD
=======
        vtk["particle_spacing"] = [particle_spacing(system, particle)
                                   for particle in active_particles(system)]

        if write_meta_data
            vtk["solver_version"] = git_hash
            vtk["julia_version"] = string(VERSION)
        end

>>>>>>> dab6cead
        # Extract custom quantities for this system
        for (key, quantity) in custom_quantities
            value = custom_quantity(quantity, v, u, t, system)
            if value !== nothing
                vtk[string(key)] = value
            end
        end

        # Add to collection
        pvd[t] = vtk
    end
    vtk_save(pvd)
end

function transfer2cpu(v_::AbstractGPUArray, u_, system_)
    v = Adapt.adapt(Array, v_)
    u = Adapt.adapt(Array, u_)
    system = Adapt.adapt(Array, system_)

    return v, u, system
end

function transfer2cpu(v_, u_, system_)
    return v_, u_, system_
end

function custom_quantity(quantity::AbstractArray, v, u, t, system)
    return quantity
end

function custom_quantity(quantity, v, u, t, system)
    # Assume `quantity` is a function of `v`, `u`, `t`, and `system`
    return quantity(v, u, t, system)
end

"""
    trixi2vtk(coordinates; output_directory="out", prefix="", filename="coordinates",
              custom_quantities...)

Convert coordinate data to VTK format.

# Arguments
- `coordinates`: Coordinates to be saved.

# Keywords
- `output_directory="out"`: Output directory path.
- `prefix=""`:              Prefix for the output file.
- `filename="coordinates"`: Name of the output file.
- `custom_quantities...`:   Additional custom quantities to include in the VTK output.

# Returns
- `file::AbstractString`: Path to the generated VTK file.
"""
function trixi2vtk(coordinates; output_directory="out", prefix="", filename="coordinates",
                   custom_quantities...)
    mkpath(output_directory)
    file = prefix === "" ? joinpath(output_directory, filename) :
           joinpath(output_directory, "$(prefix)_$filename")

    points = coordinates
    cells = [MeshCell(VTKCellTypes.VTK_VERTEX, (i,)) for i in axes(points, 2)]

    vtk_grid(file, points, cells) do vtk
        # Store particle index.
        vtk["index"] = [i for i in axes(coordinates, 2)]

        # Extract custom quantities for this system.
        for (key, quantity) in custom_quantities
            if quantity !== nothing
                vtk[string(key)] = quantity
            end
        end
    end

    return file
end

"""
    trixi2vtk(initial_condition::InitialCondition; output_directory="out",
              prefix="", filename="initial_condition", custom_quantities...)

Convert [`InitialCondition`](@ref) data to VTK format.

# Arguments
- `initial_condition`: [`InitialCondition`](@ref) to be saved.

# Keywords
- `output_directory="out"`: Output directory path.
- `prefix=""`:              Prefix for the output file.
- `filename="coordinates"`: Name of the output file.
- `custom_quantities...`:   Additional custom quantities to include in the VTK output.

# Returns
- `file::AbstractString`: Path to the generated VTK file.
"""
function trixi2vtk(initial_condition::InitialCondition; output_directory="out",
                   prefix="", filename="initial_condition", custom_quantities...)
    (; coordinates, velocity, density, mass, pressure) = initial_condition

    return trixi2vtk(coordinates; output_directory, prefix, filename,
                     density=density, initial_velocity=velocity, mass=mass,
                     pressure=pressure, custom_quantities...)
end

function write2vtk!(vtk, v, u, t, system)
    vtk["velocity"] = view(v, 1:ndims(system), :)

    return vtk
end

function write2vtk!(vtk, v, u, t, system::FluidSystem)
    vtk["velocity"] = [current_velocity(v, system, particle)
                       for particle in active_particles(system)]
    vtk["density"] = [particle_density(v, system, particle)
                      for particle in active_particles(system)]
    vtk["pressure"] = [particle_pressure(v, system, particle)
                       for particle in active_particles(system)]

    if system.surface_normal_method !== nothing
        vtk["surf_normal"] = [surface_normal(system, particle)
                              for particle in eachparticle(system)]
        vtk["neighbor_count"] = system.cache.neighbor_count
        vtk["color"] = system.cache.color
    end

    if system.surface_tension isa SurfaceTensionMorris ||
       system.surface_tension isa SurfaceTensionMomentumMorris
        surface_tension = zeros((ndims(system), n_moving_particles(system)))
        system_coords = current_coordinates(u, system)

        surface_tension_a = surface_tension_model(system)
        surface_tension_b = surface_tension_model(system)
        nhs = create_neighborhood_search(nothing, system, system)

        foreach_point_neighbor(system_coords, system_coords,
                               nhs) do particle, neighbor, pos_diff, distance
            rho_a = particle_density(v, system, particle)
            rho_b = particle_density(v, system, neighbor)
            grad_kernel = smoothing_kernel_grad(system, pos_diff, distance, particle)

            surface_tension[1:ndims(system), particle] .+= surface_tension_force(surface_tension_a,
                                                                                 surface_tension_b,
                                                                                 system,
                                                                                 system,
                                                                                 particle,
                                                                                 neighbor,
                                                                                 pos_diff,
                                                                                 distance,
                                                                                 rho_a,
                                                                                 rho_b,
                                                                                 grad_kernel)
        end
        vtk["surface_tension"] = surface_tension

        if system.surface_tension isa SurfaceTensionMorris
            vtk["curvature"] = system.cache.curvature
        end
        if system.surface_tension isa SurfaceTensionMomentumMorris
            vtk["surface_stress_tensor"] = system.cache.stress_tensor
        end
    end

<<<<<<< HEAD
=======
    if write_meta_data
        vtk["acceleration"] = system.acceleration
        vtk["viscosity"] = type2string(system.viscosity)
        write2vtk!(vtk, system.viscosity)
        vtk["smoothing_kernel"] = type2string(system.smoothing_kernel)
        vtk["smoothing_length_factor"] = system.cache.smoothing_length_factor
        vtk["density_calculator"] = type2string(system.density_calculator)

        if system isa WeaklyCompressibleSPHSystem
            vtk["solver"] = "WCSPH"

            vtk["correction_method"] = type2string(system.correction)
            if system.correction isa AkinciFreeSurfaceCorrection
                vtk["correction_rho0"] = system.correction.rho0
            end

            if system.state_equation isa StateEquationCole
                vtk["state_equation_exponent"] = system.state_equation.exponent
            end

            if system.state_equation isa StateEquationIdealGas
                vtk["state_equation_gamma"] = system.state_equation.gamma
            end

            vtk["state_equation"] = type2string(system.state_equation)
            vtk["state_equation_rho0"] = system.state_equation.reference_density
            vtk["state_equation_pa"] = system.state_equation.background_pressure
            vtk["state_equation_c"] = system.state_equation.sound_speed
            vtk["solver"] = "WCSPH"
        else
            vtk["solver"] = "EDAC"
            vtk["sound_speed"] = system.sound_speed
            vtk["background_pressure_TVF"] = system.transport_velocity isa Nothing ?
                                             "-" :
                                             system.transport_velocity.background_pressure
        end
    end

>>>>>>> dab6cead
    return vtk
end

write2vtk!(vtk, viscosity::Nothing) = vtk

function write2vtk!(vtk, viscosity::Union{ViscosityAdami, ViscosityMorris})
    vtk["viscosity_nu"] = viscosity.nu
    vtk["viscosity_epsilon"] = viscosity.epsilon
end

function write2vtk!(vtk, viscosity::ArtificialViscosityMonaghan)
    vtk["viscosity_alpha"] = viscosity.alpha
    vtk["viscosity_beta"] = viscosity.beta
    vtk["viscosity_epsilon"] = viscosity.epsilon
end

function write2vtk!(vtk, v, u, t, system::TotalLagrangianSPHSystem)
    n_fixed_particles = nparticles(system) - n_moving_particles(system)

    vtk["velocity"] = hcat(view(v, 1:ndims(system), :),
                           zeros(ndims(system), n_fixed_particles))
    vtk["jacobian"] = [det(deformation_gradient(system, particle))
                       for particle in eachparticle(system)]

    vtk["von_mises_stress"] = von_mises_stress(system)

    sigma = cauchy_stress(system)
    vtk["sigma_11"] = sigma[1, 1, :]
    vtk["sigma_22"] = sigma[2, 2, :]
    if ndims(system) == 3
        vtk["sigma_33"] = sigma[3, 3, :]
    end

    vtk["material_density"] = system.material_density

<<<<<<< HEAD
    write2vtk!(vtk, v, u, t, system.boundary_model, system)
=======
    if write_meta_data
        vtk["lame_lambda"] = system.lame_lambda
        vtk["lame_mu"] = system.lame_mu
        vtk["smoothing_kernel"] = type2string(system.smoothing_kernel)
        vtk["smoothing_length_factor"] = initial_smoothing_length(system) /
                                         particle_spacing(system, 1)
    end

    write2vtk!(vtk, v, u, t, system.boundary_model, system, write_meta_data=write_meta_data)
>>>>>>> dab6cead
end

function write2vtk!(vtk, v, u, t, system::OpenBoundarySPHSystem)
    vtk["velocity"] = [current_velocity(v, system, particle)
                       for particle in active_particles(system)]
    vtk["density"] = [particle_density(v, system, particle)
                      for particle in active_particles(system)]
    vtk["pressure"] = [particle_pressure(v, system, particle)
                       for particle in active_particles(system)]

    return vtk
end

function write2vtk!(vtk, v, u, t, system::BoundarySPHSystem)
    write2vtk!(vtk, v, u, t, system.boundary_model, system)
end

<<<<<<< HEAD
function write2vtk!(vtk, v, u, t, model, system)
=======
function write2vtk!(vtk, v, u, t, model::Nothing, system; write_meta_data=true)
>>>>>>> dab6cead
    return vtk
end

function write2vtk!(vtk, v, u, t, model::BoundaryModelMonaghanKajtar, system)
    return vtk
end

function write2vtk!(vtk, v, u, t, model::BoundaryModelDummyParticles, system)
    vtk["hydrodynamic_density"] = [particle_density(v, system, particle)
                                   for particle in eachparticle(system)]
    vtk["pressure"] = model.pressure

    if haskey(model.cache, :initial_colorfield)
        vtk["initial_colorfield"] = model.cache.initial_colorfield
        vtk["colorfield"] = model.cache.colorfield
        vtk["neighbor_count"] = model.cache.neighbor_count
    end

    if model.viscosity isa ViscosityAdami
        vtk["wall_velocity"] = view(model.cache.wall_velocity, 1:ndims(system), :)
    end
end

function write2vtk!(vtk, v, u, t, system::BoundaryDEMSystem)
    return vtk
end<|MERGE_RESOLUTION|>--- conflicted
+++ resolved
@@ -120,18 +120,9 @@
         # Store particle index
         vtk["index"] = active_particles(system)
         vtk["time"] = t
-
-<<<<<<< HEAD
-=======
         vtk["particle_spacing"] = [particle_spacing(system, particle)
-                                   for particle in active_particles(system)]
-
-        if write_meta_data
-            vtk["solver_version"] = git_hash
-            vtk["julia_version"] = string(VERSION)
-        end
-
->>>>>>> dab6cead
+        for particle in active_particles(system)]
+
         # Extract custom quantities for this system
         for (key, quantity) in custom_quantities
             value = custom_quantity(quantity, v, u, t, system)
@@ -294,47 +285,6 @@
         end
     end
 
-<<<<<<< HEAD
-=======
-    if write_meta_data
-        vtk["acceleration"] = system.acceleration
-        vtk["viscosity"] = type2string(system.viscosity)
-        write2vtk!(vtk, system.viscosity)
-        vtk["smoothing_kernel"] = type2string(system.smoothing_kernel)
-        vtk["smoothing_length_factor"] = system.cache.smoothing_length_factor
-        vtk["density_calculator"] = type2string(system.density_calculator)
-
-        if system isa WeaklyCompressibleSPHSystem
-            vtk["solver"] = "WCSPH"
-
-            vtk["correction_method"] = type2string(system.correction)
-            if system.correction isa AkinciFreeSurfaceCorrection
-                vtk["correction_rho0"] = system.correction.rho0
-            end
-
-            if system.state_equation isa StateEquationCole
-                vtk["state_equation_exponent"] = system.state_equation.exponent
-            end
-
-            if system.state_equation isa StateEquationIdealGas
-                vtk["state_equation_gamma"] = system.state_equation.gamma
-            end
-
-            vtk["state_equation"] = type2string(system.state_equation)
-            vtk["state_equation_rho0"] = system.state_equation.reference_density
-            vtk["state_equation_pa"] = system.state_equation.background_pressure
-            vtk["state_equation_c"] = system.state_equation.sound_speed
-            vtk["solver"] = "WCSPH"
-        else
-            vtk["solver"] = "EDAC"
-            vtk["sound_speed"] = system.sound_speed
-            vtk["background_pressure_TVF"] = system.transport_velocity isa Nothing ?
-                                             "-" :
-                                             system.transport_velocity.background_pressure
-        end
-    end
-
->>>>>>> dab6cead
     return vtk
 end
 
@@ -370,19 +320,7 @@
 
     vtk["material_density"] = system.material_density
 
-<<<<<<< HEAD
     write2vtk!(vtk, v, u, t, system.boundary_model, system)
-=======
-    if write_meta_data
-        vtk["lame_lambda"] = system.lame_lambda
-        vtk["lame_mu"] = system.lame_mu
-        vtk["smoothing_kernel"] = type2string(system.smoothing_kernel)
-        vtk["smoothing_length_factor"] = initial_smoothing_length(system) /
-                                         particle_spacing(system, 1)
-    end
-
-    write2vtk!(vtk, v, u, t, system.boundary_model, system, write_meta_data=write_meta_data)
->>>>>>> dab6cead
 end
 
 function write2vtk!(vtk, v, u, t, system::OpenBoundarySPHSystem)
@@ -400,11 +338,7 @@
     write2vtk!(vtk, v, u, t, system.boundary_model, system)
 end
 
-<<<<<<< HEAD
-function write2vtk!(vtk, v, u, t, model, system)
-=======
-function write2vtk!(vtk, v, u, t, model::Nothing, system; write_meta_data=true)
->>>>>>> dab6cead
+function write2vtk!(vtk, v, u, t, model::Nothing, system)
     return vtk
 end
 
