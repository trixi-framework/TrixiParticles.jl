"""
    trixi2vtk(vu_ode, semi, t; iter=nothing, output_directory="out", prefix="", custom_quantities...)

Converts Trixi simulation data to VTK format.

# Arguments
- `vu_ode::ODESolution`: Solution of the Trixi ODE system.
- `semi::SemiDiscretization`: Semi-discretization of the TrixiParticles simulation.
- `t::Float64`: Current time of the simulation.
- `iter::Union{Nothing, Int}` (optional): Iteration number. Defaults to `nothing`.
- `output_directory::AbstractString` (optional): Output directory path. Defaults to `"out"`.
- `prefix::AbstractString` (optional): Prefix for output files. Defaults to an empty string.
- `custom_quantities...`: Additional custom quantities to include in the VTK output.

# Details
This function converts TrixiParticles simulation data to VTK format.
It iterates over each system in the semi-discretization and calls the overloaded `trixi2vtk` function for each system.

# Example
```julia
trixi2vtk(vu, semi, 0.0, iter=1, output_directory="output", prefix="solution", velocity=compute_velocity)
"""
function trixi2vtk(vu_ode, semi, t; iter=nothing, output_directory="out", prefix="",
                   custom_quantities...)
    (; systems, neighborhood_searches) = semi
    v_ode, u_ode = vu_ode.x

    # Add `_i` to each system name, where `i` is the index of the corresponding
    # system type.
    # `["fluid", "boundary", "boundary"]` becomes `["fluid_1", "boundary_1", "boundary_2"]`.
    cnames = systems .|> vtkname
    filenames = [string(cnames[i], "_", count(==(cnames[i]), cnames[1:i]))
                 for i in eachindex(cnames)]

    foreach_enumerate(systems) do (system_index, system)
        v = wrap_v(v_ode, system_index, system, semi)
        u = wrap_u(u_ode, system_index, system, semi)
        periodic_box = neighborhood_searches[system_index][system_index].periodic_box

        trixi2vtk(v, u, t, system, periodic_box;
                  output_directory=output_directory,
                  system_name=filenames[system_index], iter=iter, prefix=prefix,
                  custom_quantities...)
    end
end

<<<<<<< HEAD
"""
    trixi2vtk(v, u, t, system; output_directory="out", prefix="", iter=nothing,
    system_name=vtkname(system), custom_quantities...)

Converts a single Trixi system data to VTK format.

# Arguments
- `v::AbstractVector`: Vector of solution variables.
- `u::AbstractVector`: Vector of unknowns.
- `t::Float64`: Current time of the simulation.
- `system::TrixiSystem`: Trixi system to convert to VTK.
- `output_directory::AbstractString` (optional): Output directory path. Defaults to "out".
- `prefix::AbstractString` (optional): Prefix for output files. Defaults to an empty string.
- `iter::Union{Nothing, Int}` (optional): Iteration number. Defaults to nothing.
- `system_name::AbstractString` (optional): Name of the system for the output file. Defaults to the VTK name of the system.
- `custom_quantities...`: Additional custom quantities to include in the VTK output.

# Details
This function converts a single Trixi system's data to VTK format. It creates the necessary VTK file,
writes the solution variables and unknowns to the file, and includes additional custom quantities if provided.

# Example
trixi2vtk(v, u, 0.0, fluid_system, output_directory="output", prefix="solution", velocity=compute_velocity)

"""
function trixi2vtk(v, u, t, system; output_directory="out", prefix="", iter=nothing,
                   system_name=vtkname(system), custom_value=nothing,
=======
function trixi2vtk(v, u, t, system, periodic_box; output_directory="out", prefix="",
                   iter=nothing, system_name=vtkname(system),
>>>>>>> f90f0172
                   custom_quantities...)
    mkpath(output_directory)

    # handle "_" on optional pre/postfix strings
    add_opt_str_pre(str) = (str === "" ? "" : "$(str)_")
    add_opt_str_post(str) = (str === nothing ? "" : "_$(str)")

    file = joinpath(output_directory,
                    add_opt_str_pre(prefix) * "$system_name"
                    * add_opt_str_post(iter))

    points = periodic_coords(current_coordinates(u, system), periodic_box)
    cells = [MeshCell(VTKCellTypes.VTK_VERTEX, (i,)) for i in axes(points, 2)]

    vtk_grid(file, points, cells) do vtk
        write2vtk!(vtk, v, u, t, system)

        # Store particle index
        vtk["index"] = eachparticle(system)

        if custom_value !== nothing
            for (key, value) in custom_value
                if axes(value, 1) == ndims(system)
                    vtk[string(key)] = view(value, 1:ndims(system), :)
                else
                    vtk[string(key)] = value
                end
            end
        end

        # Extract custom quantities for this system
        for (key, func) in custom_quantities
            value = func(v, u, t, system)
            if value !== nothing
                vtk[string(key)] = func(v, u, t, system)
            end
        end
    end
end

"""
    trixi2vtk(coordinates; output_directory="out", prefix="", filename="coordinates")

Converts coordinate data to VTK format.

# Arguments
- `coordinates::AbstractMatrix`: Matrix of coordinate data.
- `output_directory::AbstractString` (optional): Output directory path. Defaults to `"out"`.
- `prefix::AbstractString` (optional): Prefix for the output file. Defaults to an empty string.
- `filename::AbstractString` (optional): Name of the output file. Defaults to `"coordinates"`.

# Details
This function converts coordinate data to VTK format.
It creates a VTK file with the specified filename and saves the coordinate data as points in the VTK file.
Each coordinate is treated as a vertex cell in the VTK file.

# Returns
- `file::AbstractString`: Path to the generated VTK file.

# Example
```julia
coordinates = [1.0 2.0 3.0; 4.0 5.0 6.0; 7.0 8.0 9.0]
vtk_file = trixi2vtk(coordinates, output_directory="output", prefix="data", filename="coords")
"""
function trixi2vtk(coordinates; output_directory="out", prefix="", filename="coordinates")
    mkpath(output_directory)
    file = prefix === "" ? joinpath(output_directory, filename) :
           joinpath(output_directory, "$(prefix)_$filename")

    points = coordinates
    cells = [MeshCell(VTKCellTypes.VTK_VERTEX, (i,)) for i in axes(points, 2)]
    vtk_grid(vtk -> nothing, file, points, cells)

    return file
end

vtkname(system::FluidSystem) = "fluid"
vtkname(system::TotalLagrangianSPHSystem) = "solid"
vtkname(system::BoundarySPHSystem) = "boundary"

function write2vtk!(vtk, v, u, t, system::FluidSystem)
    vtk["velocity"] = view(v, 1:ndims(system), :)
    vtk["density"] = [particle_density(v, system, particle)
                      for particle in eachparticle(system)]
    vtk["pressure"] = [particle_pressure(v, system, particle)
                       for particle in eachparticle(system)]

    return vtk
end

function write2vtk!(vtk, v, u, t, system::TotalLagrangianSPHSystem)
    n_fixed_particles = nparticles(system) - n_moving_particles(system)

    vtk["velocity"] = hcat(view(v, 1:ndims(system), :),
                           zeros(ndims(system), n_fixed_particles))
    vtk["material_density"] = system.material_density

    write2vtk!(vtk, v, u, t, system.boundary_model, system)
end

function write2vtk!(vtk, v, u, t, system::BoundarySPHSystem)
    write2vtk!(vtk, v, u, t, system.boundary_model, system)
end

function write2vtk!(vtk, v, u, t, model, system)
    return vtk
end

function write2vtk!(vtk, v, u, t, model::BoundaryModelDummyParticles, system)
    write2vtk!(vtk, v, u, t, model, model.viscosity, system)
end

function write2vtk!(vtk, v, u, t, model::BoundaryModelDummyParticles, viscosity, system)
    vtk["hydrodynamic_density"] = [particle_density(v, system, particle)
                                   for particle in eachparticle(system)]
    vtk["pressure"] = model.pressure

    return vtk
end

function write2vtk!(vtk, v, u, t, model::BoundaryModelDummyParticles,
                    viscosity::ViscosityAdami, system)
    vtk["hydrodynamic_density"] = [particle_density(v, system, particle)
                                   for particle in eachparticle(system)]
    vtk["pressure"] = model.pressure
    vtk["wall_velocity"] = view(model.cache.wall_velocity, 1:ndims(system), :)

    return vtk
end<|MERGE_RESOLUTION|>--- conflicted
+++ resolved
@@ -44,7 +44,6 @@
     end
 end
 
-<<<<<<< HEAD
 """
     trixi2vtk(v, u, t, system; output_directory="out", prefix="", iter=nothing,
     system_name=vtkname(system), custom_quantities...)
@@ -70,12 +69,8 @@
 trixi2vtk(v, u, 0.0, fluid_system, output_directory="output", prefix="solution", velocity=compute_velocity)
 
 """
-function trixi2vtk(v, u, t, system; output_directory="out", prefix="", iter=nothing,
-                   system_name=vtkname(system), custom_value=nothing,
-=======
 function trixi2vtk(v, u, t, system, periodic_box; output_directory="out", prefix="",
-                   iter=nothing, system_name=vtkname(system),
->>>>>>> f90f0172
+                   iter=nothing, system_name=vtkname(system), custom_value=nothing,
                    custom_quantities...)
     mkpath(output_directory)
 
