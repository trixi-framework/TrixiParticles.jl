function system_names(systems)
    # Add `_i` to each system name, where `i` is the index of the corresponding
    # system type.
    # `["fluid", "boundary", "boundary"]` becomes `["fluid_1", "boundary_1", "boundary_2"]`.
    cnames = vtkname.(systems)
    filenames = [string(cnames[i], "_", count(==(cnames[i]), cnames[1:i]))
                 for i in eachindex(cnames)]
    return filenames
end

"""
    trixi2vtk(vu_ode, semi, t; iter=nothing, output_directory="out", prefix="",
              write_meta_data=true, max_coordinates=Inf, custom_quantities...)

Convert Trixi simulation data to VTK format.

# Arguments
- `vu_ode`: Solution of the TrixiParticles ODE system at one time step.
            This expects an `ArrayPartition` as returned in the examples as `sol.u[end]`.
- `semi`:   Semidiscretization of the TrixiParticles simulation.
- `t`:      Current time of the simulation.

# Keywords
- `iter=nothing`:           Iteration number when multiple iterations are to be stored in
                            separate files. This number is just appended to the filename.
- `output_directory="out"`: Output directory path.
- `prefix=""`:              Prefix for output files.
- `write_meta_data=true`:   Write meta data.
- `max_coordinates=Inf`     The coordinates of particles will be clipped if their absolute
                            values exceed this threshold.
- `custom_quantities...`:   Additional custom quantities to include in the VTK output.
                            Each custom quantity must be a function of `(v, u, t, system)`,
                            which will be called for every system, where `v` and `u` are the
                            wrapped solution arrays for the corresponding system and `t` is
                            the current simulation time. Note that working with these `v`
                            and `u` arrays requires undocumented internal functions of
                            TrixiParticles. See [Custom Quantities](@ref custom_quantities)
                            for a list of pre-defined custom quantities that can be used here.

# Example
```jldoctest; output = false, setup = :(trixi_include(@__MODULE__, joinpath(examples_dir(), "fluid", "hydrostatic_water_column_2d.jl"), tspan=(0.0, 0.01), callbacks=nothing))
trixi2vtk(sol.u[end], semi, 0.0, iter=1, output_directory="output", prefix="solution")

# Additionally store the kinetic energy of each system as "my_custom_quantity"
trixi2vtk(sol.u[end], semi, 0.0, iter=1, my_custom_quantity=kinetic_energy)

# output

```
"""
function trixi2vtk(vu_ode, semi, t; iter=nothing, output_directory="out", prefix="",
                   write_meta_data=true, git_hash=compute_git_hash(),
                   max_coordinates=Inf, custom_quantities...)
    (; systems) = semi
    v_ode, u_ode = vu_ode.x

    # Update quantities that are stored in the systems. These quantities (e.g. pressure)
    # still have the values from the last stage of the previous step if not updated here.
    @trixi_timeit timer() "update systems" update_systems_and_nhs(v_ode, u_ode, semi, t;
                                                                  update_from_callback=true)

    filenames = system_names(systems)

    foreach_system(semi) do system
        system_index = system_indices(system, semi)

        v = wrap_v(v_ode, system, semi)
        u = wrap_u(u_ode, system, semi)
        periodic_box = get_neighborhood_search(system, semi).periodic_box

        trixi2vtk(v, u, t, system, periodic_box;
                  system_name=filenames[system_index], output_directory, iter, prefix,
                  write_meta_data, git_hash, max_coordinates, custom_quantities...)
    end
end

# Convert data for a single TrixiParticle system to VTK format
<<<<<<< HEAD
function trixi2vtk(v, u, t, system, periodic_box; output_directory="out", prefix="",
                   iter=nothing, system_name=vtkname(system), write_meta_data=true,
=======
function trixi2vtk(v_, u_, t, system_, periodic_box; output_directory="out", prefix="",
                   iter=nothing, system_name=vtkname(system_), write_meta_data=true,
>>>>>>> 37b695ea
                   max_coordinates=Inf, git_hash=compute_git_hash(),
                   custom_quantities...)
    mkpath(output_directory)

    # Skip empty systems
    if nparticles(system_) == 0
        return
    end

    # Transfer to CPU if data is on the GPU. Do nothing if already on CPU.
    v, u, system = transfer2cpu(v_, u_, system_)

    # handle "_" on optional pre/postfix strings
    add_opt_str_pre(str) = (str === "" ? "" : "$(str)_")
    add_opt_str_post(str) = (str === nothing ? "" : "_$(str)")

    file = joinpath(output_directory,
                    add_opt_str_pre(prefix) * "$system_name"
                    * add_opt_str_post(iter))

    collection_file = joinpath(output_directory,
                               add_opt_str_pre(prefix) * "$system_name")

    # Reset the collection when the iteration is 0
    pvd = paraview_collection(collection_file; append=iter > 0)

    points = PointNeighbors.periodic_coords(active_coordinates(u, system),
                                            periodic_box)
    cells = [MeshCell(VTKCellTypes.VTK_VERTEX, (i,)) for i in axes(points, 2)]

    if abs(maximum(points)) > max_coordinates || abs(minimum(points)) > max_coordinates
        println("Warning: At least one particle's absolute coordinates exceed `max_coordinates`"
                *
                " and have been clipped")
        for i in eachindex(points)
            points[i] = clamp(points[i], -max_coordinates, max_coordinates)
        end
    end

    @trixi_timeit timer() "write to vtk" vtk_grid(file, points, cells) do vtk
        # dispatches based on the different system types e.g. FluidSystem, TotalLagrangianSPHSystem
        write2vtk!(vtk, v, u, t, system, write_meta_data=write_meta_data)

        # Store particle index
        vtk["index"] = active_particles(system)
        vtk["time"] = t

        if write_meta_data
            vtk["solver_version"] = git_hash
            vtk["julia_version"] = string(VERSION)
        end

        # Extract custom quantities for this system
        for (key, quantity) in custom_quantities
            value = custom_quantity(quantity, v, u, t, system)
            if value !== nothing
                vtk[string(key)] = value
            end
        end

        # Add to collection
        pvd[t] = vtk
    end
    vtk_save(pvd)
end

function transfer2cpu(v_, u_, system_::GPUSystem)
    v = Adapt.adapt(Array, v_)
    u = Adapt.adapt(Array, u_)
    system = Adapt.adapt(Array, system_)

    return v, u, system
end

function transfer2cpu(v_, u_, system_)
    return v_, u_, system_
end

function custom_quantity(quantity::AbstractArray, v, u, t, system)
    return quantity
end

function custom_quantity(quantity, v, u, t, system)
    # Assume `quantity` is a function of `v`, `u`, `t`, and `system`
    return quantity(v, u, t, system)
end

"""
    trixi2vtk(coordinates; output_directory="out", prefix="", filename="coordinates",
              custom_quantities...)

Convert coordinate data to VTK format.

# Arguments
- `coordinates`: Coordinates to be saved.

# Keywords
- `output_directory="out"`: Output directory path.
- `prefix=""`:              Prefix for the output file.
- `filename="coordinates"`: Name of the output file.
- `custom_quantities...`:   Additional custom quantities to include in the VTK output.

# Returns
- `file::AbstractString`: Path to the generated VTK file.
"""
function trixi2vtk(coordinates; output_directory="out", prefix="", filename="coordinates",
                   custom_quantities...)
    mkpath(output_directory)
    file = prefix === "" ? joinpath(output_directory, filename) :
           joinpath(output_directory, "$(prefix)_$filename")

    points = coordinates
    cells = [MeshCell(VTKCellTypes.VTK_VERTEX, (i,)) for i in axes(points, 2)]

    vtk_grid(file, points, cells) do vtk
        # Store particle index.
        vtk["index"] = [i for i in axes(coordinates, 2)]

        # Extract custom quantities for this system.
        for (key, quantity) in custom_quantities
            if quantity !== nothing
                vtk[string(key)] = quantity
            end
        end
    end

    return file
end

"""
    trixi2vtk(initial_condition::InitialCondition; output_directory="out",
              prefix="", filename="initial_condition", custom_quantities...)

Convert [`InitialCondition`](@ref) data to VTK format.

# Arguments
- `initial_condition`: [`InitialCondition`](@ref) to be saved.

# Keywords
- `output_directory="out"`: Output directory path.
- `prefix=""`:              Prefix for the output file.
- `filename="coordinates"`: Name of the output file.
- `custom_quantities...`:   Additional custom quantities to include in the VTK output.

# Returns
- `file::AbstractString`: Path to the generated VTK file.
"""
function trixi2vtk(initial_condition::InitialCondition; output_directory="out",
                   prefix="", filename="initial_condition", custom_quantities...)
    (; coordinates, velocity, density, mass, pressure) = initial_condition

    return trixi2vtk(coordinates; output_directory, prefix, filename,
                     density=density, initial_velocity=velocity, mass=mass,
                     pressure=pressure, custom_quantities...)
end

function write2vtk!(vtk, v, u, t, system; write_meta_data=true)
    vtk["velocity"] = view(v, 1:ndims(system), :)

    return vtk
end

function write2vtk!(vtk, v, u, t, system::FluidSystem; write_meta_data=true)
    vtk["velocity"] = [current_velocity(v, system, particle)
                       for particle in active_particles(system)]
    vtk["density"] = [particle_density(v, system, particle)
                      for particle in active_particles(system)]
    vtk["pressure"] = [particle_pressure(v, system, particle)
                       for particle in active_particles(system)]

    if write_meta_data
        vtk["acceleration"] = system.acceleration
        vtk["viscosity"] = type2string(system.viscosity)
        write2vtk!(vtk, system.viscosity)
        vtk["smoothing_kernel"] = type2string(system.smoothing_kernel)
        vtk["smoothing_length"] = system.smoothing_length
        vtk["density_calculator"] = type2string(system.density_calculator)

        if system isa WeaklyCompressibleSPHSystem
            vtk["correction_method"] = type2string(system.correction)
            if system.correction isa AkinciFreeSurfaceCorrection
                vtk["correction_rho0"] = system.correction.rho0
            end

            if system.state_equation isa StateEquationCole
                vtk["state_equation_exponent"] = system.state_equation.exponent
            end

            if system.state_equation isa StateEquationIdealGas
                vtk["state_equation_gamma"] = system.state_equation.gamma
            end

            vtk["state_equation"] = type2string(system.state_equation)
            vtk["state_equation_rho0"] = system.state_equation.reference_density
            vtk["state_equation_pa"] = system.state_equation.background_pressure
            vtk["state_equation_c"] = system.state_equation.sound_speed
            vtk["solver"] = "WCSPH"
        else
            vtk["solver"] = "EDAC"
            vtk["sound_speed"] = system.sound_speed
            vtk["background_pressure_TVF"] = system.transport_velocity isa Nothing ?
                                             "-" :
                                             system.transport_velocity.background_pressure
        end
    end

    return vtk
end

write2vtk!(vtk, viscosity::Nothing) = vtk

function write2vtk!(vtk, viscosity::Union{ViscosityAdami, ViscosityMorris})
    vtk["viscosity_nu"] = viscosity.nu
    vtk["viscosity_epsilon"] = viscosity.epsilon
end

function write2vtk!(vtk, viscosity::ArtificialViscosityMonaghan)
    vtk["viscosity_alpha"] = viscosity.alpha
    vtk["viscosity_beta"] = viscosity.beta
    vtk["viscosity_epsilon"] = viscosity.epsilon
end

function write2vtk!(vtk, v, u, t, system::TotalLagrangianSPHSystem; write_meta_data=true)
    n_fixed_particles = nparticles(system) - n_moving_particles(system)

    vtk["velocity"] = hcat(view(v, 1:ndims(system), :),
                           zeros(ndims(system), n_fixed_particles))
    vtk["jacobian"] = [det(deformation_gradient(system, particle))
                       for particle in eachparticle(system)]

    vtk["von_mises_stress"] = von_mises_stress(system)

    sigma = cauchy_stress(system)
    vtk["sigma_11"] = sigma[1, 1, :]
    vtk["sigma_22"] = sigma[2, 2, :]
    if ndims(system) == 3
        vtk["sigma_33"] = sigma[3, 3, :]
    end

    vtk["material_density"] = system.material_density

    if write_meta_data
        vtk["young_modulus"] = system.young_modulus
        vtk["poisson_ratio"] = system.poisson_ratio
        vtk["lame_lambda"] = system.lame_lambda
        vtk["lame_mu"] = system.lame_mu
        vtk["smoothing_kernel"] = type2string(system.smoothing_kernel)
        vtk["smoothing_length"] = system.smoothing_length
    end

    write2vtk!(vtk, v, u, t, system.boundary_model, system, write_meta_data=write_meta_data)
end

function write2vtk!(vtk, v, u, t, system::OpenBoundarySPHSystem; write_meta_data=true)
<<<<<<< HEAD
    (; reference_velocity, reference_pressure, reference_density) = system

=======
>>>>>>> 37b695ea
    vtk["velocity"] = [current_velocity(v, system, particle)
                       for particle in active_particles(system)]
    vtk["density"] = [particle_density(v, system, particle)
                      for particle in active_particles(system)]
    vtk["pressure"] = [particle_pressure(v, system, particle)
                       for particle in active_particles(system)]

<<<<<<< HEAD
    NDIMS = ndims(system)
    ELTYPE = eltype(system)
    coords = reinterpret(reshape, SVector{NDIMS, ELTYPE}, active_coordinates(u, system))

    vtk["prescribed_velocity"] = stack(reference_velocity.(coords, t))
    vtk["prescribed_density"] = reference_density.(coords, t)
    vtk["prescribed_pressure"] = reference_pressure.(coords, t)

    if write_meta_data
        vtk["boundary_zone"] = type2string(system.boundary_zone)
        vtk["sound_speed"] = system.sound_speed
        vtk["width"] = round(system.boundary_zone.zone_width, digits=3)
        vtk["flow_direction"] = system.flow_direction
        vtk["velocity_function"] = string(nameof(system.reference_velocity))
        vtk["pressure_function"] = string(nameof(system.reference_pressure))
        vtk["density_function"] = string(nameof(system.reference_density))
=======
    if write_meta_data
        vtk["boundary_zone"] = type2string(system.boundary_zone)
        vtk["width"] = round(system.boundary_zone.zone_width, digits=3)
        vtk["flow_direction"] = system.flow_direction
        vtk["velocity_function"] = type2string(system.reference_velocity)
        vtk["pressure_function"] = type2string(system.reference_pressure)
        vtk["density_function"] = type2string(system.reference_density)
>>>>>>> 37b695ea
    end

    return vtk
end

function write2vtk!(vtk, v, u, t, system::BoundarySPHSystem; write_meta_data=true)
    write2vtk!(vtk, v, u, t, system.boundary_model, system, write_meta_data=write_meta_data)
end

function write2vtk!(vtk, v, u, t, model, system; write_meta_data=true)
    return vtk
end

function write2vtk!(vtk, v, u, t, model::BoundaryModelMonaghanKajtar, system;
                    write_meta_data=true)
    if write_meta_data
        vtk["boundary_model"] = "BoundaryModelMonaghanKajtar"
        vtk["boundary_spacing_ratio"] = model.beta
        vtk["boundary_K"] = model.K
    end
end

function write2vtk!(vtk, v, u, t, model::BoundaryModelDummyParticles, system;
                    write_meta_data=true)
    if write_meta_data
        vtk["boundary_model"] = "BoundaryModelDummyParticles"
        vtk["smoothing_kernel"] = type2string(system.boundary_model.smoothing_kernel)
        vtk["smoothing_length"] = system.boundary_model.smoothing_length
        vtk["density_calculator"] = type2string(system.boundary_model.density_calculator)
        vtk["state_equation"] = type2string(system.boundary_model.state_equation)
        vtk["viscosity_model"] = type2string(model.viscosity)
    end

    vtk["hydrodynamic_density"] = [particle_density(v, system, particle)
                                   for particle in eachparticle(system)]
    vtk["pressure"] = model.pressure

    if model.viscosity isa ViscosityAdami
        vtk["wall_velocity"] = view(model.cache.wall_velocity, 1:ndims(system), :)
    end
<<<<<<< HEAD
=======
end

function write2vtk!(vtk, v, u, t, system::BoundaryDEMSystem; write_meta_data=true)
    return vtk
>>>>>>> 37b695ea
end<|MERGE_RESOLUTION|>--- conflicted
+++ resolved
@@ -75,13 +75,8 @@
 end
 
 # Convert data for a single TrixiParticle system to VTK format
-<<<<<<< HEAD
-function trixi2vtk(v, u, t, system, periodic_box; output_directory="out", prefix="",
-                   iter=nothing, system_name=vtkname(system), write_meta_data=true,
-=======
 function trixi2vtk(v_, u_, t, system_, periodic_box; output_directory="out", prefix="",
                    iter=nothing, system_name=vtkname(system_), write_meta_data=true,
->>>>>>> 37b695ea
                    max_coordinates=Inf, git_hash=compute_git_hash(),
                    custom_quantities...)
     mkpath(output_directory)
@@ -336,11 +331,6 @@
 end
 
 function write2vtk!(vtk, v, u, t, system::OpenBoundarySPHSystem; write_meta_data=true)
-<<<<<<< HEAD
-    (; reference_velocity, reference_pressure, reference_density) = system
-
-=======
->>>>>>> 37b695ea
     vtk["velocity"] = [current_velocity(v, system, particle)
                        for particle in active_particles(system)]
     vtk["density"] = [particle_density(v, system, particle)
@@ -348,24 +338,6 @@
     vtk["pressure"] = [particle_pressure(v, system, particle)
                        for particle in active_particles(system)]
 
-<<<<<<< HEAD
-    NDIMS = ndims(system)
-    ELTYPE = eltype(system)
-    coords = reinterpret(reshape, SVector{NDIMS, ELTYPE}, active_coordinates(u, system))
-
-    vtk["prescribed_velocity"] = stack(reference_velocity.(coords, t))
-    vtk["prescribed_density"] = reference_density.(coords, t)
-    vtk["prescribed_pressure"] = reference_pressure.(coords, t)
-
-    if write_meta_data
-        vtk["boundary_zone"] = type2string(system.boundary_zone)
-        vtk["sound_speed"] = system.sound_speed
-        vtk["width"] = round(system.boundary_zone.zone_width, digits=3)
-        vtk["flow_direction"] = system.flow_direction
-        vtk["velocity_function"] = string(nameof(system.reference_velocity))
-        vtk["pressure_function"] = string(nameof(system.reference_pressure))
-        vtk["density_function"] = string(nameof(system.reference_density))
-=======
     if write_meta_data
         vtk["boundary_zone"] = type2string(system.boundary_zone)
         vtk["width"] = round(system.boundary_zone.zone_width, digits=3)
@@ -373,7 +345,6 @@
         vtk["velocity_function"] = type2string(system.reference_velocity)
         vtk["pressure_function"] = type2string(system.reference_pressure)
         vtk["density_function"] = type2string(system.reference_density)
->>>>>>> 37b695ea
     end
 
     return vtk
@@ -414,11 +385,8 @@
     if model.viscosity isa ViscosityAdami
         vtk["wall_velocity"] = view(model.cache.wall_velocity, 1:ndims(system), :)
     end
-<<<<<<< HEAD
-=======
 end
 
 function write2vtk!(vtk, v, u, t, system::BoundaryDEMSystem; write_meta_data=true)
     return vtk
->>>>>>> 37b695ea
 end