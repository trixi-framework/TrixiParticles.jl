function trixi2vtk(vu_ode, semi, t; iter=nothing, output_directory="out", prefix="",
                   custom_quantities...)
    (; systems, neighborhood_searches) = semi
    v_ode, u_ode = vu_ode.x

    # Add `_i` to each system name, where `i` is the index of the corresponding
    # system type.
    # `["fluid", "boundary", "boundary"]` becomes `["fluid_1", "boundary_1", "boundary_2"]`.
    cnames = systems .|> vtkname
    filenames = [string(cnames[i], "_", count(==(cnames[i]), cnames[1:i]))
                 for i in eachindex(cnames)]

    foreach_enumerate(systems) do (system_index, system)
        v = wrap_v(v_ode, system_index, system, semi)
        u = wrap_u(u_ode, system_index, system, semi)
        periodic_box = neighborhood_searches[system_index][system_index].periodic_box

        trixi2vtk(v, u, t, system, periodic_box;
                  output_directory=output_directory,
                  system_name=filenames[system_index], iter=iter, prefix=prefix,
                  custom_quantities...)
    end
end

function trixi2vtk(v, u, t, system, periodic_box; output_directory="out", prefix="",
                   iter=nothing, system_name=vtkname(system),
                   custom_quantities...)
    mkpath(output_directory)

    # handle "_" on optional pre/postfix strings
    add_opt_str_pre(str) = (str === "" ? "" : "$(str)_")
    add_opt_str_post(str) = (str === nothing ? "" : "_$(str)")

    file = joinpath(output_directory,
                    add_opt_str_pre(prefix) * "$system_name"
                    * add_opt_str_post(iter))

    points = periodic_coords(current_coordinates(u, system), periodic_box)
    cells = [MeshCell(VTKCellTypes.VTK_VERTEX, (i,)) for i in axes(points, 2)]

    vtk_grid(file, points, cells) do vtk
        write2vtk!(vtk, v, u, t, system)

        # Store particle index
        vtk["index"] = eachparticle(system)

        # Extract custom quantities for this system
        for (key, func) in custom_quantities
            value = func(v, u, t, system)
            if value !== nothing
                vtk[string(key)] = func(v, u, t, system)
            end
        end
    end
end

function trixi2vtk(coordinates; output_directory="out", prefix="", filename="coordinates",
                   custom_quantities...)
    mkpath(output_directory)
    file = prefix === "" ? joinpath(output_directory, filename) :
           joinpath(output_directory, "$(prefix)_$filename")

    points = coordinates
    cells = [MeshCell(VTKCellTypes.VTK_VERTEX, (i,)) for i in axes(points, 2)]

    vtk_grid(file, points, cells) do vtk
        # Store particle index.
        vtk["index"] = [i for i in axes(coordinates, 2)]

        # Extract custom quantities for this system.
        for (key, quantity) in custom_quantities
            if quantity !== nothing
                vtk[string(key)] = quantity
            end
        end
    end

    return file
end

vtkname(system::FluidSystem) = "fluid"
vtkname(system::TotalLagrangianSPHSystem) = "solid"
vtkname(system::BoundarySPHSystem) = "boundary"
vtkname(system::OpenBoundarySPHSystem) = "open_boundary"

function write2vtk!(vtk, v, u, t, system::FluidSystem)
<<<<<<< HEAD
    vtk["velocity"] = view(v, 1:ndims(system), :)
    vtk["density"] = [particle_density(v, system, particle)
                      for particle in eachparticle(system)]
    vtk["pressure"] = [particle_pressure(v, system, particle)
                       for particle in eachparticle(system)]

    return vtk
end

function write2vtk!(vtk, v, u, t, system::OpenBoundarySPHSystem)
=======
>>>>>>> 31d59b92
    vtk["velocity"] = view(v, 1:ndims(system), :)
    vtk["density"] = [particle_density(v, system, particle)
                      for particle in eachparticle(system)]
    vtk["pressure"] = [particle_pressure(v, system, particle)
                       for particle in eachparticle(system)]

    return vtk
end

function write2vtk!(vtk, v, u, t, system::TotalLagrangianSPHSystem)
    n_fixed_particles = nparticles(system) - n_moving_particles(system)

    vtk["velocity"] = hcat(view(v, 1:ndims(system), :),
                           zeros(ndims(system), n_fixed_particles))
    vtk["material_density"] = system.material_density

    write2vtk!(vtk, v, u, t, system.boundary_model, system)
end

function write2vtk!(vtk, v, u, t, system::BoundarySPHSystem)
    write2vtk!(vtk, v, u, t, system.boundary_model, system)
end

function write2vtk!(vtk, v, u, t, model, system)
    return vtk
end

function write2vtk!(vtk, v, u, t, model::BoundaryModelDummyParticles, system)
    write2vtk!(vtk, v, u, t, model, model.viscosity, system)
end

function write2vtk!(vtk, v, u, t, model::BoundaryModelDummyParticles, viscosity, system)
    vtk["hydrodynamic_density"] = [particle_density(v, system, particle)
                                   for particle in eachparticle(system)]
    vtk["pressure"] = model.pressure

    return vtk
end

function write2vtk!(vtk, v, u, t, model::BoundaryModelDummyParticles,
                    viscosity::ViscosityAdami, system)
    vtk["hydrodynamic_density"] = [particle_density(v, system, particle)
                                   for particle in eachparticle(system)]
    vtk["pressure"] = model.pressure
    vtk["wall_velocity"] = view(model.cache.wall_velocity, 1:ndims(system), :)

    return vtk
end<|MERGE_RESOLUTION|>--- conflicted
+++ resolved
@@ -84,19 +84,6 @@
 vtkname(system::OpenBoundarySPHSystem) = "open_boundary"
 
 function write2vtk!(vtk, v, u, t, system::FluidSystem)
-<<<<<<< HEAD
-    vtk["velocity"] = view(v, 1:ndims(system), :)
-    vtk["density"] = [particle_density(v, system, particle)
-                      for particle in eachparticle(system)]
-    vtk["pressure"] = [particle_pressure(v, system, particle)
-                       for particle in eachparticle(system)]
-
-    return vtk
-end
-
-function write2vtk!(vtk, v, u, t, system::OpenBoundarySPHSystem)
-=======
->>>>>>> 31d59b92
     vtk["velocity"] = view(v, 1:ndims(system), :)
     vtk["density"] = [particle_density(v, system, particle)
                       for particle in eachparticle(system)]
