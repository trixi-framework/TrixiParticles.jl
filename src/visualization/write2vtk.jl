--- conflicted
+++ resolved
@@ -33,13 +33,6 @@
     # still have the values from the last stage of the previous step if not updated here.
     update_systems_and_nhs(v_ode, u_ode, semi, t)
 
-<<<<<<< HEAD
-    # Update quantities that are stored in the systems. These quantities (e.g. pressure)
-    # still have the values from the last stage of the previous step if not updated here.
-    update_systems_and_nhs(v_ode, u_ode, semi, t)
-
-=======
->>>>>>> d7cd92c5
     filenames = system_names(systems)
 
     foreach_system(semi) do system
@@ -99,11 +92,7 @@
 
         if write_meta_data
             vtk["solver_version"] = get_git_hash()
-<<<<<<< HEAD
-            vtk["julia_version"] = get_julia_version()
-=======
             vtk["julia_version"] = string(VERSION)
->>>>>>> d7cd92c5
         end
 
         # Extract custom quantities for this system
@@ -223,17 +212,6 @@
 
     vtk["velocity"] = hcat(view(v, 1:ndims(system), :),
                            zeros(ndims(system), n_fixed_particles))
-<<<<<<< HEAD
-    vtk["jacobian"] = [det(system.deformation_grad[:, :, particle])
-                       for particle in 1:nparticles(system)]
-    vtk["von_mises_stress"] = compute_von_mises_stress(system)
-
-    cauchy_stress_tensor = compute_cauchy_stress(system)
-    vtk["sigma_11"] = [tensor[1, 1] for tensor in cauchy_stress_tensor]
-    vtk["sigma_22"] = [tensor[2, 2] for tensor in cauchy_stress_tensor]
-    if ndims(system) == 3
-        vtk["sigma_33"] = [tensor[3, 3] for tensor in cauchy_stress_tensor]
-=======
     vtk["jacobian"] = [det(deformation_gradient(system, particle))
                        for particle in eachparticle(system)]
 
@@ -244,7 +222,6 @@
     vtk["sigma_22"] = sigma[2, 2, :]
     if ndims(system) == 3
         vtk["sigma_33"] = sigma[3, 3, :]
->>>>>>> d7cd92c5
     end
 
     vtk["material_density"] = system.material_density
