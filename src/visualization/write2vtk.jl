--- conflicted
+++ resolved
@@ -110,33 +110,19 @@
         end
     end
 
-<<<<<<< HEAD
-    vtk_grid(file, points, cells) do vtk
+    @trixi_timeit timer() "write to vtk" vtk_grid(file, points, cells) do vtk
         if !isempty(points)
+            # dispatches based on the different system types e.g. FluidSystem, TotalLagrangianSPHSystem
             write2vtk!(vtk, v, u, t, system, write_meta_data=write_meta_data)
 
             # Store particle index
-            vtk["index"] = eachparticle(system)
+            vtk["index"] = active_particles(system)
             vtk["time"] = t
 
             if write_meta_data
-                vtk["solver_version"] = get_git_hash()
+                vtk["solver_version"] = git_hash
                 vtk["julia_version"] = string(VERSION)
             end
-=======
-    @trixi_timeit timer() "write to vtk" vtk_grid(file, points, cells) do vtk
-        # dispatches based on the different system types e.g. FluidSystem, TotalLagrangianSPHSystem
-        write2vtk!(vtk, v, u, t, system, write_meta_data=write_meta_data)
-
-        # Store particle index
-        vtk["index"] = active_particles(system)
-        vtk["time"] = t
-
-        if write_meta_data
-            vtk["solver_version"] = git_hash
-            vtk["julia_version"] = string(VERSION)
-        end
->>>>>>> 7796ac92
 
             # Extract custom quantities for this system
             for (key, quantity) in custom_quantities
@@ -239,12 +225,7 @@
     vtk["density"] = [particle_density(v, system, particle)
                       for particle in active_particles(system)]
     vtk["pressure"] = [particle_pressure(v, system, particle)
-<<<<<<< HEAD
-                       for particle in eachparticle(system)]
-    vtk["mass"] = system.mass
-=======
                        for particle in active_particles(system)]
->>>>>>> 7796ac92
 
     if write_meta_data
         vtk["acceleration"] = system.acceleration
