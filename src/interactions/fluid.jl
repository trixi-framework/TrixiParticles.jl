--- conflicted
+++ resolved
@@ -17,15 +17,9 @@
             if eps() < distance2 <= compact_support(smoothing_kernel, smoothing_length)^2
                 distance = sqrt(distance2)
 
-<<<<<<< HEAD
-            if sqrt(eps()) < distance <= compact_support(smoothing_kernel, smoothing_length)
-                calc_dv!(dv, v_particle_container, v_neighbor_container, particle, neighbor,
-                         pos_diff, distance, particle_container, neighbor_container)
-=======
                 calc_dv!(dv, v_particle_container, v_neighbor_container,
                          particle, neighbor, pos_diff, distance,
                          particle_container, neighbor_container)
->>>>>>> 21c36768
 
                 continuity_equation!(dv, density_calculator,
                                      v_particle_container, v_neighbor_container,
@@ -136,7 +130,6 @@
     return dv
 end
 
-<<<<<<< HEAD
 @inline function calc_viscosity(model,
                                 particle_container, neighbor_container,
                                 v_particle_container, v_neighbor_container,
@@ -144,39 +137,6 @@
                                 grad_kernel, sound_speed, smoothing_length, m_b)
     return SVector(ntuple(_ -> 0.0, Val(ndims(particle_container))))
 end
-=======
-# Fluid-boundary and fluid-solid interaction
-function interact!(dv, v_particle_container, u_particle_container,
-                   v_neighbor_container, u_neighbor_container, neighborhood_search,
-                   particle_container::FluidParticleContainer,
-                   neighbor_container::Union{BoundaryParticleContainer,
-                                             SolidParticleContainer})
-    @unpack density_calculator, state_equation, viscosity,
-    smoothing_kernel, smoothing_length = particle_container
-    @unpack sound_speed = state_equation
-
-    @threaded for particle in each_moving_particle(particle_container)
-        rho_a = get_particle_density(particle, v_particle_container, particle_container)
-        v_a = get_particle_vel(particle, v_particle_container, particle_container)
-
-        particle_coords = get_current_coords(particle, u_particle_container,
-                                             particle_container)
-        for neighbor in eachneighbor(particle_coords, neighborhood_search)
-            neighbor_coords = get_current_coords(neighbor, u_neighbor_container,
-                                                 neighbor_container)
-
-            pos_diff = particle_coords - neighbor_coords
-            distance2 = dot(pos_diff, pos_diff)
-
-            if eps() < distance2 <= compact_support(smoothing_kernel, smoothing_length)^2
-                distance = sqrt(distance2)
-
-                # In fluid-solid interaction, use the "hydrodynamic mass" of the solid particles
-                # corresponding to the rest density of the fluid and not the material density.
-                m_b = get_hydrodynamic_mass(neighbor, neighbor_container)
-                v_b = get_particle_vel(neighbor, v_neighbor_container, neighbor_container)
-                v_diff = v_a - v_b
->>>>>>> 21c36768
 
 @inline function calc_viscosity(model::BoundaryModelMonaghanKajtar,
                                 particle_container, neighbor_container,
