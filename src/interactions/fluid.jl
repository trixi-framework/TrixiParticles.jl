function interact!(dv, v_particle_container, u_particle_container,
                   v_neighbor_container, u_neighbor_container, neighborhood_search,
                   particle_container::FluidParticleContainer, neighbor_container)
    @unpack density_calculator, state_equation, viscosity, smoothing_length = particle_container

    @threaded for particle in each_moving_particle(particle_container)
<<<<<<< HEAD
        rho_a = get_particle_density(particle, v_particle_container, particle_container)
        v_a = get_particle_vel(particle, v_particle_container, particle_container)

        particle_coords = get_current_coords(particle, u_particle_container,
                                             particle_container)
=======
        particle_coords = current_coords(u_particle_container, particle_container,
                                         particle)
>>>>>>> d6cf26e7
        for neighbor in eachneighbor(particle_coords, neighborhood_search)
            neighbor_coords = current_coords(u_neighbor_container, neighbor_container,
                                             neighbor)

            pos_diff = particle_coords - neighbor_coords
            distance2 = dot(pos_diff, pos_diff)

            if eps() < distance2 <= compact_support(particle_container)^2
                distance = sqrt(distance2)

                m_b = get_hydrodynamic_mass(neighbor, neighbor_container)
                rho_b = get_particle_density(neighbor, v_neighbor_container,
                                             neighbor_container)

                v_b = get_particle_vel(neighbor, v_neighbor_container, neighbor_container)
                v_diff = v_a - v_b

                rho_mean = (rho_a + rho_b) / 2
                pi_ab = viscosity(state_equation.sound_speed, v_diff, pos_diff,
                                  distance, rho_mean, smoothing_length)

                grad_kernel = smoothing_kernel_grad(particle_container, pos_diff, distance)

                calc_dv!(dv, neighbor, neighbor_container, particle, particle_container,
                         rho_a, rho_b, m_b, grad_kernel, pi_ab, v_particle_container,
                         v_neighbor_container, pos_diff, distance)

                continuity_equation!(dv, density_calculator, particle, neighbor, v_diff,
                                     m_b,
                                     particle_container, neighbor_container, grad_kernel)
            end
        end
    end

    return dv
end

<<<<<<< HEAD
@inline function calc_dv!(dv, neighbor, neighbor_container::FluidParticleContainer,
                          particle, particle_container, rho_a, rho_b, m_b, grad_kernel,
                          pi_ab, v_particle_container, v_neighbor_container, pos_diff,
                          distance)
=======
@inline function calc_dv!(dv, v_particle_container, v_neighbor_container,
                          particle, neighbor, pos_diff, distance,
                          particle_container, neighbor_container)
    @unpack state_equation, viscosity, smoothing_length = particle_container

    rho_a = particle_density(v_particle_container, particle_container, particle)
    rho_b = particle_density(v_neighbor_container, neighbor_container, neighbor)

    # Viscosity
    v_diff = current_velocity(v_particle_container, particle_container, particle) -
             current_velocity(v_neighbor_container, neighbor_container, neighbor)
    rho_mean = (rho_a + rho_b) / 2
    pi_ab = viscosity(state_equation.sound_speed, v_diff, pos_diff,
                      distance, rho_mean, smoothing_length)

    grad_kernel = smoothing_kernel_grad(particle_container, pos_diff, distance)
    m_b = neighbor_container.mass[neighbor]
    dv_pressure = -m_b *
                  (particle_container.pressure[particle] / rho_a^2 +
                   neighbor_container.pressure[neighbor] / rho_b^2) * grad_kernel
>>>>>>> d6cf26e7
    dv_viscosity = -m_b * pi_ab * grad_kernel

    p_a = particle_container.pressure[particle]
    p_b = neighbor_container.pressure[neighbor]
    dv_pressure = -m_b * (p_a / rho_a^2 + p_b / rho_b^2) * grad_kernel

    for i in 1:ndims(particle_container)
        dv[i, particle] += dv_pressure[i] + dv_viscosity[i]
    end
end

@inline function calc_dv!(dv, neighbor,
                          neighbor_container::Union{BoundaryParticleContainer,
                                                    SolidParticleContainer}, particle,
                          particle_container, rho_a, rho_b, m_b, grad_kernel, pi_ab,
                          v_particle_container, v_neighbor_container, pos_diff, distance)
    dv_viscosity = -m_b * pi_ab * grad_kernel

    dv_boundary = boundary_particle_impact(particle, neighbor, v_particle_container,
                                           v_neighbor_container, particle_container,
                                           neighbor_container, pos_diff, distance, m_b)

    for i in 1:ndims(particle_container)
        dv[i, particle] += dv_boundary[i] + dv_viscosity[i]
    end
end

@inline function continuity_equation!(dv, density_calculator::ContinuityDensity,
                                      particle, neighbor, v_diff, m_b,
                                      particle_container::FluidParticleContainer,
<<<<<<< HEAD
                                      neighbor_container, grad_kernel)
=======
                                      neighbor_container)
    mass = hydrodynamic_mass(neighbor_container, neighbor)
    vdiff = current_velocity(v_particle_container, particle_container, particle) -
            current_velocity(v_neighbor_container, neighbor_container, neighbor)
>>>>>>> d6cf26e7
    NDIMS = ndims(particle_container)
    dv[NDIMS + 1, particle] += sum(m_b * vdiff .* grad_kernel)

    return dv
end

@inline function continuity_equation!(dv, density_calculator::SummationDensity,
<<<<<<< HEAD
                                      particle, neighbor, v_diff, m_b, particle_container,
                                      neighbor_container, grad_kernel)
=======
                                      v_particle_container, v_neighbor_container,
                                      particle, neighbor, pos_diff, distance,
                                      particle_container, neighbor_container)
    return dv
end

# Fluid-boundary and fluid-solid interaction
function interact!(dv, v_particle_container, u_particle_container,
                   v_neighbor_container, u_neighbor_container, neighborhood_search,
                   particle_container::FluidParticleContainer,
                   neighbor_container::Union{BoundaryParticleContainer,
                                             SolidParticleContainer})
    @unpack density_calculator, state_equation, viscosity,
    smoothing_length = particle_container
    @unpack sound_speed = state_equation

    @threaded for particle in each_moving_particle(particle_container)
        rho_a = particle_density(v_particle_container, particle_container, particle)
        v_a = current_velocity(v_particle_container, particle_container, particle)

        particle_coords = current_coords(u_particle_container, particle_container,
                                         particle)
        for neighbor in eachneighbor(particle_coords, neighborhood_search)
            neighbor_coords = current_coords(u_neighbor_container, neighbor_container,
                                             neighbor)

            pos_diff = particle_coords - neighbor_coords
            distance2 = dot(pos_diff, pos_diff)

            if eps() < distance2 <= compact_support(particle_container)^2
                distance = sqrt(distance2)

                # In fluid-solid interaction, use the "hydrodynamic mass" of the solid particles
                # corresponding to the rest density of the fluid and not the material density.
                m_b = hydrodynamic_mass(neighbor_container, neighbor)
                rho_b = particle_density(v_neighbor_container,
                                         neighbor_container, neighbor)
                v_b = current_velocity(v_neighbor_container, neighbor_container, neighbor)
                v_diff = v_a - v_b

                rho_mean = (rho_a + rho_b) / 2
                pi_ab = viscosity(state_equation.sound_speed, v_diff, pos_diff,
                                  distance, rho_mean, smoothing_length)
                dv_viscosity = -m_b * pi_ab *
                               smoothing_kernel_grad(particle_container, pos_diff, distance)

                dv_boundary = boundary_particle_impact(particle, neighbor,
                                                       v_particle_container,
                                                       v_neighbor_container,
                                                       particle_container,
                                                       neighbor_container,
                                                       pos_diff, distance, m_b)

                for i in 1:ndims(particle_container)
                    dv[i, particle] += dv_boundary[i] + dv_viscosity[i]
                end

                continuity_equation!(dv, density_calculator,
                                     v_particle_container, v_neighbor_container,
                                     particle, neighbor, pos_diff, distance,
                                     particle_container, neighbor_container)
            end
        end
    end

>>>>>>> d6cf26e7
    return dv
end<|MERGE_RESOLUTION|>--- conflicted
+++ resolved
@@ -1,19 +1,12 @@
 function interact!(dv, v_particle_container, u_particle_container,
                    v_neighbor_container, u_neighbor_container, neighborhood_search,
-                   particle_container::FluidParticleContainer, neighbor_container)
-    @unpack density_calculator, state_equation, viscosity, smoothing_length = particle_container
+                   particle_container::FluidParticleContainer,
+                   neighbor_container::FluidParticleContainer)
+    @unpack density_calculator = particle_container
 
     @threaded for particle in each_moving_particle(particle_container)
-<<<<<<< HEAD
-        rho_a = get_particle_density(particle, v_particle_container, particle_container)
-        v_a = get_particle_vel(particle, v_particle_container, particle_container)
-
-        particle_coords = get_current_coords(particle, u_particle_container,
-                                             particle_container)
-=======
         particle_coords = current_coords(u_particle_container, particle_container,
                                          particle)
->>>>>>> d6cf26e7
         for neighbor in eachneighbor(particle_coords, neighborhood_search)
             neighbor_coords = current_coords(u_neighbor_container, neighbor_container,
                                              neighbor)
@@ -24,26 +17,14 @@
             if eps() < distance2 <= compact_support(particle_container)^2
                 distance = sqrt(distance2)
 
-                m_b = get_hydrodynamic_mass(neighbor, neighbor_container)
-                rho_b = get_particle_density(neighbor, v_neighbor_container,
-                                             neighbor_container)
+                calc_dv!(dv, v_particle_container, v_neighbor_container,
+                         particle, neighbor, pos_diff, distance,
+                         particle_container, neighbor_container)
 
-                v_b = get_particle_vel(neighbor, v_neighbor_container, neighbor_container)
-                v_diff = v_a - v_b
-
-                rho_mean = (rho_a + rho_b) / 2
-                pi_ab = viscosity(state_equation.sound_speed, v_diff, pos_diff,
-                                  distance, rho_mean, smoothing_length)
-
-                grad_kernel = smoothing_kernel_grad(particle_container, pos_diff, distance)
-
-                calc_dv!(dv, neighbor, neighbor_container, particle, particle_container,
-                         rho_a, rho_b, m_b, grad_kernel, pi_ab, v_particle_container,
-                         v_neighbor_container, pos_diff, distance)
-
-                continuity_equation!(dv, density_calculator, particle, neighbor, v_diff,
-                                     m_b,
-                                     particle_container, neighbor_container, grad_kernel)
+                continuity_equation!(dv, density_calculator,
+                                     v_particle_container, v_neighbor_container,
+                                     particle, neighbor, pos_diff, distance,
+                                     particle_container, neighbor_container)
             end
         end
     end
@@ -51,12 +32,6 @@
     return dv
 end
 
-<<<<<<< HEAD
-@inline function calc_dv!(dv, neighbor, neighbor_container::FluidParticleContainer,
-                          particle, particle_container, rho_a, rho_b, m_b, grad_kernel,
-                          pi_ab, v_particle_container, v_neighbor_container, pos_diff,
-                          distance)
-=======
 @inline function calc_dv!(dv, v_particle_container, v_neighbor_container,
                           particle, neighbor, pos_diff, distance,
                           particle_container, neighbor_container)
@@ -77,56 +52,32 @@
     dv_pressure = -m_b *
                   (particle_container.pressure[particle] / rho_a^2 +
                    neighbor_container.pressure[neighbor] / rho_b^2) * grad_kernel
->>>>>>> d6cf26e7
     dv_viscosity = -m_b * pi_ab * grad_kernel
-
-    p_a = particle_container.pressure[particle]
-    p_b = neighbor_container.pressure[neighbor]
-    dv_pressure = -m_b * (p_a / rho_a^2 + p_b / rho_b^2) * grad_kernel
 
     for i in 1:ndims(particle_container)
         dv[i, particle] += dv_pressure[i] + dv_viscosity[i]
     end
-end
 
-@inline function calc_dv!(dv, neighbor,
-                          neighbor_container::Union{BoundaryParticleContainer,
-                                                    SolidParticleContainer}, particle,
-                          particle_container, rho_a, rho_b, m_b, grad_kernel, pi_ab,
-                          v_particle_container, v_neighbor_container, pos_diff, distance)
-    dv_viscosity = -m_b * pi_ab * grad_kernel
-
-    dv_boundary = boundary_particle_impact(particle, neighbor, v_particle_container,
-                                           v_neighbor_container, particle_container,
-                                           neighbor_container, pos_diff, distance, m_b)
-
-    for i in 1:ndims(particle_container)
-        dv[i, particle] += dv_boundary[i] + dv_viscosity[i]
-    end
+    return dv
 end
 
 @inline function continuity_equation!(dv, density_calculator::ContinuityDensity,
-                                      particle, neighbor, v_diff, m_b,
+                                      v_particle_container, v_neighbor_container,
+                                      particle, neighbor, pos_diff, distance,
                                       particle_container::FluidParticleContainer,
-<<<<<<< HEAD
-                                      neighbor_container, grad_kernel)
-=======
                                       neighbor_container)
     mass = hydrodynamic_mass(neighbor_container, neighbor)
     vdiff = current_velocity(v_particle_container, particle_container, particle) -
             current_velocity(v_neighbor_container, neighbor_container, neighbor)
->>>>>>> d6cf26e7
     NDIMS = ndims(particle_container)
-    dv[NDIMS + 1, particle] += sum(m_b * vdiff .* grad_kernel)
+    dv[NDIMS + 1, particle] += sum(mass * vdiff .*
+                                   smoothing_kernel_grad(particle_container, pos_diff,
+                                                         distance))
 
     return dv
 end
 
 @inline function continuity_equation!(dv, density_calculator::SummationDensity,
-<<<<<<< HEAD
-                                      particle, neighbor, v_diff, m_b, particle_container,
-                                      neighbor_container, grad_kernel)
-=======
                                       v_particle_container, v_neighbor_container,
                                       particle, neighbor, pos_diff, distance,
                                       particle_container, neighbor_container)
@@ -173,12 +124,9 @@
                 dv_viscosity = -m_b * pi_ab *
                                smoothing_kernel_grad(particle_container, pos_diff, distance)
 
-                dv_boundary = boundary_particle_impact(particle, neighbor,
-                                                       v_particle_container,
-                                                       v_neighbor_container,
-                                                       particle_container,
-                                                       neighbor_container,
-                                                       pos_diff, distance, m_b)
+                calc_dv!(dv, neighbor, neighbor_container, particle, particle_container,
+                         rho_a, rho_b, m_b, grad_kernel, pi_ab, v_particle_container,
+                         v_neighbor_container, pos_diff, distance)
 
                 for i in 1:ndims(particle_container)
                     dv[i, particle] += dv_boundary[i] + dv_viscosity[i]
@@ -192,6 +140,52 @@
         end
     end
 
->>>>>>> d6cf26e7
+    return dv
+end
+
+@inline function calc_dv!(dv, neighbor, neighbor_container::FluidParticleContainer,
+                          particle, particle_container, rho_a, rho_b, m_b, grad_kernel,
+                          pi_ab, v_particle_container, v_neighbor_container, pos_diff,
+                          distance)
+    dv_viscosity = -m_b * pi_ab * grad_kernel
+
+    p_a = particle_container.pressure[particle]
+    p_b = neighbor_container.pressure[neighbor]
+    dv_pressure = -m_b * (p_a / rho_a^2 + p_b / rho_b^2) * grad_kernel
+
+    for i in 1:ndims(particle_container)
+        dv[i, particle] += dv_pressure[i] + dv_viscosity[i]
+    end
+end
+
+@inline function calc_dv!(dv, neighbor,
+                          neighbor_container::Union{BoundaryParticleContainer,
+                                                    SolidParticleContainer}, particle,
+                          particle_container, rho_a, rho_b, m_b, grad_kernel, pi_ab,
+                          v_particle_container, v_neighbor_container, pos_diff, distance)
+    dv_viscosity = -m_b * pi_ab * grad_kernel
+
+    dv_boundary = boundary_particle_impact(particle, neighbor, v_particle_container,
+                                           v_neighbor_container, particle_container,
+                                           neighbor_container, pos_diff, distance, m_b)
+
+    for i in 1:ndims(particle_container)
+        dv[i, particle] += dv_boundary[i] + dv_viscosity[i]
+    end
+end
+
+@inline function continuity_equation!(dv, density_calculator::ContinuityDensity,
+                                      particle, neighbor, v_diff, m_b,
+                                      particle_container::FluidParticleContainer,
+                                      neighbor_container, grad_kernel)
+    NDIMS = ndims(particle_container)
+    dv[NDIMS + 1, particle] += sum(m_b * vdiff .* grad_kernel)
+
+    return dv
+end
+
+@inline function continuity_equation!(dv, density_calculator::SummationDensity,
+                                      particle, neighbor, v_diff, m_b, particle_container,
+                                      neighbor_container, grad_kernel)
     return dv
 end