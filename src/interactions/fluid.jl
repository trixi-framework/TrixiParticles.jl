--- conflicted
+++ resolved
@@ -1,22 +1,11 @@
 function interact!(dv, v_particle_container, u_particle_container,
                    v_neighbor_container, u_neighbor_container, neighborhood_search,
-<<<<<<< HEAD
                    particle_container::FluidParticleContainer, neighbor_container)
-    @unpack density_calculator, smoothing_kernel, smoothing_length = particle_container
-
-    @threaded for particle in each_moving_particle(particle_container)
-        particle_coords = get_current_coords(particle, u_particle_container,
-                                             particle_container)
-
-=======
-                   particle_container::FluidParticleContainer,
-                   neighbor_container::FluidParticleContainer)
     @unpack density_calculator = particle_container
 
     @threaded for particle in each_moving_particle(particle_container)
         particle_coords = current_coords(u_particle_container, particle_container,
                                          particle)
->>>>>>> c5fc7528
         for neighbor in eachneighbor(particle_coords, neighborhood_search)
             neighbor_coords = current_coords(u_neighbor_container, neighbor_container,
                                              neighbor)
@@ -45,15 +34,9 @@
 # Fluid-fluid interaction
 @inline function calc_dv!(dv, v_particle_container, v_neighbor_container,
                           particle, neighbor, pos_diff, distance,
-<<<<<<< HEAD
                           particle_container::FluidParticleContainer,
                           neighbor_container::FluidParticleContainer)
-    @unpack smoothing_kernel, smoothing_length,
-    state_equation, viscosity = particle_container
-=======
-                          particle_container, neighbor_container)
     @unpack state_equation, viscosity, smoothing_length = particle_container
->>>>>>> c5fc7528
 
     rho_a = particle_density(v_particle_container, particle_container, particle)
     rho_b = particle_density(v_neighbor_container, neighbor_container, neighbor)
@@ -89,14 +72,13 @@
     state_equation = particle_container
     @unpack boundary_model = neighbor_container
 
-    rho_a = get_particle_density(particle, v_particle_container,
-                                 particle_container)
+    rho_a = particle_density(v_particle_container, particle_container, particle)
 
     # In fluid-solid interaction, use the "hydrodynamic mass" of the solid particles
     # corresponding to the rest density of the fluid and not the material density.
-    m_b = get_hydrodynamic_mass(neighbor, neighbor_container)
+    m_b = hydrodynamic_mass(neighbor_container, neighbor)
 
-    grad_kernel = kernel_grad(smoothing_kernel, pos_diff, distance, smoothing_length)
+    grad_kernel = smoothing_kernel_grad(particle_container, pos_diff, distance)
 
     dv_boundary = boundary_particle_impact(particle, neighbor,
                                            v_particle_container,
@@ -142,90 +124,36 @@
     return dv
 end
 
-<<<<<<< HEAD
 @inline function calc_viscosity(viscosity::ArtificialViscosityMonaghan,
                                 particle_container, neighbor_container,
                                 v_particle_container, v_neighbor_container,
                                 particle, neighbor, pos_diff, distance, rho_a,
                                 grad_kernel, sound_speed, smoothing_length, m_b)
-    v_diff = get_particle_vel(particle, v_particle_container, particle_container) -
-             get_particle_vel(neighbor, v_neighbor_container, neighbor_container)
+    v_diff = current_velocity(v_particle_container, particle_container, particle) -
+             current_velocity(v_neighbor_container, neighbor_container, neighbor)
 
     pi_ab = viscosity(sound_speed, v_diff, pos_diff, distance, rho_a, smoothing_length)
 
     return -m_b * pi_ab * grad_kernel
 end
-=======
-# Fluid-boundary and fluid-solid interaction
-function interact!(dv, v_particle_container, u_particle_container,
-                   v_neighbor_container, u_neighbor_container, neighborhood_search,
-                   particle_container::FluidParticleContainer,
-                   neighbor_container::Union{BoundaryParticleContainer,
-                                             SolidParticleContainer})
-    @unpack density_calculator, state_equation, viscosity,
-    smoothing_length = particle_container
-    @unpack sound_speed = state_equation
-
-    @threaded for particle in each_moving_particle(particle_container)
-        rho_a = particle_density(v_particle_container, particle_container, particle)
-        v_a = current_velocity(v_particle_container, particle_container, particle)
-
-        particle_coords = current_coords(u_particle_container, particle_container,
-                                         particle)
-        for neighbor in eachneighbor(particle_coords, neighborhood_search)
-            neighbor_coords = current_coords(u_neighbor_container, neighbor_container,
-                                             neighbor)
->>>>>>> c5fc7528
 
 @inline function calc_viscosity(viscosity::ViscousInteractionAdami,
                                 particle_container, neighbor_container,
                                 v_particle_container, v_neighbor_container,
                                 particle, neighbor, pos_diff, distance, rho_a,
                                 grad_kernel, sound_speed, smoothing_length, m_b)
-    m_a = get_hydrodynamic_mass(particle, particle_container)
-    rho_b = get_particle_density(neighbor, v_neighbor_container, neighbor_container)
+    m_a = hydrodynamic_mass(particle_container, particle)
+    rho_b = particle_density(v_neighbor_container, neighbor_container, neighbor)
     v_w = viscosity.velocities[:, neighbor]
 
-<<<<<<< HEAD
-    v_diff = get_particle_vel(particle, v_particle_container, particle_container) - v_w
+    v_diff = current_velocity(v_particle_container, particle_container, particle) - v_w
 
     tmp = viscosity.eta * v_diff / distance
-=======
-            if eps() < distance2 <= compact_support(particle_container)^2
-                distance = sqrt(distance2)
-
-                # In fluid-solid interaction, use the "hydrodynamic mass" of the solid particles
-                # corresponding to the rest density of the fluid and not the material density.
-                m_b = hydrodynamic_mass(neighbor_container, neighbor)
-                v_b = current_velocity(v_neighbor_container, neighbor_container, neighbor)
-                v_diff = v_a - v_b
->>>>>>> c5fc7528
 
     volume_a = m_a / rho_a
     volume_b = m_b / rho_b
 
-<<<<<<< HEAD
     visc = (volume_a^2 + volume_b^2) * dot(grad_kernel, pos_diff / distance) .* tmp
-=======
-                pi_ab = viscosity(sound_speed, v_diff, pos_diff, distance, rho_a,
-                                  smoothing_length)
-                dv_viscosity = -m_b * pi_ab *
-                               smoothing_kernel_grad(particle_container, pos_diff, distance)
-
-                dv_boundary = boundary_particle_impact(particle, neighbor,
-                                                       v_particle_container,
-                                                       v_neighbor_container,
-                                                       particle_container,
-                                                       neighbor_container,
-                                                       pos_diff, distance, m_b)
-
-                for i in 1:ndims(particle_container)
-                    dv[i, particle] += dv_boundary[i] + dv_viscosity[i]
-                end
-            end
-        end
-    end
->>>>>>> c5fc7528
 
     return visc / m_a
 end
