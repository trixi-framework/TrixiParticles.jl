# Fluid-fluid interaction
function interact!(du, u_particle_container, u_neighbor_container, neighborhood_search,
                   particle_container::FluidParticleContainer,
                   neighbor_container::FluidParticleContainer)
    @unpack density_calculator, smoothing_kernel, smoothing_length = particle_container

    @threaded for particle in each_moving_particle(particle_container)
        particle_coords = get_current_coords(particle, u_particle_container,
                                             particle_container)
        for neighbor in eachneighbor(particle_coords, neighborhood_search)
            neighbor_coords = get_current_coords(neighbor, u_neighbor_container,
                                                 neighbor_container)

            pos_diff = particle_coords - neighbor_coords
            distance = norm(pos_diff)

            if sqrt(eps()) < distance <= compact_support(smoothing_kernel, smoothing_length)
                calc_dv!(du, u_particle_container, u_neighbor_container,
                         particle, neighbor, pos_diff, distance,
                         particle_container, neighbor_container)

                continuity_equation!(du, density_calculator,
                                     u_particle_container, u_neighbor_container,
                                     particle, neighbor, pos_diff, distance,
                                     particle_container, neighbor_container)
            end
        end
    end

    return du
end

@inline function calc_dv!(du, u_particle_container, u_neighbor_container,
                          particle, neighbor, pos_diff, distance,
                          particle_container, neighbor_container)
    @unpack smoothing_kernel, smoothing_length, state_equation, viscosity, surface_tension = particle_container

    density_particle = get_particle_density(particle, u_particle_container,
                                            particle_container)
    density_neighbor = get_particle_density(neighbor, u_neighbor_container,
                                            neighbor_container)

    # Viscosity
    v_diff = get_particle_vel(particle, u_particle_container, particle_container) -
             get_particle_vel(neighbor, u_neighbor_container, neighbor_container)
    density_mean = (density_particle + density_neighbor) / 2
    pi_ab = viscosity(state_equation.sound_speed, v_diff, pos_diff,
                      distance, density_mean, smoothing_length)

<<<<<<< HEAD
    grad_kernel = kernel_deriv(smoothing_kernel, distance, smoothing_length) * pos_diff / distance
    
    m_a = particle_container.mass[particle]
    m_b = neighbor_container.mass[neighbor]

    dv_pressure = -m_b * (particle_container.pressure[particle] / density_particle^2 +
                          neighbor_container.pressure[neighbor] / density_neighbor^2) * grad_kernel
=======
    grad_kernel = kernel_deriv(smoothing_kernel, distance, smoothing_length) * pos_diff /
                  distance
    m_b = neighbor_container.mass[neighbor]
    dv_pressure = -m_b *
                  (particle_container.pressure[particle] / density_particle^2 +
                   neighbor_container.pressure[neighbor] / density_neighbor^2) * grad_kernel
>>>>>>> 5a7bb028
    dv_viscosity = m_b * pi_ab * grad_kernel
    dv_surface_tension = surface_tension(smoothing_length, m_a, m_b, pos_diff, distance)

    dv = dv_pressure + dv_viscosity + dv_surface_tension

    for i in 1:ndims(particle_container)
        du[ndims(particle_container) + i, particle] += dv[i]
    end

    return du
end

@inline function continuity_equation!(du, density_calculator::ContinuityDensity,
                                      u_particle_container, u_neighbor_container,
                                      particle, neighbor, pos_diff, distance,
                                      particle_container::FluidParticleContainer,
                                      neighbor_container)
    @unpack smoothing_kernel, smoothing_length = particle_container

    vdiff = get_particle_vel(particle, u_particle_container, particle_container) -
            get_particle_vel(neighbor, u_neighbor_container, neighbor_container)

    du[2 * ndims(particle_container) + 1, particle] += sum(neighbor_container.mass[neighbor] *
                                                           vdiff *
                                                           kernel_deriv(smoothing_kernel,
                                                                        distance,
                                                                        smoothing_length) .*
                                                           pos_diff) / distance

    return du
end

@inline function continuity_equation!(du, density_calculator::SummationDensity,
                                      u_particle_container, u_neighbor_container,
                                      particle, neighbor, pos_diff, distance,
                                      particle_container, neighbor_container)
    return du
end

# Fluid-boundary and fluid-solid interaction
function interact!(du, u_particle_container, u_neighbor_container, neighborhood_search,
                   particle_container::FluidParticleContainer,
                   neighbor_container::Union{BoundaryParticleContainer,
                                             SolidParticleContainer})
    @unpack density_calculator, state_equation, viscosity, smoothing_kernel, smoothing_length = particle_container
    @unpack sound_speed = state_equation

    @threaded for particle in each_moving_particle(particle_container)
        density_a = get_particle_density(particle, u_particle_container, particle_container)
        v_a = get_particle_vel(particle, u_particle_container, particle_container)

        particle_coords = get_current_coords(particle, u_particle_container,
                                             particle_container)
        for neighbor in eachneighbor(particle_coords, neighborhood_search)
            neighbor_coords = get_current_coords(neighbor, u_neighbor_container,
                                                 neighbor_container)

            pos_diff = particle_coords - neighbor_coords
            distance = norm(pos_diff)

            if sqrt(eps()) < distance <= compact_support(smoothing_kernel, smoothing_length)
                m_b = neighbor_container.mass[neighbor]

                continuity_equation!(du, density_calculator,
                                     u_particle_container, u_neighbor_container,
                                     particle, neighbor, pos_diff, distance,
                                     particle_container, neighbor_container)

                pi_ab = viscosity(sound_speed, v_a, pos_diff, distance, density_a,
                                  smoothing_length)
                dv_viscosity = m_b * pi_ab *
                               kernel_deriv(smoothing_kernel, distance, smoothing_length) *
                               pos_diff / distance

                dv_boundary = boundary_particle_impact(particle, neighbor,
                                                       u_particle_container,
                                                       u_neighbor_container,
                                                       particle_container,
                                                       neighbor_container,
                                                       pos_diff, distance, m_b)

                dv = dv_boundary + dv_viscosity

                for i in 1:ndims(particle_container)
                    du[ndims(particle_container) + i, particle] += dv[i]
                end
            end
        end
    end

    return du
end<|MERGE_RESOLUTION|>--- conflicted
+++ resolved
@@ -47,7 +47,6 @@
     pi_ab = viscosity(state_equation.sound_speed, v_diff, pos_diff,
                       distance, density_mean, smoothing_length)
 
-<<<<<<< HEAD
     grad_kernel = kernel_deriv(smoothing_kernel, distance, smoothing_length) * pos_diff / distance
     
     m_a = particle_container.mass[particle]
@@ -55,14 +54,6 @@
 
     dv_pressure = -m_b * (particle_container.pressure[particle] / density_particle^2 +
                           neighbor_container.pressure[neighbor] / density_neighbor^2) * grad_kernel
-=======
-    grad_kernel = kernel_deriv(smoothing_kernel, distance, smoothing_length) * pos_diff /
-                  distance
-    m_b = neighbor_container.mass[neighbor]
-    dv_pressure = -m_b *
-                  (particle_container.pressure[particle] / density_particle^2 +
-                   neighbor_container.pressure[neighbor] / density_neighbor^2) * grad_kernel
->>>>>>> 5a7bb028
     dv_viscosity = m_b * pi_ab * grad_kernel
     dv_surface_tension = surface_tension(smoothing_length, m_a, m_b, pos_diff, distance)
 
