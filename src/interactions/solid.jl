# Solid-solid interaction
function interact!(dv, v_particle_container, u_particle_container,
                   v_neighbor_container, u_neighbor_container, neighborhood_search,
                   particle_container::SolidParticleContainer,
                   neighbor_container::SolidParticleContainer)
    interact_solid_solid!(dv, neighborhood_search, particle_container, neighbor_container)
end

# Function barrier without dispatch for unit testing
@inline function interact_solid_solid!(dv, neighborhood_search, particle_container,
                                       neighbor_container)
    @unpack penalty_force = particle_container

    # Different solids do not interact with each other (yet)
    if particle_container !== neighbor_container
        return dv
    end

    @threaded for particle in each_moving_particle(particle_container)
        # Everything here is done in the initial coordinates
        particle_coords = initial_coords(particle_container, particle)
        for neighbor in eachneighbor(particle_coords, neighborhood_search)
            neighbor_coords = initial_coords(neighbor_container, neighbor)

            pos_diff = particle_coords - neighbor_coords
            distance2 = dot(pos_diff, pos_diff)

            if eps() < distance2 <= compact_support(particle_container)^2
                distance = sqrt(distance2)

                calc_dv!(dv, particle, neighbor, pos_diff, distance,
                         particle_container, neighbor_container)

                calc_penalty_force!(dv, particle, neighbor, pos_diff,
                                    distance, particle_container, penalty_force)

                # TODO continuity equation?
            end
        end
    end

    return dv
end

@inline function calc_dv!(dv, particle, neighbor, initial_pos_diff, initial_distance,
                          particle_container, neighbor_container)
    rho_a = particle_container.material_density[particle]
    rho_b = neighbor_container.material_density[neighbor]

    grad_kernel = smoothing_kernel_grad(particle_container, initial_pos_diff,
                                        initial_distance)

    m_b = neighbor_container.mass[neighbor]

    dv_particle = m_b *
<<<<<<< HEAD
                  (pk1_corrected(particle_container, particle) / density_particle^2 +
                   pk1_corrected(neighbor_container, neighbor) / density_neighbor^2) *
=======
                  (get_pk1_corrected(particle, particle_container) / rho_a^2 +
                   get_pk1_corrected(neighbor, neighbor_container) / rho_b^2) *
>>>>>>> 96a77c29
                  grad_kernel

    for i in 1:ndims(particle_container)
        dv[i, particle] += dv_particle[i]
    end

    return dv
end

# Solid-fluid interaction
function interact!(dv, v_particle_container, u_particle_container,
                   v_neighbor_container, u_neighbor_container, neighborhood_search,
                   particle_container::SolidParticleContainer,
                   neighbor_container::FluidParticleContainer)
    @unpack state_equation, viscosity, smoothing_length = neighbor_container
    @unpack boundary_model = particle_container

    @threaded for particle in each_moving_particle(particle_container)
        m_a = hydrodynamic_mass(particle_container, particle)
        v_a = current_velocity(v_particle_container, particle_container, particle)

        particle_coords = current_coords(u_particle_container, particle_container,
                                         particle)
        for neighbor in eachneighbor(particle_coords, neighborhood_search)
            neighbor_coords = current_coords(u_neighbor_container, neighbor_container,
                                             neighbor)

            pos_diff = particle_coords - neighbor_coords
            distance2 = dot(pos_diff, pos_diff)

            if eps() < distance2 <= compact_support(neighbor_container)^2
                distance = sqrt(distance2)

                # Apply the same force to the solid particle
                # that the fluid particle experiences due to the soild particle.
                # Note that the same arguments are passed here as in fluid-solid interact!,
                # except that pos_diff has a flipped sign.
<<<<<<< HEAD
                density_b = particle_density(v_neighbor_container, neighbor_container,
                                             neighbor)
                v_b = current_velocity(v_neighbor_container, neighbor_container, neighbor)
=======
                rho_b = get_particle_density(neighbor, v_neighbor_container,
                                             neighbor_container)
                v_b = get_particle_vel(neighbor, v_neighbor_container, neighbor_container)
>>>>>>> 96a77c29

                # Flip sign to get the same force as for the fluid-solid direction.
                v_diff = -(v_a - v_b)

                pi_ab = viscosity(state_equation.sound_speed, v_diff, pos_diff, distance,
                                  rho_b, smoothing_length)

                # use `m_a` to get the same viscosity as for the fluid-solid direction.
                dv_viscosity = -m_a * pi_ab *
                               smoothing_kernel_grad(neighbor_container, pos_diff, distance)
                dv_boundary = boundary_particle_impact(neighbor, particle,
                                                       v_neighbor_container,
                                                       v_particle_container,
                                                       neighbor_container,
                                                       particle_container,
                                                       pos_diff, distance, m_a)
                dv_particle = dv_boundary + dv_viscosity

                for i in 1:ndims(particle_container)
                    # Multiply `dv` (acceleration on fluid particle b) by the mass of
                    # particle b to obtain the force.
                    # Divide by the material mass of particle a to obtain the acceleration
                    # of solid particle a.
                    dv[i, particle] += dv_particle[i] * neighbor_container.mass[neighbor] /
                                       particle_container.mass[particle]
                end

                continuity_equation!(dv, boundary_model,
                                     v_particle_container, v_neighbor_container,
                                     particle, neighbor, pos_diff, distance,
                                     particle_container, neighbor_container)
            end
        end
    end

    return dv
end

@inline function continuity_equation!(dv, boundary_model,
                                      v_particle_container, v_neighbor_container,
                                      particle, neighbor, pos_diff, distance,
                                      particle_container::SolidParticleContainer,
                                      neighbor_container::FluidParticleContainer)
    return dv
end

@inline function continuity_equation!(dv, boundary_model::BoundaryModelDummyParticles,
                                      v_particle_container, v_neighbor_container,
                                      particle, neighbor, pos_diff, distance,
                                      particle_container::SolidParticleContainer,
                                      neighbor_container::FluidParticleContainer)
    @unpack density_calculator = boundary_model

    continuity_equation!(dv, density_calculator,
                         v_particle_container, v_neighbor_container,
                         particle, neighbor, pos_diff, distance,
                         particle_container, neighbor_container)
end

@inline function continuity_equation!(dv, ::ContinuityDensity,
                                      v_particle_container, v_neighbor_container,
                                      particle, neighbor, pos_diff, distance,
                                      particle_container::SolidParticleContainer,
                                      neighbor_container::FluidParticleContainer)
<<<<<<< HEAD
    @unpack smoothing_kernel, smoothing_length = neighbor_container

    vdiff = current_velocity(v_particle_container, particle_container, particle) -
            current_velocity(v_neighbor_container, neighbor_container, neighbor)
=======
    vdiff = get_particle_vel(particle, v_particle_container, particle_container) -
            get_particle_vel(neighbor, v_neighbor_container, neighbor_container)
>>>>>>> 96a77c29

    NDIMS = ndims(particle_container)
    dv[NDIMS + 1, particle] += sum(neighbor_container.mass[neighbor] * vdiff .*
                                   smoothing_kernel_grad(neighbor_container, pos_diff,
                                                         distance))

    return dv
end

@inline function continuity_equation!(du, ::SummationDensity,
                                      u_particle_container, u_neighbor_container,
                                      particle, neighbor, pos_diff, distance,
                                      particle_container::SolidParticleContainer,
                                      neighbor_container::FluidParticleContainer)
    return du
end

# Solid-boundary interaction
function interact!(dv, v_particle_container, u_particle_container,
                   v_neighbor_container, u_neighbor_container, neighborhood_search,
                   particle_container::SolidParticleContainer,
                   neighbor_container::BoundaryParticleContainer)
    # TODO continuity equation?
    return dv
end<|MERGE_RESOLUTION|>--- conflicted
+++ resolved
@@ -53,13 +53,8 @@
     m_b = neighbor_container.mass[neighbor]
 
     dv_particle = m_b *
-<<<<<<< HEAD
-                  (pk1_corrected(particle_container, particle) / density_particle^2 +
-                   pk1_corrected(neighbor_container, neighbor) / density_neighbor^2) *
-=======
-                  (get_pk1_corrected(particle, particle_container) / rho_a^2 +
-                   get_pk1_corrected(neighbor, neighbor_container) / rho_b^2) *
->>>>>>> 96a77c29
+                  (pk1_corrected(particle_container, particle) / rho_a^2 +
+                   pk1_corrected(neighbor_container, neighbor) / rho_b^2) *
                   grad_kernel
 
     for i in 1:ndims(particle_container)
@@ -97,15 +92,9 @@
                 # that the fluid particle experiences due to the soild particle.
                 # Note that the same arguments are passed here as in fluid-solid interact!,
                 # except that pos_diff has a flipped sign.
-<<<<<<< HEAD
-                density_b = particle_density(v_neighbor_container, neighbor_container,
-                                             neighbor)
+                rho_b = particle_density(v_neighbor_container, neighbor_container,
+                                         neighbor)
                 v_b = current_velocity(v_neighbor_container, neighbor_container, neighbor)
-=======
-                rho_b = get_particle_density(neighbor, v_neighbor_container,
-                                             neighbor_container)
-                v_b = get_particle_vel(neighbor, v_neighbor_container, neighbor_container)
->>>>>>> 96a77c29
 
                 # Flip sign to get the same force as for the fluid-solid direction.
                 v_diff = -(v_a - v_b)
@@ -170,15 +159,8 @@
                                       particle, neighbor, pos_diff, distance,
                                       particle_container::SolidParticleContainer,
                                       neighbor_container::FluidParticleContainer)
-<<<<<<< HEAD
-    @unpack smoothing_kernel, smoothing_length = neighbor_container
-
     vdiff = current_velocity(v_particle_container, particle_container, particle) -
             current_velocity(v_neighbor_container, neighbor_container, neighbor)
-=======
-    vdiff = get_particle_vel(particle, v_particle_container, particle_container) -
-            get_particle_vel(neighbor, v_neighbor_container, neighbor_container)
->>>>>>> 96a77c29
 
     NDIMS = ndims(particle_container)
     dv[NDIMS + 1, particle] += sum(neighbor_container.mass[neighbor] * vdiff .*
