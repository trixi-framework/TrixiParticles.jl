--- conflicted
+++ resolved
@@ -90,12 +90,8 @@
                                                  neighbor_container)
 
             pos_diff = particle_coords - neighbor_coords
-<<<<<<< HEAD
-            distance = norm(pos_diff)
+            distance2 = dot(pos_diff, pos_diff)
             grad_kernel = NaN # unused until correction is used
-=======
-            distance2 = dot(pos_diff, pos_diff)
->>>>>>> 97af7853
 
             if eps() < distance2 <= compact_support(smoothing_kernel, smoothing_length)^2
                 distance = sqrt(distance2)
