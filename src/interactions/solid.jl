# Solid-solid interaction
function interact!(dv, v_particle_container, u_particle_container,
                   v_neighbor_container, u_neighbor_container, neighborhood_search,
                   particle_container::SolidParticleContainer,
                   neighbor_container::SolidParticleContainer)
    interact_solid_solid!(dv, neighborhood_search, particle_container, neighbor_container)
end

# Function barrier without dispatch for unit testing
@inline function interact_solid_solid!(dv, neighborhood_search, particle_container,
                                       neighbor_container)
    @unpack penalty_force = particle_container

    # Different solids do not interact with each other (yet)
    if particle_container !== neighbor_container
        return dv
    end

    @threaded for particle in each_moving_particle(particle_container)
        # Everything here is done in the initial coordinates
        particle_coords = get_particle_coords(particle,
                                              particle_container.initial_coordinates,
                                              particle_container)
        for neighbor in eachneighbor(particle_coords, neighborhood_search)
            neighbor_coords = get_particle_coords(neighbor,
                                                  neighbor_container.initial_coordinates,
                                                  neighbor_container)

            pos_diff = particle_coords - neighbor_coords
            distance2 = dot(pos_diff, pos_diff)

            if eps() < distance2 <= compact_support(particle_container)^2
                distance = sqrt(distance2)

                calc_dv!(dv, particle, neighbor, pos_diff, distance,
                         particle_container, neighbor_container)

                calc_penalty_force!(dv, particle, neighbor, pos_diff,
                                    distance, particle_container, penalty_force)

                # TODO continuity equation?
            end
        end
    end

    return dv
end

@inline function calc_dv!(dv, particle, neighbor, initial_pos_diff, initial_distance,
                          particle_container, neighbor_container)
    rho_a = particle_container.material_density[particle]
    rho_b = neighbor_container.material_density[neighbor]

    grad_kernel = smoothing_kernel_grad(particle_container, initial_pos_diff,
                                        initial_distance)

    m_b = neighbor_container.mass[neighbor]

    dv_particle = m_b *
                  (get_pk1_corrected(particle, particle_container) / rho_a^2 +
                   get_pk1_corrected(neighbor, neighbor_container) / rho_b^2) *
                  grad_kernel

    for i in 1:ndims(particle_container)
        dv[i, particle] += dv_particle[i]
    end

    return dv
end

# Solid-fluid interaction
function interact!(dv, v_particle_container, u_particle_container,
                   v_neighbor_container, u_neighbor_container, neighborhood_search,
                   particle_container::SolidParticleContainer,
                   neighbor_container::FluidParticleContainer)
    @unpack state_equation, viscosity, smoothing_length = neighbor_container
    @unpack boundary_model = particle_container

    #@threaded for particle in each_moving_particle(particle_container)
    for particle in each_moving_particle(particle_container)
        m_a = get_hydrodynamic_mass(particle, particle_container)
        v_a = get_particle_vel(particle, v_particle_container, particle_container)

        particle_coords = get_current_coords(particle, u_particle_container,
                                             particle_container)
        for neighbor in eachneighbor(particle_coords, neighborhood_search)
            neighbor_coords = get_current_coords(neighbor, u_neighbor_container,
                                                 neighbor_container)

            pos_diff = particle_coords - neighbor_coords
            distance2 = dot(pos_diff, pos_diff)

            if eps() < distance2 <= compact_support(neighbor_container)^2
                distance = sqrt(distance2)

                # Apply the same force to the solid particle
                # that the fluid particle experiences due to the soild particle.
                # Note that the same arguments are passed here as in fluid-solid interact!,
                # except that pos_diff has a flipped sign.
                rho_b = get_particle_density(neighbor, v_neighbor_container,
                                             neighbor_container)
                v_b = get_particle_vel(neighbor, v_neighbor_container, neighbor_container)

                # Flip sign to get the same force as for the fluid-solid direction.
                v_diff = -(v_a - v_b)

                pi_ab = viscosity(state_equation.sound_speed, v_diff, pos_diff, distance,
                                  rho_b, smoothing_length)

                grad_kernel = kernel_grad(smoothing_kernel, pos_diff, distance,
                                          smoothing_length)

                # use `m_a` to get the same viscosity as for the fluid-solid direction.
<<<<<<< HEAD
                dv_viscosity = -m_a * pi_ab * grad_kernel

=======
                dv_viscosity = -m_a * pi_ab *
                               smoothing_kernel_grad(neighbor_container, pos_diff, distance)
>>>>>>> 96a77c29
                dv_boundary = boundary_particle_impact(neighbor, particle,
                                                       v_neighbor_container,
                                                       v_particle_container,
                                                       neighbor_container,
                                                       particle_container, grad_kernel,
                                                       pos_diff, distance, m_a)
                dv_particle = dv_boundary + dv_viscosity

                for i in 1:ndims(particle_container)
                    # Multiply `dv` (acceleration on fluid particle b) by the mass of
                    # particle b to obtain the force.
                    # Divide by the material mass of particle a to obtain the acceleration
                    # of solid particle a.
                    dv[i, particle] += dv_particle[i] * neighbor_container.mass[neighbor] /
                                       particle_container.mass[particle]
                end

                continuity_equation!(dv, boundary_model,
                                     v_particle_container, v_neighbor_container,
                                     particle, neighbor, pos_diff, distance,
                                     particle_container, neighbor_container, grad_kernel)
            end
        end
    end

    return dv
end

@inline function continuity_equation!(dv, boundary_model,
                                      v_particle_container, v_neighbor_container,
                                      particle, neighbor, pos_diff, distance,
                                      particle_container::SolidParticleContainer,
                                      neighbor_container::FluidParticleContainer,
                                      grad_kernel)
    return dv
end

@inline function continuity_equation!(dv, boundary_model::BoundaryModelDummyParticles,
                                      v_particle_container, v_neighbor_container,
                                      particle, neighbor, pos_diff, distance,
                                      particle_container::SolidParticleContainer,
                                      neighbor_container::FluidParticleContainer,
                                      grad_kernel)
    @unpack density_calculator = boundary_model

    continuity_equation!(dv, density_calculator,
                         v_particle_container, v_neighbor_container,
                         particle, neighbor, pos_diff, distance,
                         particle_container, neighbor_container, grad_kernel)
end

@inline function continuity_equation!(dv, ::ContinuityDensity,
                                      v_particle_container, v_neighbor_container,
                                      particle, neighbor, pos_diff, distance,
                                      particle_container::SolidParticleContainer,
<<<<<<< HEAD
                                      neighbor_container::FluidParticleContainer,
                                      grad_kernel)
    @unpack smoothing_kernel, smoothing_length = neighbor_container

=======
                                      neighbor_container::FluidParticleContainer)
>>>>>>> 96a77c29
    vdiff = get_particle_vel(particle, v_particle_container, particle_container) -
            get_particle_vel(neighbor, v_neighbor_container, neighbor_container)

    NDIMS = ndims(particle_container)
<<<<<<< HEAD
    dv[NDIMS + 1, particle] += sum(neighbor_container.mass[neighbor] *
                                   v_diff .* grad_kernel)
=======
    dv[NDIMS + 1, particle] += sum(neighbor_container.mass[neighbor] * vdiff .*
                                   smoothing_kernel_grad(neighbor_container, pos_diff,
                                                         distance))
>>>>>>> 96a77c29

    return dv
end

@inline function continuity_equation!(du, ::SummationDensity,
                                      u_particle_container, u_neighbor_container,
                                      particle, neighbor, pos_diff, distance,
                                      particle_container::SolidParticleContainer,
                                      neighbor_container::FluidParticleContainer,
                                      grad_kernel)
    return du
end

# Solid-boundary interaction
function interact!(dv, v_particle_container, u_particle_container,
                   v_neighbor_container, u_neighbor_container, neighborhood_search,
                   particle_container::SolidParticleContainer,
                   neighbor_container::BoundaryParticleContainer)
    # TODO continuity equation?
    return dv
end<|MERGE_RESOLUTION|>--- conflicted
+++ resolved
@@ -107,17 +107,12 @@
                 pi_ab = viscosity(state_equation.sound_speed, v_diff, pos_diff, distance,
                                   rho_b, smoothing_length)
 
-                grad_kernel = kernel_grad(smoothing_kernel, pos_diff, distance,
+                grad_kernel = smoothing_kernel_grad(smoothing_kernel, pos_diff, distance,
                                           smoothing_length)
 
                 # use `m_a` to get the same viscosity as for the fluid-solid direction.
-<<<<<<< HEAD
                 dv_viscosity = -m_a * pi_ab * grad_kernel
 
-=======
-                dv_viscosity = -m_a * pi_ab *
-                               smoothing_kernel_grad(neighbor_container, pos_diff, distance)
->>>>>>> 96a77c29
                 dv_boundary = boundary_particle_impact(neighbor, particle,
                                                        v_neighbor_container,
                                                        v_particle_container,
@@ -173,26 +168,16 @@
                                       v_particle_container, v_neighbor_container,
                                       particle, neighbor, pos_diff, distance,
                                       particle_container::SolidParticleContainer,
-<<<<<<< HEAD
                                       neighbor_container::FluidParticleContainer,
                                       grad_kernel)
     @unpack smoothing_kernel, smoothing_length = neighbor_container
 
-=======
-                                      neighbor_container::FluidParticleContainer)
->>>>>>> 96a77c29
     vdiff = get_particle_vel(particle, v_particle_container, particle_container) -
             get_particle_vel(neighbor, v_neighbor_container, neighbor_container)
 
     NDIMS = ndims(particle_container)
-<<<<<<< HEAD
     dv[NDIMS + 1, particle] += sum(neighbor_container.mass[neighbor] *
                                    v_diff .* grad_kernel)
-=======
-    dv[NDIMS + 1, particle] += sum(neighbor_container.mass[neighbor] * vdiff .*
-                                   smoothing_kernel_grad(neighbor_container, pos_diff,
-                                                         distance))
->>>>>>> 96a77c29
 
     return dv
 end
