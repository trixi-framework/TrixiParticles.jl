--- conflicted
+++ resolved
@@ -45,20 +45,11 @@
         # Vectors spanning the zone.
         spanning_set_ = I(NDIMS) .* edge_lengths'
 
-<<<<<<< HEAD
-        if !isnothing(rotation)
-            # rotate vecs
-            spanning_set = reinterpret(reshape, SVector{NDIMS, ELTYPE}, spanning_set_)
-        else
-            spanning_set = reinterpret(reshape, SVector{NDIMS, ELTYPE}, spanning_set_)
-
-=======
         spanning_set = if !isnothing(rotation)
             # rotate vecs
             reinterpret(reshape, SVector{NDIMS, ELTYPE}, spanning_set_)
         else
             reinterpret(reshape, SVector{NDIMS, ELTYPE}, spanning_set_)
->>>>>>> e5a890bd
         end
 
         return new{NDIMS, ELTYPE,
