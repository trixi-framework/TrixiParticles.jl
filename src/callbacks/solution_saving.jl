--- conflicted
+++ resolved
@@ -120,30 +120,6 @@
             (save_final_solution && isfinished(integrator)))
 end
 
-<<<<<<< HEAD
-function (extract_quantities::ExtractQuantities)(v, u, container::FluidParticleContainer)
-    @unpack density_calculator, cache, store_options, surface_tension = container
-
-    NDIMS = ndims(container)
-    result = Dict{Symbol, Array{Float32}}(
-                                          # Note that we have to allocate here and can't use views.
-                                          # See https://diffeq.sciml.ai/stable/features/callback_library/#saving_callback.
-                                          :coordinates => u[1:NDIMS, :],
-                                          :velocity => v[1:NDIMS, :],
-                                          :pressure => copy(container.pressure))
-
-    if surface_tension isa SurfaceTensionAkinci
-        result[:surface_normal] = copy(cache.surface_normal)
-    end
-
-    if store_options isa StoreAll
-        result[:a_surface_tension] = copy(cache.a_surface_tension)
-        result[:a_viscosity] = copy(cache.a_viscosity)
-        result[:a_pressure] = copy(cache.a_pressure)
-    end
-
-    extract_density!(result, v, cache, density_calculator, container)
-=======
 # affect!
 function (solution_callback::SolutionSavingCallback)(integrator)
     @unpack interval, output_directory, custom_quantities = solution_callback
@@ -155,7 +131,6 @@
     @pixie_timeit timer() "save solution" pixie2vtk(vu_ode, semi, integrator.t; iter=iter,
                                                     output_directory=output_directory,
                                                     custom_quantities...)
->>>>>>> 0134b1d3
 
     # Tell OrdinaryDiffEq that u has not been modified
     u_modified!(integrator, false)
@@ -230,4 +205,86 @@
         ]
         summary_box(io, "SolutionSavingCallback", setup)
     end
+
+    result[Symbol("$(name)_$i")] = value
+
+    return result
+end
+
+function (extract_quantities::ExtractQuantities)(v, u, container::FluidParticleContainer)
+    @unpack density_calculator, cache, store_options, surface_tension = container
+
+    NDIMS = ndims(container)
+    result = Dict{Symbol, Array{Float32}}(
+                                          # Note that we have to allocate here and can't use views.
+                                          # See https://diffeq.sciml.ai/stable/features/callback_library/#saving_callback.
+                                          :coordinates => u[1:NDIMS, :],
+                                          :velocity => v[1:NDIMS, :],
+                                          :pressure => copy(container.pressure))
+
+    if surface_tension isa SurfaceTensionAkinci
+        result[:surface_normal] = copy(cache.surface_normal)
+    end
+
+    if store_options isa StoreAll
+        result[:a_surface_tension] = copy(cache.a_surface_tension)
+        result[:a_viscosity] = copy(cache.a_viscosity)
+        result[:a_pressure] = copy(cache.a_pressure)
+    end
+
+    extract_density!(result, v, cache, density_calculator, container)
+
+    return "fluid", result
+end
+
+function (extract_quantities::ExtractQuantities)(v, u, container::SolidParticleContainer)
+    n_fixed_particles = nparticles(container) - n_moving_particles(container)
+    result = Dict{Symbol, Array{Float32}}(
+                                          # Note that we have to allocate here and can't use views.
+                                          # See https://diffeq.sciml.ai/stable/features/callback_library/#saving_callback.
+                                          :coordinates => copy(container.current_coordinates),
+                                          :velocity => hcat(v[1:ndims(container), :],
+                                                            zeros(ndims(container),
+                                                                  n_fixed_particles)),
+                                          :material_density => container.material_density)
+
+    return "solid", result
+end
+
+function (extract_quantities::ExtractQuantities)(v, u, container::BoundaryParticleContainer)
+    @unpack boundary_model = container
+
+    extract_quantities(v, u, container, boundary_model)
+end
+
+function (extract_quantities::ExtractQuantities)(v, u, container::BoundaryParticleContainer,
+                                                 boundary_model)
+    result = Dict{Symbol, Array{Float64}}(
+                                          # Note that we have to allocate here and can't use views.
+                                          # See https://diffeq.sciml.ai/stable/features/callback_library/#saving_callback.
+                                          :coordinates => copy(container.initial_coordinates))
+
+    return "boundary", result
+end
+
+function (extract_quantities::ExtractQuantities)(v, u, container::BoundaryParticleContainer,
+                                                 boundary_model::BoundaryModelDummyParticles)
+    result = Dict{Symbol, Array{Float64}}(
+                                          # Note that we have to allocate here and can't use views.
+                                          # See https://diffeq.sciml.ai/stable/features/callback_library/#saving_callback.
+                                          :coordinates => copy(container.initial_coordinates),
+                                          :density => [get_particle_density(particle, v,
+                                                                            container)
+                                                       for particle in eachparticle(container)],
+                                          :pressure => copy(boundary_model.pressure))
+
+    return "boundary", result
+end
+
+function extract_density!(result, v, cache, ::SummationDensity, container)
+    result[:density] = copy(cache.density)
+end
+
+function extract_density!(result, v, cache, ::ContinuityDensity, container)
+    result[:density] = v[end, :]
 end