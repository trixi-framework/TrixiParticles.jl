--- conflicted
+++ resolved
@@ -22,11 +22,7 @@
 - `output_directory="out"`:     Directory to save the VTK files.
 - `append_timestamp=false`:     Append current timestamp to the output directory.
 - `custom_quantities...`:       Additional user-defined quantities.
-<<<<<<< HEAD
-=======
 - `verbose=false`:              Print to standard IO when a file is written.
-
->>>>>>> 74bd039c
 # Examples
 ```julia
 # Save every 100 time steps.
