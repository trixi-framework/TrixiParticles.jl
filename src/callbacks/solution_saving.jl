@doc raw"""
    SolutionSavingCallback(; interval::Integer=0, dt=0.0, save_times=Array{Float64, 1}([]),
                           save_initial_solution=true, save_final_solution=true,
                           output_directory="out", append_timestamp=false, prefix="",
                           verbose=false, max_coordinates=2^15, custom_quantities...)


Callback to save the current numerical solution in VTK format in regular intervals.
Either pass `interval` to save every `interval` time steps,
or pass `dt` to save in intervals of `dt` in terms of integration time by adding
additional `tstops` (note that this may change the solution).

Additional user-defined quantities can be saved by passing functions
as keyword arguments, which map `(v, u, t, system)` to an `Array` where
the columns represent the particles in the same order as in `u`.
To ignore a custom quantity for a specific system, return `nothing`.

# Keywords
- `interval=0`:                 Save the solution every `interval` time steps.
- `dt`:                         Save the solution in regular intervals of `dt` in terms
                                of integration time by adding additional `tstops`
                                (note that this may change the solution).
- `save_times=[]`               List of times at which to save a solution.
- `save_initial_solution=true`: Save the initial solution.
- `save_final_solution=true`:   Save the final solution.
- `output_directory="out"`:     Directory to save the VTK files.
- `append_timestamp=false`:     Append current timestamp to the output directory.
- 'prefix=""':                  Prefix added to the filename.
- `custom_quantities...`:       Additional user-defined quantities.
- `verbose=false`:              Print to standard IO when a file is written.
- `max_coordinates=2^15`:       The coordinates of particles will be clipped if their
                                absolute values exceed this threshold.
- `custom_quantities...`:   Additional custom quantities to include in the VTK output.
                            Each custom quantity must be a function of `(system, data, t)`,
                            which will be called for every system, where `data` is a named
                            tuple with fields depending on the system type, and `t` is the
                            current simulation time. Check the available data for each
                            system with `available_data(system)`.
                            See [Custom Quantities](@ref custom_quantities)
                            for a list of pre-defined custom quantities that can be used here.

# Examples
```jldoctest; output = false, filter = [r"output directory:.*", r"\s+│"]
# Save every 100 time steps
saving_callback = SolutionSavingCallback(interval=100)

# Save in intervals of 0.1 in terms of simulation time
saving_callback = SolutionSavingCallback(dt=0.1)

# Additionally store the kinetic energy of each system as "my_custom_quantity"
saving_callback = SolutionSavingCallback(dt=0.1, my_custom_quantity=kinetic_energy)

# output
┌──────────────────────────────────────────────────────────────────────────────────────────────────┐
│ SolutionSavingCallback                                                                           │
│ ══════════════════════                                                                           │
│ dt: ……………………………………………………………………… 0.1                                                              │
│ custom quantities: ……………………………… [:my_custom_quantity => TrixiParticles.kinetic_energy]           │
│ save initial solution: …………………… yes                                                              │
│ save final solution: ………………………… yes                                                              │
│ output directory: ………………………………… *path ignored with filter regex above*                           │
│ prefix: ……………………………………………………………                                                                  │
└──────────────────────────────────────────────────────────────────────────────────────────────────┘
```
"""
mutable struct SolutionSavingCallback{I, CQ}
    interval              :: I
    save_times            :: Vector{Float64}
    save_initial_solution :: Bool
    save_final_solution   :: Bool
    verbose               :: Bool
    output_directory      :: String
    prefix                :: String
    max_coordinates       :: Float64
    custom_quantities     :: CQ
    latest_saved_iter     :: Int
    git_hash              :: Ref{String}
end

function SolutionSavingCallback(; interval::Integer=0, dt=0.0,
                                save_times=Float64[],
                                save_initial_solution=true, save_final_solution=true,
                                output_directory="out", append_timestamp=false,
                                prefix="", verbose=false, max_coordinates=Float64(2^15),
                                custom_quantities...)
    if (dt > 0 && interval > 0) || (length(save_times) > 0 && (dt > 0 || interval > 0))
        throw(ArgumentError("Setting multiple save times for the same solution " *
                            "callback is not possible. Use either `dt`, `interval` or `save_times`."))
    end

    if dt > 0
        interval = Float64(dt)
    end

    if append_timestamp
        output_directory *= string("_", Dates.format(now(), "YY-mm-ddTHHMMSS"))
    end

    solution_callback = SolutionSavingCallback(interval, Float64.(save_times),
                                               save_initial_solution, save_final_solution,
                                               verbose, output_directory, prefix,
                                               max_coordinates, custom_quantities,
                                               -1, Ref("UnknownVersion"))

    if length(save_times) > 0
        return PresetTimeCallback(save_times, solution_callback)
    elseif dt > 0
        # Add a `tstop` every `dt`, and save the final solution
        return PeriodicCallback(solution_callback, dt,
                                initialize=(initialize_save_cb!),
                                save_positions=(false, false),
                                final_affect=save_final_solution)
    else
        # The first one is the `condition`, the second the `affect!`
        return DiscreteCallback(solution_callback, solution_callback,
                                save_positions=(false, false),
                                initialize=(initialize_save_cb!))
    end
end

function initialize_save_cb!(cb, u, t, integrator)
    # The `SolutionSavingCallback` is either `cb.affect!` (with `DiscreteCallback`)
    # or `cb.affect!.affect!` (with `PeriodicCallback`).
    # Let recursive dispatch handle this.
    initialize_save_cb!(cb.affect!, u, t, integrator)
end

function initialize_save_cb!(solution_callback::SolutionSavingCallback, u, t, integrator)
    # Reset `latest_saved_iter`
    solution_callback.latest_saved_iter = -1
    solution_callback.git_hash[] = compute_git_hash()

    # Write metadata to JSON-file
    if integrator.iter == 0
        trixi2json(solution_callback, integrator)
    end

    # Save initial solution
    if solution_callback.save_initial_solution
        solution_callback(integrator)
    end

    return nothing
end

# `condition`
function (solution_callback::SolutionSavingCallback)(u, t, integrator)
    (; interval, save_final_solution) = solution_callback

    return condition_integrator_interval(integrator, interval,
                                         save_final_solution=save_final_solution)
end

# `affect!`
function (solution_callback::SolutionSavingCallback)(integrator)
<<<<<<< HEAD
    (; interval, output_directory, custom_quantities, git_hash, verbose,
    prefix, latest_saved_iter, max_coordinates) = solution_callback
=======
    (; interval, output_directory, custom_quantities, write_meta_data, git_hash,
     verbose, prefix, latest_saved_iter, max_coordinates) = solution_callback
>>>>>>> 952d92a5

    vu_ode = integrator.u
    semi = integrator.p
    iter = get_iter(interval, integrator)

    if iter == latest_saved_iter
        # This should only happen at the end of the simulation when using `dt` and the
        # final time is not a multiple of the saving interval.
        @assert isfinished(integrator)

        # Avoid overwriting the previous file
        iter += 1
    end

    latest_saved_iter = iter

    if verbose
        println("Writing solution to $output_directory at t = $(integrator.t)")
    end

    @trixi_timeit timer() "save solution" trixi2vtk(vu_ode, semi, integrator.t;
                                                    iter, output_directory, prefix,
                                                    git_hash=git_hash[], max_coordinates,
                                                    custom_quantities...)

    # Tell OrdinaryDiffEq that `u` has not been modified
    u_modified!(integrator, false)

    return nothing
end

# The type of the `DiscreteCallback` returned by the constructor is
# `DiscreteCallback{typeof(condition), typeof(affect!), typeof(initialize), typeof(finalize)}`.
#
# When `interval` is used, this is
# `DiscreteCallback{<:SolutionSavingCallback,
#                   <:SolutionSavingCallback,
#                   typeof(TrixiParticles.initialize_save_cb!)}`.
#
# When `dt` is used, this is
# `DiscreteCallback{DiffEqCallbacks.var"#99#103"{...},
#                   DiffEqCallbacks.PeriodicCallbackAffect{<:SolutionSavingCallback},
#                   DiffEqCallbacks.var"#100#104"{...}}`.
#
# When `save_times` is used, this is
# `DiscreteCallback{DiffEqCallbacks.var"#115#117"{...},
#                   <:SolutionSavingCallback,
#                   DiffEqCallbacks.var"#116#118"{...}}`.
#
# So we can unambiguously dispatch on
# - `DiscreteCallback{<:SolutionSavingCallback, <:SolutionSavingCallback}`,
# - `DiscreteCallback{<:Any, <:PeriodicCallbackAffect{<:SolutionSavingCallback}}`,
# - `DiscreteCallback{<:Any, <:SolutionSavingCallback}`.
function (finalize::SolutionSavingCallback)(c, u, t, integrator)
    return nothing
end

# With `interval`
function Base.show(io::IO,
                   cb::DiscreteCallback{<:SolutionSavingCallback, <:SolutionSavingCallback})
    @nospecialize cb # reduce precompilation time

    solution_saving = cb.affect!
    print(io, "SolutionSavingCallback(interval=", solution_saving.interval, ")")
end

# With `dt`
function Base.show(io::IO,
                   cb::DiscreteCallback{<:Any,
                                        <:PeriodicCallbackAffect{<:SolutionSavingCallback}})
    @nospecialize cb # reduce precompilation time

    solution_saving = cb.affect!.affect!
    print(io, "SolutionSavingCallback(dt=", solution_saving.interval, ")")
end

# With `save_times`
function Base.show(io::IO,
                   cb::DiscreteCallback{<:Any, <:SolutionSavingCallback})
    @nospecialize cb # reduce precompilation time

    solution_saving = cb.affect!
    print(io, "SolutionSavingCallback(save_times=", solution_saving.save_times, ")")
end

# With `interval`
function Base.show(io::IO, ::MIME"text/plain",
                   cb::DiscreteCallback{<:SolutionSavingCallback, <:SolutionSavingCallback})
    @nospecialize cb # reduce precompilation time

    if get(io, :compact, false)
        show(io, cb)
    else
        solution_saving = cb.affect!
        cq = collect(solution_saving.custom_quantities)

        setup = [
            "interval" => solution_saving.interval,
            "custom quantities" => isempty(cq) ? nothing : cq,
            "save initial solution" => solution_saving.save_initial_solution ?
                                       "yes" : "no",
            "save final solution" => solution_saving.save_final_solution ? "yes" :
                                     "no",
            "output directory" => abspath(solution_saving.output_directory),
            "prefix" => solution_saving.prefix
        ]
        summary_box(io, "SolutionSavingCallback", setup)
    end
end

# With `dt`
function Base.show(io::IO, ::MIME"text/plain",
                   cb::DiscreteCallback{<:Any,
                                        <:PeriodicCallbackAffect{<:SolutionSavingCallback}})
    @nospecialize cb # reduce precompilation time

    if get(io, :compact, false)
        show(io, cb)
    else
        solution_saving = cb.affect!.affect!
        cq = collect(solution_saving.custom_quantities)

        setup = [
            "dt" => solution_saving.interval,
            "custom quantities" => isempty(cq) ? nothing : cq,
            "save initial solution" => solution_saving.save_initial_solution ?
                                       "yes" : "no",
            "save final solution" => solution_saving.save_final_solution ? "yes" :
                                     "no",
            "output directory" => abspath(solution_saving.output_directory),
            "prefix" => solution_saving.prefix
        ]
        summary_box(io, "SolutionSavingCallback", setup)
    end
end

# With `save_times`. See comments above.
function Base.show(io::IO, ::MIME"text/plain",
                   cb::DiscreteCallback{<:Any, <:SolutionSavingCallback})
    @nospecialize cb # reduce precompilation time

    if get(io, :compact, false)
        show(io, cb)
    else
        solution_saving = cb.affect!
        cq = collect(solution_saving.custom_quantities)

        setup = [
            "save_times" => solution_saving.save_times,
            "custom quantities" => isempty(cq) ? nothing : cq,
            "save initial solution" => solution_saving.save_initial_solution ?
                                       "yes" : "no",
            "save final solution" => solution_saving.save_final_solution ? "yes" :
                                     "no",
            "output directory" => abspath(solution_saving.output_directory),
            "prefix" => solution_saving.prefix
        ]
        summary_box(io, "SolutionSavingCallback", setup)
    end
end<|MERGE_RESOLUTION|>--- conflicted
+++ resolved
@@ -153,13 +153,8 @@
 
 # `affect!`
 function (solution_callback::SolutionSavingCallback)(integrator)
-<<<<<<< HEAD
     (; interval, output_directory, custom_quantities, git_hash, verbose,
     prefix, latest_saved_iter, max_coordinates) = solution_callback
-=======
-    (; interval, output_directory, custom_quantities, write_meta_data, git_hash,
-     verbose, prefix, latest_saved_iter, max_coordinates) = solution_callback
->>>>>>> 952d92a5
 
     vu_ode = integrator.u
     semi = integrator.p
