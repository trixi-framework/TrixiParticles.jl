@doc raw"""
    ParticleShiftingCallback()

Callback to apply the Particle Shifting Technique by [Sun et al. (2017)](@cite Sun2017).
Following the original paper, the callback is applied in every time step and not
in every stage of a multi-stage time integration method to reduce the computational
cost and improve the stability of the scheme.

See [Callbacks](@ref Callbacks) for more information on how to use this callback.
See [Particle Shifting Technique](@ref shifting) for more information on the method itself.

!!! warning
    The Particle Shifting Technique needs to be disabled close to the free surface
    and therefore requires a free surface detection method. This is not yet implemented.
    **This callback cannot be used in a free surface simulation.**
"""
function ParticleShiftingCallback()
    # The first one is the `condition`, the second the `affect!`
    return DiscreteCallback((particle_shifting_condition), particle_shifting!,
                            save_positions=(false, false))
end

# `condition`
function particle_shifting_condition(u, t, integrator)
    return true
end

# `affect!`
function particle_shifting!(integrator)
    t = integrator.t
    semi = integrator.p
    v_ode, u_ode = integrator.u.x
    dt = integrator.dt
    # Internal cache vector, which is safe to use as temporary array
    vu_cache = first(get_tmp_cache(integrator))

    # Update quantities that are stored in the systems. These quantities (e.g. pressure)
    # still have the values from the last stage of the previous step if not updated here.
    update_systems_and_nhs(v_ode, u_ode, semi, t; update_from_callback=true)

    @trixi_timeit timer() "particle shifting" foreach_system(semi) do system
        u = wrap_u(u_ode, system, semi)
        v = wrap_v(v_ode, system, semi)
        particle_shifting!(u, v, system, v_ode, u_ode, semi, vu_cache, dt)
    end

    # Tell OrdinaryDiffEq that `u` has been modified
    u_modified!(integrator, true)

    return integrator
end

function particle_shifting!(u, v, system, v_ode, u_ode, semi, u_cache, dt)
    return u
end

<<<<<<< HEAD
function particle_shifting!(u, v, system::FluidSystem, v_ode, u_ode, semi, u_cache, dt)
=======
function particle_shifting!(u, v, system::FluidSystem, v_ode, u_ode, semi,
                            vu_cache, dt)
>>>>>>> 114a57b1
    # Wrap the cache vector to an NDIMS x NPARTICLES matrix.
    # We need this buffer because we cannot safely update `u` while iterating over it.
    _, u_cache = vu_cache.x
    delta_r = wrap_u(u_cache, system, semi)
    set_zero!(delta_r)

    # This has similar performance to `maximum(..., eachparticle(system))`,
    # but is GPU-compatible.
    v_max = maximum(x -> sqrt(dot(x, x)),
                    reinterpret(reshape, SVector{ndims(system), eltype(v)},
                                current_velocity(v, system)))

    # TODO this needs to be adapted to multi-resolution.
    # Section 3.2 explains what else needs to be changed.
    Wdx = smoothing_kernel(system, particle_spacing(system, 1), 1)
    h = smoothing_length(system, 1)

    foreach_system(semi) do neighbor_system
        u_neighbor = wrap_u(u_ode, neighbor_system, semi)
        v_neighbor = wrap_v(v_ode, neighbor_system, semi)

        system_coords = current_coordinates(u, system)
        neighbor_coords = current_coordinates(u_neighbor, neighbor_system)

        foreach_point_neighbor(system, neighbor_system, system_coords, neighbor_coords,
                               semi;
                               points=each_moving_particle(system)) do particle, neighbor,
                                                                       pos_diff, distance
            m_b = hydrodynamic_mass(neighbor_system, neighbor)
            rho_a = current_density(v, system, particle)
            rho_b = current_density(v_neighbor, neighbor_system, neighbor)

            kernel = smoothing_kernel(system, distance, particle)
            grad_kernel = smoothing_kernel_grad(system, pos_diff, distance, particle)

            # According to p. 29 below Eq. 9
            R = 2 // 10
            n = 4

            # Eq. 7 in Sun et al. (2017).
            # CFL * Ma can be rewritten as Δt * v_max / h (see p. 29, right above Eq. 9).
            delta_r_ = -dt * v_max * 4 * h * (1 + R * (kernel / Wdx)^n) *
                       m_b / (rho_a + rho_b) * grad_kernel

            # Write into the buffer
            for i in eachindex(delta_r_)
                @inbounds delta_r[i, particle] += delta_r_[i]
            end
        end
    end

    # Add δ_r from the buffer to the current coordinates
    @threaded semi for particle in eachparticle(system)
        for i in axes(delta_r, 1)
            @inbounds u[i, particle] += delta_r[i, particle]
        end
    end

    return u
end

function Base.show(io::IO, cb::DiscreteCallback{<:Any, typeof(particle_shifting!)})
    @nospecialize cb # reduce precompilation time
    print(io, "ParticleShiftingCallback()")
end

function Base.show(io::IO, ::MIME"text/plain",
                   cb::DiscreteCallback{<:Any, typeof(particle_shifting!)})
    @nospecialize cb # reduce precompilation time

    if get(io, :compact, false)
        show(io, cb)
    else
        summary_box(io, "ParticleShiftingCallback")
    end
end

# For `OpenBoundarySPHSystem` with an `InFlow`-zone, we need a high quality transition
# from the boundary zone to the fluid domain, as small perturbations can lead to instabilities.
function particle_shifting!(u, v,
                            system::OpenBoundarySPHSystem{<:Any, <:BoundaryZone{<:InFlow}},
                            v_ode, u_ode, semi, u_cache, dt)
    (; fluid_system, boundary_zone) = system
    (; zone_origin, spanning_set) = boundary_zone

    # Wrap the cache vector to an NDIMS x NPARTICLES matrix.
    # We need this buffer because we cannot safely update `u` while iterating over it.
    delta_r = wrap_u(u_cache, system, semi)
    set_zero!(delta_r)

    v_max = maximum(particle -> norm(current_velocity(v, system, particle)),
                    eachparticle(system))

    # TODO this needs to be adapted to multi-resolution.
    # Section 3.2 explains what else needs to be changed.
    Wdx = smoothing_kernel(system, particle_spacing(system, 1), 1)
    h = smoothing_length(system, 1)

    # We use the neighborhood search (NHS) of the fluid system.
    # This is appropriate because we only want to shift the buffer particles near the transition plane.
    # Therefore, we use half of the compact support as the maximum distance within which the buffer particles are shifted.
    max_dist = 0.5 * compact_support(system_smoothing_kernel(system),
                               smoothing_length(system, 1))

    foreach_system(semi) do neighbor_system
        u_neighbor = wrap_u(u_ode, neighbor_system, semi)
        v_neighbor = wrap_v(v_ode, neighbor_system, semi)

        neighborhood_search = get_neighborhood_search(fluid_system, neighbor_system, semi)

        @threaded semi for particle in each_moving_particle(system)
            particle_coords = current_coords(u, system, particle)

            particle_position = particle_coords - zone_origin

            # Distance to transition plane
            dist = dot(particle_position, spanning_set[1])

            if dist <= max_dist
                for neighbor in PointNeighbors.eachneighbor(particle_coords,
                                                            neighborhood_search)
                    neighbor_coords = current_coords(u_neighbor, neighbor_system, neighbor)

                    pos_diff = particle_coords - neighbor_coords
                    distance2 = dot(pos_diff, pos_diff)

                    # Check if the neighbor is within the search radius
                    if distance2 <= neighborhood_search.search_radius^2
                        distance = sqrt(distance2)

                        m_b = hydrodynamic_mass(neighbor_system, neighbor)
                        rho_a = particle_density(v, system, particle)
                        rho_b = particle_density(v_neighbor, neighbor_system, neighbor)

                        kernel = smoothing_kernel(system, distance, particle)
                        grad_kernel = smoothing_kernel_grad(system, pos_diff, distance,
                                                            particle)

                        # According to p. 29 below Eq. 9
                        R = 0.2
                        n = 4

                        # Eq. 7 in Sun et al. (2017).
                        # CFL * Ma can be rewritten as Δt * v_max / h (see p. 29, right above Eq. 9).
                        delta_r_ = -dt * v_max * 4 * h * (1 + R * (kernel / Wdx)^n) *
                                   m_b / (rho_a + rho_b) * grad_kernel

                        # Write into the buffer
                        for i in eachindex(delta_r_)
                            @inbounds delta_r[i, particle] += delta_r_[i]
                        end
                    end
                end
            end
        end
    end

    # Add δ_r from the buffer to the current coordinates
    @threaded semi for particle in eachparticle(system)
        for i in axes(delta_r, 1)
            @inbounds u[i, particle] += delta_r[i, particle]
        end
    end

    return u
end<|MERGE_RESOLUTION|>--- conflicted
+++ resolved
@@ -54,12 +54,8 @@
     return u
 end
 
-<<<<<<< HEAD
-function particle_shifting!(u, v, system::FluidSystem, v_ode, u_ode, semi, u_cache, dt)
-=======
 function particle_shifting!(u, v, system::FluidSystem, v_ode, u_ode, semi,
                             vu_cache, dt)
->>>>>>> 114a57b1
     # Wrap the cache vector to an NDIMS x NPARTICLES matrix.
     # We need this buffer because we cannot safely update `u` while iterating over it.
     _, u_cache = vu_cache.x
