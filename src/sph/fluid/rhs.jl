# Fluid-fluid interaction
function interact!(du, u_particle_container, u_neighbor_container, neighborhood_search,
                   particle_container::FluidParticleContainer,
                   neighbor_container::FluidParticleContainer)
    @unpack density_calculator, smoothing_kernel, smoothing_length = particle_container

    @threaded for particle in each_moving_particle(particle_container)
        particle_coords = get_current_coords(particle, u_particle_container, particle_container)
        for neighbor in eachneighbor(particle_coords, neighborhood_search)
            neighbor_coords = get_current_coords(neighbor, u_neighbor_container, neighbor_container)

            pos_diff = particle_coords - neighbor_coords
            distance = norm(pos_diff)

            if sqrt(eps()) < distance <= compact_support(smoothing_kernel, smoothing_length)
                calc_dv!(du, u_particle_container, u_neighbor_container,
                         particle, neighbor, pos_diff, distance,
                         particle_container, neighbor_container)

                continuity_equation!(du, density_calculator,
                                     u_particle_container, u_neighbor_container,
                                     particle, neighbor, pos_diff, distance,
                                     particle_container, neighbor_container)
            end
        end
    end

    return du
end


@inline function calc_dv!(du, u_particle_container, u_neighbor_container,
                          particle, neighbor, pos_diff, distance,
                          particle_container, neighbor_container)
    @unpack smoothing_kernel, smoothing_length, state_equation, viscosity = particle_container

    density_particle = get_particle_density(particle, u_particle_container, particle_container)
    density_neighbor = get_particle_density(neighbor, u_neighbor_container, neighbor_container)

    # Viscosity
    v_diff = get_particle_vel(particle, u_particle_container, particle_container) -
        get_particle_vel(neighbor, u_neighbor_container, neighbor_container)
    density_mean = (density_particle + density_neighbor) / 2
    pi_ab = viscosity(state_equation.sound_speed, v_diff, pos_diff,
                      distance, density_mean, smoothing_length)

    grad_kernel = kernel_deriv(smoothing_kernel, distance, smoothing_length) * pos_diff / distance
    m_b = neighbor_container.mass[neighbor]
    dv_pressure = -m_b * (particle_container.pressure[particle] / density_particle^2 +
                          neighbor_container.pressure[neighbor] / density_neighbor^2) * grad_kernel
    dv_viscosity = m_b * pi_ab * grad_kernel

    dv = dv_pressure + dv_viscosity

    for i in 1:ndims(particle_container)
        du[ndims(particle_container) + i, particle] += dv[i]
    end

    return du
end


@inline function continuity_equation!(du, density_calculator::ContinuityDensity,
                                      u_particle_container, u_neighbor_container,
                                      particle, neighbor, pos_diff, distance,
                                      particle_container::FluidParticleContainer,
                                      neighbor_container)
    @unpack smoothing_kernel, smoothing_length = particle_container

    vdiff = get_particle_vel(particle, u_particle_container, particle_container) -
            get_particle_vel(neighbor, u_neighbor_container, neighbor_container)

    du[2 * ndims(particle_container) + 1, particle] += sum(neighbor_container.mass[neighbor] * vdiff *
                                             kernel_deriv(smoothing_kernel, distance, smoothing_length) .*
                                             pos_diff) / distance

    return du
end

@inline function continuity_equation!(du, density_calculator::ContinuityDensity,
                                      u_particle_container, u_neighbor_container,
                                      particle, neighbor, pos_diff, distance,
                                      particle_container::FluidParticleContainer,
                                      neighbor_container::BoundaryParticleContainer)
    @unpack smoothing_kernel, smoothing_length = particle_container

    vdiff = get_particle_vel(particle, u_particle_container, particle_container)

    du[2 * ndims(particle_container) + 1, particle] += sum(neighbor_container.mass[neighbor] * vdiff *
                                             kernel_deriv(smoothing_kernel, distance, smoothing_length) .*
                                             pos_diff) / distance

    return du
end


# Fluid-boundary and fluid-solid interaction
function interact!(du, u_particle_container, u_neighbor_container, neighborhood_search,
                   particle_container::FluidParticleContainer,
                   neighbor_container::Union{BoundaryParticleContainer, SolidParticleContainer})
    @unpack density_calculator, state_equation, viscosity, smoothing_kernel, smoothing_length = particle_container
    @unpack sound_speed = state_equation

    @threaded for particle in each_moving_particle(particle_container)
        density_a = get_particle_density(particle, u_particle_container, particle_container)
        v_a = get_particle_vel(particle, u_particle_container, particle_container)

        particle_coords = get_current_coords(particle, u_particle_container, particle_container)
        for neighbor in eachneighbor(particle_coords, neighborhood_search)
            neighbor_coords = get_current_coords(neighbor, u_neighbor_container, neighbor_container)

            pos_diff = particle_coords - neighbor_coords
            distance = norm(pos_diff)

            if sqrt(eps()) < distance <= compact_support(smoothing_kernel, smoothing_length)
                m_b = neighbor_container.mass[neighbor]

                continuity_equation!(du, density_calculator,
                                     u_particle_container, u_neighbor_container,
                                     particle, neighbor, pos_diff, distance,
                                     particle_container, neighbor_container)

                pi_ab = viscosity(sound_speed, v_a, pos_diff, distance, density_a, smoothing_length)
                dv_viscosity = m_b * pi_ab * kernel_deriv(smoothing_kernel, distance, smoothing_length) * pos_diff / distance

                dv_boundary = boundary_particle_impact(particle, particle_container, neighbor_container,
                                                       pos_diff, distance, density_a, m_b)

                dv = dv_boundary + dv_viscosity

                for i in 1:ndims(particle_container)
                    du[ndims(particle_container) + i, particle] += dv[i]
                end
            end
        end
    end

    return du
<<<<<<< HEAD
end


@inline function continuity_equation!(du, density_calculator::ContinuityDensity,
                                      u_particle_container, u_neighbor_container,
                                      particle, neighbor, pos_diff, distance,
                                      particle_container,
                                      neighbor_container::Union{BoundaryParticleContainer, SolidParticleContainer})
    @unpack mass, smoothing_kernel, smoothing_length = particle_container

    vdiff = get_particle_vel(particle, u_particle_container, particle_container)

    du[2 * ndims(particle_container) + 1, particle] += sum(mass[particle] * vdiff *
                                                           kernel_deriv(smoothing_kernel, distance, smoothing_length) .*
                                                           pos_diff) / distance

    return du
end


# Fluid-solid interaction
function interact!(du, u_particle_container, u_neighbor_container, neighborhood_search,
                  particle_container::FluidParticleContainer,
                  neighbor_container::SolidParticleContainer)
    @unpack density_calculator, state_equation, viscosity, smoothing_kernel, smoothing_length = particle_container

    @threaded for particle in each_moving_particle(particle_container)

        m_a = particle_container.mass[particle]
        density_a = get_particle_density(particle, u_particle_container, particle_container)
        v_a = get_particle_vel(particle, u_particle_container, particle_container)

        particle_coords = get_current_coords(particle, u_particle_container, particle_container)
        for neighbor in eachneighbor(particle_coords, neighborhood_search)
            neighbor_coords = get_current_coords(neighbor, u_neighbor_container, neighbor_container)

            pos_diff = particle_coords - neighbor_coords
            distance = norm(pos_diff)

            if sqrt(eps()) < distance <= compact_support(smoothing_kernel, smoothing_length)
                m_b = neighbor_container.mass[neighbor]

                dv = boundary_particle_impact(particle, particle_container, neighbor_container, pos_diff, distance,
                                              m_a, m_b, density_a, v_a)

                for i in 1:ndims(particle_container)
                    du[ndims(particle_container) + i, particle] += m_b * dv[i]
                end

                # TODO
                # continuity_equation!(du, density_calculator,
                #                      u_particle_container, u_neighbor_container,
                #                      particle, neighbor, pos_diff, distance,
                #                      particle_container, neighbor_container)
            end
        end
    end

    return du
end


# TODO
# @inline function boundary_particle_impact(particle, particle_container,
#                                           solid_container::SolidParticleContainer,
#                                           pos_diff, distance, m_a, m_b, density_a, v_a)
#     @unpack pressure, state_equation, viscosity, smoothing_kernel, smoothing_length = particle_container

#     pi_ab = viscosity(state_equation.sound_speed, v_a, pos_diff, distance, density_a, smoothing_length)

#     grad_kernel = kernel_deriv(smoothing_kernel, distance, smoothing_length) * pos_diff / distance

#     # Use 0 as boundary particle pressure
#     dv_pressure = -m_b * (pressure[particle] / density_a^2 + 0) * grad_kernel

#     dv_viscosity = m_b * pi_ab * grad_kernel

#     return dv_pressure + dv_viscosity
# end


# TODO
@inline function boundary_particle_impact(particle, particle_container,
                                          solid_container::SolidParticleContainer,
                                          pos_diff, distance, m_a, m_b, density_a, v_a)
    @unpack state_equation, viscosity, smoothing_kernel, smoothing_length = particle_container
    # @unpack K, beta, boundary_particle_spacing = boundary_container
    K = 15.696
    beta = 3
    boundary_particle_spacing = 0.001

    pi_ab = viscosity(state_equation.sound_speed, v_a, pos_diff, distance, density_a, smoothing_length)

    dv_viscosity = pi_ab * kernel_deriv(smoothing_kernel, distance, smoothing_length) * pos_diff / distance

    dv_repulsive = K / (1161.54 * (boundary_particle_spacing * beta)^2) * pos_diff / (distance * (distance - boundary_particle_spacing)) *
        boundary_kernel(distance, smoothing_length)

    return dv_viscosity + dv_repulsive
=======
>>>>>>> f2c198b3
end<|MERGE_RESOLUTION|>--- conflicted
+++ resolved
@@ -136,106 +136,4 @@
     end
 
     return du
-<<<<<<< HEAD
-end
-
-
-@inline function continuity_equation!(du, density_calculator::ContinuityDensity,
-                                      u_particle_container, u_neighbor_container,
-                                      particle, neighbor, pos_diff, distance,
-                                      particle_container,
-                                      neighbor_container::Union{BoundaryParticleContainer, SolidParticleContainer})
-    @unpack mass, smoothing_kernel, smoothing_length = particle_container
-
-    vdiff = get_particle_vel(particle, u_particle_container, particle_container)
-
-    du[2 * ndims(particle_container) + 1, particle] += sum(mass[particle] * vdiff *
-                                                           kernel_deriv(smoothing_kernel, distance, smoothing_length) .*
-                                                           pos_diff) / distance
-
-    return du
-end
-
-
-# Fluid-solid interaction
-function interact!(du, u_particle_container, u_neighbor_container, neighborhood_search,
-                  particle_container::FluidParticleContainer,
-                  neighbor_container::SolidParticleContainer)
-    @unpack density_calculator, state_equation, viscosity, smoothing_kernel, smoothing_length = particle_container
-
-    @threaded for particle in each_moving_particle(particle_container)
-
-        m_a = particle_container.mass[particle]
-        density_a = get_particle_density(particle, u_particle_container, particle_container)
-        v_a = get_particle_vel(particle, u_particle_container, particle_container)
-
-        particle_coords = get_current_coords(particle, u_particle_container, particle_container)
-        for neighbor in eachneighbor(particle_coords, neighborhood_search)
-            neighbor_coords = get_current_coords(neighbor, u_neighbor_container, neighbor_container)
-
-            pos_diff = particle_coords - neighbor_coords
-            distance = norm(pos_diff)
-
-            if sqrt(eps()) < distance <= compact_support(smoothing_kernel, smoothing_length)
-                m_b = neighbor_container.mass[neighbor]
-
-                dv = boundary_particle_impact(particle, particle_container, neighbor_container, pos_diff, distance,
-                                              m_a, m_b, density_a, v_a)
-
-                for i in 1:ndims(particle_container)
-                    du[ndims(particle_container) + i, particle] += m_b * dv[i]
-                end
-
-                # TODO
-                # continuity_equation!(du, density_calculator,
-                #                      u_particle_container, u_neighbor_container,
-                #                      particle, neighbor, pos_diff, distance,
-                #                      particle_container, neighbor_container)
-            end
-        end
-    end
-
-    return du
-end
-
-
-# TODO
-# @inline function boundary_particle_impact(particle, particle_container,
-#                                           solid_container::SolidParticleContainer,
-#                                           pos_diff, distance, m_a, m_b, density_a, v_a)
-#     @unpack pressure, state_equation, viscosity, smoothing_kernel, smoothing_length = particle_container
-
-#     pi_ab = viscosity(state_equation.sound_speed, v_a, pos_diff, distance, density_a, smoothing_length)
-
-#     grad_kernel = kernel_deriv(smoothing_kernel, distance, smoothing_length) * pos_diff / distance
-
-#     # Use 0 as boundary particle pressure
-#     dv_pressure = -m_b * (pressure[particle] / density_a^2 + 0) * grad_kernel
-
-#     dv_viscosity = m_b * pi_ab * grad_kernel
-
-#     return dv_pressure + dv_viscosity
-# end
-
-
-# TODO
-@inline function boundary_particle_impact(particle, particle_container,
-                                          solid_container::SolidParticleContainer,
-                                          pos_diff, distance, m_a, m_b, density_a, v_a)
-    @unpack state_equation, viscosity, smoothing_kernel, smoothing_length = particle_container
-    # @unpack K, beta, boundary_particle_spacing = boundary_container
-    K = 15.696
-    beta = 3
-    boundary_particle_spacing = 0.001
-
-    pi_ab = viscosity(state_equation.sound_speed, v_a, pos_diff, distance, density_a, smoothing_length)
-
-    dv_viscosity = pi_ab * kernel_deriv(smoothing_kernel, distance, smoothing_length) * pos_diff / distance
-
-    dv_repulsive = K / (1161.54 * (boundary_particle_spacing * beta)^2) * pos_diff / (distance * (distance - boundary_particle_spacing)) *
-        boundary_kernel(distance, smoothing_length)
-
-    return dv_viscosity + dv_repulsive
-=======
->>>>>>> f2c198b3
 end