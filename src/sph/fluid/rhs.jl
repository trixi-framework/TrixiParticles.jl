--- conflicted
+++ resolved
@@ -146,7 +146,6 @@
                                                            pos_diff) / distance
 
     return du
-<<<<<<< HEAD
 end
 
 
@@ -229,6 +228,4 @@
         boundary_kernel(distance, smoothing_length)
 
     return dv_viscosity + dv_repulsive
-=======
->>>>>>> c2d3fe42
 end