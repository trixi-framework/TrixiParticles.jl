--- conflicted
+++ resolved
@@ -23,24 +23,12 @@
 """
 struct ContinuityDensity end
 
-<<<<<<< HEAD
-# This is dispatched in boundary_container.jl
 @inline function particle_density(v, container, particle)
     particle_density(v, container.density_calculator, container, particle)
 end
 
 @inline function particle_density(v, ::SummationDensity, container, particle)
-    @unpack cache = container
-
-    return cache.density[particle]
-=======
-@inline function get_particle_density(particle, v, container)
-    get_particle_density(particle, v, container.density_calculator, container)
-end
-
-@inline function get_particle_density(particle, v, ::SummationDensity, container)
     return container.cache.density[particle]
->>>>>>> 96a77c29
 end
 
 @inline function particle_density(v, ::ContinuityDensity, container, particle)
