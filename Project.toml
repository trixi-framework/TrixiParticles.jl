name = "TrixiParticles"
uuid = "66699cd8-9c01-4e9d-a059-b96c86d16b3a"
authors = ["erik.faulhaber <44124897+efaulhaber@users.noreply.github.com>"]
version = "0.2.7-dev"

[deps]
Adapt = "79e6a3ab-5dfb-504d-930d-738a2a938a0e"
CSV = "336ed68f-0bac-5ca0-87d4-7b16caf5d00b"
DataFrames = "a93c6f00-e57d-5684-b7b6-d8193f3e46c0"
Dates = "ade2ca70-3891-5945-98fb-dc099432e06a"
DelimitedFiles = "8bb1440f-4735-579b-a4ab-409b98df4dab"
DiffEqCallbacks = "459566f4-90b8-5000-8ac3-15dfb0a30def"
FastPow = "c0e83750-1142-43a8-81cf-6c956b72b4d1"
FileIO = "5789e2e9-d7fb-5bc7-8068-2c6fae9b9549"
ForwardDiff = "f6369f11-7733-5829-9624-2563aa707210"
GPUArraysCore = "46192b85-c4d5-4398-a991-12ede77f4527"
JSON = "682c06a0-de6a-54ab-a142-c8b1cf79cde6"
KernelAbstractions = "63c18a36-062a-441e-b654-da1e3ab1ce7c"
LinearAlgebra = "37e2e46d-f89d-539d-b4ee-838fcccc9c8e"
MuladdMacro = "46d2c3a1-f734-5fdb-9937-b9b9aeba4221"
PointNeighbors = "1c4d5385-0a27-49de-8e2c-43b175c8985c"
Polyester = "f517fe37-dbe3-4b94-8317-1923a5111588"
Printf = "de0858da-6303-5e67-8744-51eddeeeb8d7"
Random = "9a3f8284-a2c9-5f02-9a11-845980a1fd5c"
RecipesBase = "3cdcf5f2-1ef4-517c-9805-6587b60abb01"
Reexport = "189a3867-3050-52da-a836-e630ba90ab69"
SciMLBase = "0bca4576-84f4-4d90-8ffe-ffa030f20462"
StaticArrays = "90137ffa-7385-5640-81b9-e52037218182"
StrideArrays = "d1fa6d79-ef01-42a6-86c9-f7c551f8593b"
TimerOutputs = "a759f4b9-e2f1-59dc-863e-4aeb61b1ea8f"
TrixiBase = "9a0f1c46-06d5-4909-a5a3-ce25d3fa3284"
WriteVTK = "64499a7a-5c06-52f2-abe2-ccb03c286192"

[weakdeps]
OrdinaryDiffEq = "1dea7af3-3e70-54e6-95c3-0bf5283fa5ed"
OrdinaryDiffEqCore = "bbf590c4-e513-4bbe-9b18-05decba2e5d8"

[extensions]
TrixiParticlesOrdinaryDiffEqExt = ["OrdinaryDiffEq", "OrdinaryDiffEqCore"]

[compat]
Adapt = "4"
CSV = "0.10"
DataFrames = "1.6"
DelimitedFiles = "1"
DiffEqCallbacks = "4"
FastPow = "0.1"
FileIO = "1"
ForwardDiff = "0.10"
GPUArraysCore = "0.2"
JSON = "0.21"
KernelAbstractions = "0.9"
MuladdMacro = "0.2"
<<<<<<< HEAD
OrdinaryDiffEq = "6.91"
PointNeighbors = "0.4.7"
=======
PointNeighbors = "0.4.8"
>>>>>>> 8ab9e4dc
Polyester = "0.7.10"
RecipesBase = "1"
Reexport = "1"
SciMLBase = "2"
StaticArrays = "1"
StrideArrays = "0.1"
TimerOutputs = "0.5.25"
TrixiBase = "0.1.5"
WriteVTK = "1"
julia = "1.10"<|MERGE_RESOLUTION|>--- conflicted
+++ resolved
@@ -51,12 +51,8 @@
 JSON = "0.21"
 KernelAbstractions = "0.9"
 MuladdMacro = "0.2"
-<<<<<<< HEAD
 OrdinaryDiffEq = "6.91"
-PointNeighbors = "0.4.7"
-=======
 PointNeighbors = "0.4.8"
->>>>>>> 8ab9e4dc
 Polyester = "0.7.10"
 RecipesBase = "1"
 Reexport = "1"
