--- conflicted
+++ resolved
@@ -21,12 +21,7 @@
 - Solid-body mechanics
   - Methods:  Total Lagrangian SPH (TLSPH), Discrete Element Method (DEM)
 - Fluid-Structure Interaction
-<<<<<<< HEAD
-- Preprocess complex shapes
-  - support for STL geometries
-=======
 - Particle sampling of complex geometries from `.stl` and `.asc` files.
->>>>>>> 6828fcf7
 - Output formats:
   - VTK
 
