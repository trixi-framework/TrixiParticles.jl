name: Documentation

on:
  push:
    branches:
      - 'main'
    tags: '*'
    paths-ignore:
      - '.github/workflows/ci.yml'
      - '.github/workflows/CompatHelper.yml'
      - '.github/workflows/TagBot.yml'
  pull_request:
    paths-ignore:
      - '.github/workflows/ci.yml'
      - '.github/workflows/CompatHelper.yml'
      - '.github/workflows/TagBot.yml'
  workflow_dispatch:

concurrency:
  group: ${{ github.workflow }}-${{ github.ref }}
  cancel-in-progress: ${{ startsWith(github.ref, 'refs/pull/') }}

jobs:
<<<<<<< HEAD
  build-docs-ubuntu:
    name: Build and Deploy Documentation (Ubuntu)
    runs-on: ubuntu-latest
=======
  build-docs:
    name: Build and Deploy Documentation
    runs-on: ${{ matrix.os }}
    strategy:
            matrix:
                os: [ubuntu-latest, windows-latest]
>>>>>>> 2fb587dd
    steps:
      - name: Check out project
        uses: actions/checkout@v4
      - name: Set up Julia
        uses: julia-actions/setup-julia@v2
        with:
          version: '1'
          show-versioninfo: true
      - uses: julia-actions/cache@v2
      - name: Build package
        uses: julia-actions/julia-buildpkg@v1
      - name: Install dependencies
        run: julia --project=docs/ -e 'using Pkg; Pkg.develop(PackageSpec(path=pwd())); Pkg.instantiate()'
      - name: Build and deploy
        if: matrix.os == 'ubuntu-latest'
        env:
          GITHUB_TOKEN: ${{ secrets.GITHUB_TOKEN }}
<<<<<<< HEAD
          DOCUMENTER_KEY: ${{ secrets.DOCUMENTER_KEY }}
        run: julia --project=docs --color=yes docs/make.jl

  build-docs-windows:
    name: Build Documentation (Windows)
    runs-on: windows-latest
    steps:
      - name: Check out project
        uses: actions/checkout@v4
      - name: Set up Julia
        uses: julia-actions/setup-julia@v2
        with:
          version: '1'
          show-versioninfo: true
      - uses: julia-actions/cache@v2
      - name: Build package
        uses: julia-actions/julia-buildpkg@v1
      - name: Install dependencies
        run: julia --project=docs/ -e "using Pkg; Pkg.develop(PackageSpec(path=pwd())); Pkg.instantiate()"
      - name: Build documentation
=======
          DOCUMENTER_KEY: ${{ secrets.DOCUMENTER_KEY }} # For authentication with SSH deploy key
        run: julia --project=docs --color=yes docs/make.jl
      - name: Just Build
        if: matrix.os != 'ubuntu-latest'
>>>>>>> 2fb587dd
        run: julia --project=docs --color=yes docs/make.jl<|MERGE_RESOLUTION|>--- conflicted
+++ resolved
@@ -21,18 +21,12 @@
   cancel-in-progress: ${{ startsWith(github.ref, 'refs/pull/') }}
 
 jobs:
-<<<<<<< HEAD
-  build-docs-ubuntu:
-    name: Build and Deploy Documentation (Ubuntu)
-    runs-on: ubuntu-latest
-=======
   build-docs:
     name: Build and Deploy Documentation
     runs-on: ${{ matrix.os }}
     strategy:
             matrix:
                 os: [ubuntu-latest, windows-latest]
->>>>>>> 2fb587dd
     steps:
       - name: Check out project
         uses: actions/checkout@v4
@@ -50,31 +44,8 @@
         if: matrix.os == 'ubuntu-latest'
         env:
           GITHUB_TOKEN: ${{ secrets.GITHUB_TOKEN }}
-<<<<<<< HEAD
-          DOCUMENTER_KEY: ${{ secrets.DOCUMENTER_KEY }}
-        run: julia --project=docs --color=yes docs/make.jl
-
-  build-docs-windows:
-    name: Build Documentation (Windows)
-    runs-on: windows-latest
-    steps:
-      - name: Check out project
-        uses: actions/checkout@v4
-      - name: Set up Julia
-        uses: julia-actions/setup-julia@v2
-        with:
-          version: '1'
-          show-versioninfo: true
-      - uses: julia-actions/cache@v2
-      - name: Build package
-        uses: julia-actions/julia-buildpkg@v1
-      - name: Install dependencies
-        run: julia --project=docs/ -e "using Pkg; Pkg.develop(PackageSpec(path=pwd())); Pkg.instantiate()"
-      - name: Build documentation
-=======
           DOCUMENTER_KEY: ${{ secrets.DOCUMENTER_KEY }} # For authentication with SSH deploy key
         run: julia --project=docs --color=yes docs/make.jl
       - name: Just Build
         if: matrix.os != 'ubuntu-latest'
->>>>>>> 2fb587dd
         run: julia --project=docs --color=yes docs/make.jl