--- conflicted
+++ resolved
@@ -31,35 +31,20 @@
   cancel-in-progress: true
 
 jobs:
-<<<<<<< HEAD
   build_and_unit_tests:
     runs-on: ${{ matrix.os }}
     strategy:
       matrix:
         os: [ubuntu-latest]
-        julia-version: ['1', '~1.9']
-=======
-  build:
-    name: Run Tests
-    runs-on: ubuntu-latest
-    strategy:
-      matrix:
-        version:
-          - '1.9'
-          - '1'
+        julia-version: ['1', '1.9']
 
->>>>>>> 23e6f60d
     steps:
       - name: Check out project
         uses: actions/checkout@v4
       - name: Set up Julia
         uses: julia-actions/setup-julia@v1
         with:
-<<<<<<< HEAD
           version: ${{ matrix.julia-version }}
-=======
-          version: ${{ matrix.version }}
->>>>>>> 23e6f60d
       - uses: julia-actions/cache@v1
       - name: Build package
         uses: julia-actions/julia-buildpkg@v1
@@ -82,7 +67,7 @@
     strategy:
       matrix:
         os: [ubuntu-latest, macos-latest, windows-latest]
-        julia-version: ['1.0', '~1.9']
+        julia-version: ['1.0', '1.9']
     steps:
       - name: Check out project
         uses: actions/checkout@v4
