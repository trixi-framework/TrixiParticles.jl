--- conflicted
+++ resolved
@@ -15,9 +15,4 @@
         with:
           buildkite_api_access_token: ${{ secrets.TRIGGER_BK_BUILD_TOKEN }}
           pipeline: "julialang/trixiparticles"
-<<<<<<< HEAD
-          branch: refs/pull/${{ github.event.issue.number }}/head
-          message: "Triggered from PR #${{ github.event.issue.number }} comment"
-=======
-          branch: refs/pull/${{ github.event.issue.number }}/head
->>>>>>> a59b8cf2
+          branch: refs/pull/${{ github.event.issue.number }}/head