--- conflicted
+++ resolved
@@ -7,8 +7,5 @@
 shepard = "shepard"
 Strack = "Strack"
 Lok = "Lok"
-<<<<<<< HEAD
 PN = "PN"
-=======
-Typ = "Typ"
->>>>>>> 09122d41
+Typ = "Typ"